--- conflicted
+++ resolved
@@ -13,11 +13,8 @@
 use function array_change_key_case;
 use function assert;
 use function is_int;
-<<<<<<< HEAD
 use function sprintf;
-=======
 
->>>>>>> 66b1f3d2
 use const CASE_LOWER;
 
 /**
@@ -87,7 +84,7 @@
      *
      * @throws DBALException
      */
-    public function nextValue(string $sequenceName) : int
+    public function nextValue(string $sequenceName): int
     {
         if (isset($this->sequences[$sequenceName])) {
             $value = $this->sequences[$sequenceName]['value'];
