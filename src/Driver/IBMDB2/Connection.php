<?php

declare(strict_types=1);

namespace Doctrine\DBAL\Driver\IBMDB2;

<<<<<<< HEAD
use Doctrine\DBAL\Driver\Connection as ConnectionInterface;
use Doctrine\DBAL\Driver\Exception;
=======
>>>>>>> 1ee1bf32
use Doctrine\DBAL\Driver\IBMDB2\Exception\ConnectionError;
use Doctrine\DBAL\Driver\IBMDB2\Exception\PrepareFailed;
use Doctrine\DBAL\Driver\IBMDB2\Exception\StatementError;
use stdClass;

use function assert;
use function db2_autocommit;
use function db2_commit;
use function db2_escape_string;
use function db2_exec;
use function db2_last_insert_id;
use function db2_num_rows;
use function db2_prepare;
use function db2_rollback;
use function db2_server_info;
use function error_get_last;

use const DB2_AUTOCOMMIT_OFF;
use const DB2_AUTOCOMMIT_ON;

final class Connection implements ConnectionInterface
{
    /** @var resource */
    private $connection;

    /**
     * @internal The connection can be only instantiated by its driver.
     *
     * @param resource $connection
     */
    public function __construct($connection)
    {
        $this->connection = $connection;
    }

    public function getServerVersion(): string
    {
        $serverInfo = db2_server_info($this->connection);
        assert($serverInfo instanceof stdClass);

        return $serverInfo->DBMS_VER;
    }

    public function prepare(string $sql): Statement
    {
        $stmt = @db2_prepare($this->connection, $sql);

        if ($stmt === false) {
            throw PrepareFailed::new(error_get_last());
        }

        return new Statement($stmt);
    }

    public function query(string $sql): Result
    {
        return $this->prepare($sql)->execute();
    }

    public function quote(string $value): string
    {
        return "'" . db2_escape_string($value) . "'";
    }

    public function exec(string $sql): int
    {
        $stmt = @db2_exec($this->connection, $sql);

        if ($stmt === false) {
            throw StatementError::new();
        }

        return db2_num_rows($stmt);
    }

    /**
     * {@inheritDoc}
     */
    public function lastInsertId()
    {
        $lastInsertId = db2_last_insert_id($this->conn);

        if ($lastInsertId === null) {
            throw Exception\NoIdentityValue::new();
        }

<<<<<<< HEAD
        return $lastInsertId;
=======
        return db2_last_insert_id($this->connection);
>>>>>>> 1ee1bf32
    }

    public function beginTransaction(): void
    {
<<<<<<< HEAD
        if (db2_autocommit($this->conn, DB2_AUTOCOMMIT_OFF) !== true) {
            throw ConnectionError::new($this->conn);
        }
=======
        $result = db2_autocommit($this->connection, DB2_AUTOCOMMIT_OFF);
        assert(is_bool($result));

        return $result;
>>>>>>> 1ee1bf32
    }

    public function commit(): void
    {
        if (! db2_commit($this->connection)) {
            throw ConnectionError::new($this->connection);
        }

<<<<<<< HEAD
        if (db2_autocommit($this->conn, DB2_AUTOCOMMIT_ON) !== true) {
            throw ConnectionError::new($this->conn);
        }
=======
        $result = db2_autocommit($this->connection, DB2_AUTOCOMMIT_ON);
        assert(is_bool($result));

        return $result;
>>>>>>> 1ee1bf32
    }

    public function rollBack(): void
    {
        if (! db2_rollback($this->connection)) {
            throw ConnectionError::new($this->connection);
        }

<<<<<<< HEAD
        if (db2_autocommit($this->conn, DB2_AUTOCOMMIT_ON) !== true) {
            throw ConnectionError::new($this->conn);
        }
=======
        $result = db2_autocommit($this->connection, DB2_AUTOCOMMIT_ON);
        assert(is_bool($result));

        return $result;
>>>>>>> 1ee1bf32
    }
}<|MERGE_RESOLUTION|>--- conflicted
+++ resolved
@@ -4,11 +4,8 @@
 
 namespace Doctrine\DBAL\Driver\IBMDB2;
 
-<<<<<<< HEAD
 use Doctrine\DBAL\Driver\Connection as ConnectionInterface;
-use Doctrine\DBAL\Driver\Exception;
-=======
->>>>>>> 1ee1bf32
+use Doctrine\DBAL\Driver\Exception\NoIdentityValue;
 use Doctrine\DBAL\Driver\IBMDB2\Exception\ConnectionError;
 use Doctrine\DBAL\Driver\IBMDB2\Exception\PrepareFailed;
 use Doctrine\DBAL\Driver\IBMDB2\Exception\StatementError;
@@ -89,31 +86,20 @@
      */
     public function lastInsertId()
     {
-        $lastInsertId = db2_last_insert_id($this->conn);
+        $lastInsertId = db2_last_insert_id($this->connection);
 
         if ($lastInsertId === null) {
-            throw Exception\NoIdentityValue::new();
+            throw NoIdentityValue::new();
         }
 
-<<<<<<< HEAD
-        return $lastInsertId;
-=======
         return db2_last_insert_id($this->connection);
->>>>>>> 1ee1bf32
     }
 
     public function beginTransaction(): void
     {
-<<<<<<< HEAD
-        if (db2_autocommit($this->conn, DB2_AUTOCOMMIT_OFF) !== true) {
-            throw ConnectionError::new($this->conn);
+        if (db2_autocommit($this->connection, DB2_AUTOCOMMIT_OFF) !== true) {
+            throw ConnectionError::new($this->connection);
         }
-=======
-        $result = db2_autocommit($this->connection, DB2_AUTOCOMMIT_OFF);
-        assert(is_bool($result));
-
-        return $result;
->>>>>>> 1ee1bf32
     }
 
     public function commit(): void
@@ -122,16 +108,9 @@
             throw ConnectionError::new($this->connection);
         }
 
-<<<<<<< HEAD
-        if (db2_autocommit($this->conn, DB2_AUTOCOMMIT_ON) !== true) {
-            throw ConnectionError::new($this->conn);
+        if (db2_autocommit($this->connection, DB2_AUTOCOMMIT_ON) !== true) {
+            throw ConnectionError::new($this->connection);
         }
-=======
-        $result = db2_autocommit($this->connection, DB2_AUTOCOMMIT_ON);
-        assert(is_bool($result));
-
-        return $result;
->>>>>>> 1ee1bf32
     }
 
     public function rollBack(): void
@@ -140,15 +119,8 @@
             throw ConnectionError::new($this->connection);
         }
 
-<<<<<<< HEAD
-        if (db2_autocommit($this->conn, DB2_AUTOCOMMIT_ON) !== true) {
-            throw ConnectionError::new($this->conn);
+        if (db2_autocommit($this->connection, DB2_AUTOCOMMIT_ON) !== true) {
+            throw ConnectionError::new($this->connection);
         }
-=======
-        $result = db2_autocommit($this->connection, DB2_AUTOCOMMIT_ON);
-        assert(is_bool($result));
-
-        return $result;
->>>>>>> 1ee1bf32
     }
 }