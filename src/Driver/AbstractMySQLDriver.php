--- conflicted
+++ resolved
@@ -15,12 +15,8 @@
 use Doctrine\DBAL\Platforms\MySQL80Platform;
 use Doctrine\DBAL\Platforms\MySQLPlatform;
 use Doctrine\DBAL\Schema\MySQLSchemaManager;
-<<<<<<< HEAD
 use Doctrine\DBAL\ServerVersionProvider;
-=======
-use Doctrine\DBAL\VersionAwarePlatformDriver;
 use Doctrine\Deprecations\Deprecation;
->>>>>>> 0c6e8f63
 
 use function assert;
 use function preg_match;
@@ -56,9 +52,6 @@
             }
         }
 
-<<<<<<< HEAD
-        return new MySQLPlatform();
-=======
         Deprecation::trigger(
             'doctrine/dbal',
             'https://github.com/doctrine/dbal/pull/5060',
@@ -66,8 +59,7 @@
                 . ' Consider upgrading to MySQL 5.7 or later.'
         );
 
-        return $this->getDatabasePlatform();
->>>>>>> 0c6e8f63
+        return new MySQLPlatform();
     }
 
     /**
