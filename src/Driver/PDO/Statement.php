<?php

declare(strict_types=1);

namespace Doctrine\DBAL\Driver\PDO;

use Doctrine\DBAL\Driver\Exception as ExceptionInterface;
use Doctrine\DBAL\Driver\Statement as StatementInterface;
use Doctrine\DBAL\ParameterType;
use PDO;
use PDOException;
use PDOStatement;

final class Statement implements StatementInterface
{
    /**
     * @internal The statement can be only instantiated by its driver connection.
     */
    public function __construct(private readonly PDOStatement $stmt)
    {
    }

    public function bindValue(int|string $param, mixed $value, ParameterType $type = ParameterType::STRING): void
    {
        if (func_num_args() < 3) {
            Deprecation::trigger(
                'doctrine/dbal',
                'https://github.com/doctrine/dbal/pull/5558',
                'Not passing $type to Statement::bindValue() is deprecated.'
                    . ' Pass the type corresponding to the parameter being bound.'
            );
        }

        $type = $this->convertParamType($type);

        try {
            $this->stmt->bindValue($param, $value, $type);
        } catch (PDOException $exception) {
            throw Exception::new($exception);
        }
    }

    public function bindParam(
<<<<<<< HEAD
        string|int $param,
        mixed &$variable,
        ParameterType $type = ParameterType::STRING,
        ?int $length = null
    ): void {
=======
        $param,
        &$variable,
        $type = ParameterType::STRING,
        $length = null,
        $driverOptions = null
    ): bool {
        if (func_num_args() < 3) {
            Deprecation::trigger(
                'doctrine/dbal',
                'https://github.com/doctrine/dbal/pull/5558',
                'Not passing $type to Statement::bindParam() is deprecated.'
                    . ' Pass the type corresponding to the parameter being bound.'
            );
        }

        if (func_num_args() > 4) {
            Deprecation::triggerIfCalledFromOutside(
                'doctrine/dbal',
                'https://github.com/doctrine/dbal/issues/4533',
                'The $driverOptions argument of Statement::bindParam() is deprecated.'
            );
        }

        $type = $this->convertParamType($type);

>>>>>>> bf648df3
        try {
            if ($length === null) {
                $this->stmt->bindParam($param, $variable, $this->convertParamType($type));
            } else {
                $this->stmt->bindParam($param, $variable, $this->convertParamType($type), $length);
            }
        } catch (PDOException $exception) {
            throw Exception::new($exception);
        }
    }

    /**
     * @internal Driver options can be only specified by a PDO-based driver.
     *
     * @throws ExceptionInterface
     */
    public function bindParamWithDriverOptions(
        string|int $param,
        mixed &$variable,
        ParameterType $type,
        int $length,
        mixed $driverOptions
    ): void {
        try {
            $this->stmt->bindParam($param, $variable, $this->convertParamType($type), $length, $driverOptions);
        } catch (PDOException $exception) {
            throw Exception::new($exception);
        }
    }

    public function execute(?array $params = null): Result
    {
        if ($params !== null) {
            Deprecation::trigger(
                'doctrine/dbal',
                'https://github.com/doctrine/dbal/pull/5556',
                'Passing $params to Statement::execute() is deprecated. Bind parameters using'
                    . ' Statement::bindParam() or Statement::bindValue() instead.'
            );
        }

        try {
            $this->stmt->execute($params);
        } catch (PDOException $exception) {
            throw Exception::new($exception);
        }

        return new Result($this->stmt);
    }

    /**
     * Converts DBAL parameter type to PDO parameter type
     */
    private function convertParamType(ParameterType $type): int
    {
        return match ($type) {
            ParameterType::NULL => PDO::PARAM_NULL,
            ParameterType::INTEGER => PDO::PARAM_INT,
            ParameterType::STRING,
            ParameterType::ASCII => PDO::PARAM_STR,
            ParameterType::BINARY,
            ParameterType::LARGE_OBJECT => PDO::PARAM_LOB,
            ParameterType::BOOLEAN => PDO::PARAM_BOOL,
        };
    }
}<|MERGE_RESOLUTION|>--- conflicted
+++ resolved
@@ -7,9 +7,12 @@
 use Doctrine\DBAL\Driver\Exception as ExceptionInterface;
 use Doctrine\DBAL\Driver\Statement as StatementInterface;
 use Doctrine\DBAL\ParameterType;
+use Doctrine\Deprecations\Deprecation;
 use PDO;
 use PDOException;
 use PDOStatement;
+
+use function func_num_args;
 
 final class Statement implements StatementInterface
 {
@@ -41,39 +44,20 @@
     }
 
     public function bindParam(
-<<<<<<< HEAD
         string|int $param,
         mixed &$variable,
         ParameterType $type = ParameterType::STRING,
         ?int $length = null
     ): void {
-=======
-        $param,
-        &$variable,
-        $type = ParameterType::STRING,
-        $length = null,
-        $driverOptions = null
-    ): bool {
         if (func_num_args() < 3) {
             Deprecation::trigger(
                 'doctrine/dbal',
                 'https://github.com/doctrine/dbal/pull/5558',
                 'Not passing $type to Statement::bindParam() is deprecated.'
-                    . ' Pass the type corresponding to the parameter being bound.'
+                . ' Pass the type corresponding to the parameter being bound.'
             );
         }
 
-        if (func_num_args() > 4) {
-            Deprecation::triggerIfCalledFromOutside(
-                'doctrine/dbal',
-                'https://github.com/doctrine/dbal/issues/4533',
-                'The $driverOptions argument of Statement::bindParam() is deprecated.'
-            );
-        }
-
-        $type = $this->convertParamType($type);
-
->>>>>>> bf648df3
         try {
             if ($length === null) {
                 $this->stmt->bindParam($param, $variable, $this->convertParamType($type));
