<?php

declare(strict_types=1);

namespace Doctrine\DBAL\Driver\PDO\PgSQL;

use Doctrine\DBAL\Driver\AbstractPostgreSQLDriver;
use Doctrine\DBAL\Driver\PDO\Connection;
use Doctrine\DBAL\Driver\PDO\Exception;
use PDO;
use PDOException;

final class Driver extends AbstractPostgreSQLDriver
{
    /**
     * {@inheritdoc}
     */
    public function connect(array $params): Connection
    {
        $driverOptions = $params['driverOptions'] ?? [];

        if (! empty($params['persistent'])) {
            $driverOptions[PDO::ATTR_PERSISTENT] = true;
        }

<<<<<<< HEAD
        $connection = new Connection(
            $this->constructPdoDsn($params),
            $params['user'] ?? '',
            $params['password'] ?? '',
            $driverOptions,
        );
=======
        try {
            $pdo = new PDO(
                $this->constructPdoDsn($params),
                $params['user'] ?? '',
                $params['password'] ?? '',
                $driverOptions,
            );
        } catch (PDOException $exception) {
            throw Exception::new($exception);
        }
>>>>>>> 1ee1bf32

        if (
            ! isset($driverOptions[PDO::PGSQL_ATTR_DISABLE_PREPARES])
            || $driverOptions[PDO::PGSQL_ATTR_DISABLE_PREPARES] === true
        ) {
            $pdo->setAttribute(PDO::PGSQL_ATTR_DISABLE_PREPARES, true);
        }

        $connection = new Connection($pdo);

        /* defining client_encoding via SET NAMES to avoid inconsistent DSN support
         * - passing client_encoding via the 'options' param breaks pgbouncer support
         */
        if (isset($params['charset'])) {
            $connection->exec('SET NAMES \'' . $params['charset'] . '\'');
        }

        return $connection;
    }

    /**
     * Constructs the Postgres PDO DSN.
     *
     * @param mixed[] $params
     *
     * @return string The DSN.
     */
<<<<<<< HEAD
    private function constructPdoDsn(array $params): string
=======
    private function constructPdoDsn(array $params)
>>>>>>> 1ee1bf32
    {
        $dsn = 'pgsql:';

        if (isset($params['host']) && $params['host'] !== '') {
            $dsn .= 'host=' . $params['host'] . ';';
        }

        if (isset($params['port']) && $params['port'] !== '') {
            $dsn .= 'port=' . $params['port'] . ';';
        }

        if (isset($params['dbname'])) {
            $dsn .= 'dbname=' . $params['dbname'] . ';';
        } elseif (isset($params['default_dbname'])) {
            $dsn .= 'dbname=' . $params['default_dbname'] . ';';
        } else {
            // Used for temporary connections to allow operations like dropping the database currently connected to.
            // Connecting without an explicit database does not work, therefore "postgres" database is used
            // as it is mostly present in every server setup.
            $dsn .= 'dbname=postgres;';
        }

        if (isset($params['sslmode'])) {
            $dsn .= 'sslmode=' . $params['sslmode'] . ';';
        }

        if (isset($params['sslrootcert'])) {
            $dsn .= 'sslrootcert=' . $params['sslrootcert'] . ';';
        }

        if (isset($params['sslcert'])) {
            $dsn .= 'sslcert=' . $params['sslcert'] . ';';
        }

        if (isset($params['sslkey'])) {
            $dsn .= 'sslkey=' . $params['sslkey'] . ';';
        }

        if (isset($params['sslcrl'])) {
            $dsn .= 'sslcrl=' . $params['sslcrl'] . ';';
        }

        if (isset($params['application_name'])) {
            $dsn .= 'application_name=' . $params['application_name'] . ';';
        }

        return $dsn;
    }
}<|MERGE_RESOLUTION|>--- conflicted
+++ resolved
@@ -23,14 +23,6 @@
             $driverOptions[PDO::ATTR_PERSISTENT] = true;
         }
 
-<<<<<<< HEAD
-        $connection = new Connection(
-            $this->constructPdoDsn($params),
-            $params['user'] ?? '',
-            $params['password'] ?? '',
-            $driverOptions,
-        );
-=======
         try {
             $pdo = new PDO(
                 $this->constructPdoDsn($params),
@@ -41,7 +33,6 @@
         } catch (PDOException $exception) {
             throw Exception::new($exception);
         }
->>>>>>> 1ee1bf32
 
         if (
             ! isset($driverOptions[PDO::PGSQL_ATTR_DISABLE_PREPARES])
@@ -69,11 +60,7 @@
      *
      * @return string The DSN.
      */
-<<<<<<< HEAD
     private function constructPdoDsn(array $params): string
-=======
-    private function constructPdoDsn(array $params)
->>>>>>> 1ee1bf32
     {
         $dsn = 'pgsql:';
 
