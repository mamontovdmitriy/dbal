--- conflicted
+++ resolved
@@ -7,7 +7,6 @@
 use Doctrine\DBAL\Driver\AbstractPostgreSQLDriver;
 use Doctrine\DBAL\Driver\Connection;
 use Doctrine\DBAL\Driver\PDOConnection;
-use Doctrine\DBAL\Driver\PDOException;
 use PDO;
 
 use function defined;
@@ -20,55 +19,16 @@
     /**
      * {@inheritdoc}
      */
-<<<<<<< HEAD
-    public function connect(
-        array $params,
-        string $username = '',
-        string $password = '',
-        array $driverOptions = []
-    ): Connection {
-=======
-    public function connect(array $params)
+    public function connect(array $params): Connection
     {
         $driverOptions = $params['driver_options'] ?? [];
 
->>>>>>> 4509f271
         if (! empty($params['persistent'])) {
             $driverOptions[PDO::ATTR_PERSISTENT] = true;
         }
 
-<<<<<<< HEAD
-        try {
-            $connection = new PDOConnection(
-                $this->constructPdoDsn($params),
-                $username,
-                $password,
-                $driverOptions
-            );
-
-            if (
-                defined('PDO::PGSQL_ATTR_DISABLE_PREPARES')
-                && (! isset($driverOptions[PDO::PGSQL_ATTR_DISABLE_PREPARES])
-                    || $driverOptions[PDO::PGSQL_ATTR_DISABLE_PREPARES] === true
-                )
-            ) {
-                $connection->getWrappedConnection()->setAttribute(PDO::PGSQL_ATTR_DISABLE_PREPARES, true);
-            }
-
-            /* defining client_encoding via SET NAMES to avoid inconsistent DSN support
-             * - the 'client_encoding' connection param only works with postgres >= 9.1
-             * - passing client_encoding via the 'options' param breaks pgbouncer support
-             */
-            if (isset($params['charset'])) {
-                $connection->exec('SET NAMES \'' . $params['charset'] . '\'');
-            }
-
-            return $connection;
-        } catch (PDOException $e) {
-            throw DBALException::driverException($this, $e);
-=======
         $connection = new PDOConnection(
-            $this->_constructPdoDsn($params),
+            $this->constructPdoDsn($params),
             $params['user'] ?? '',
             $params['password'] ?? '',
             $driverOptions,
@@ -89,7 +49,6 @@
          */
         if (isset($params['charset'])) {
             $connection->exec('SET NAMES \'' . $params['charset'] . '\'');
->>>>>>> 4509f271
         }
 
         return $connection;
