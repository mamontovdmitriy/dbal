--- conflicted
+++ resolved
@@ -5,34 +5,21 @@
 namespace Doctrine\DBAL\Driver\Mysqli;
 
 use Doctrine\DBAL\Driver\AbstractMySQLDriver;
-<<<<<<< HEAD
 use Doctrine\DBAL\Driver\Connection;
-=======
 use Doctrine\DBAL\Driver\Mysqli\Initializer\Charset;
 use Doctrine\DBAL\Driver\Mysqli\Initializer\Options;
 use Doctrine\DBAL\Driver\Mysqli\Initializer\Secure;
 
 use function count;
->>>>>>> 4509f271
 
 final class Driver extends AbstractMySQLDriver
 {
     /**
      * {@inheritdoc}
+     *
+     * @return MysqliConnection
      */
-<<<<<<< HEAD
-    public function connect(
-        array $params,
-        string $username = '',
-        string $password = '',
-        array $driverOptions = []
-    ): Connection {
-        try {
-            return new MysqliConnection($params, $username, $password, $driverOptions);
-        } catch (MysqliException $e) {
-            throw DBALException::driverException($this, $e);
-=======
-    public function connect(array $params)
+    public function connect(array $params): Connection
     {
         if (! empty($params['persistent'])) {
             if (! isset($params['host'])) {
@@ -41,10 +28,10 @@
 
             $host = 'p:' . $params['host'];
         } else {
-            $host = $params['host'] ?? null;
+            $host = $params['host'] ?? '';
         }
 
-        $flags = null;
+        $flags = 0;
 
         $preInitializers = $postInitializers = [];
 
@@ -57,7 +44,6 @@
             }
 
             $preInitializers = $this->withOptions($preInitializers, $driverOptions);
->>>>>>> 4509f271
         }
 
         $preInitializers  = $this->withSecure($preInitializers, $params);
@@ -65,18 +51,16 @@
 
         return new MysqliConnection(
             $host,
-            $params['user'] ?? null,
-            $params['password'] ?? null,
-            $params['dbname'] ?? null,
-            $params['port'] ?? null,
-            $params['unix_socket'] ?? null,
+            $params['user'] ?? '',
+            $params['password'] ?? '',
+            $params['dbname'] ?? '',
+            $params['port'] ?? 0,
+            $params['unix_socket'] ?? '',
             $flags,
             $preInitializers,
             $postInitializers
         );
     }
-<<<<<<< HEAD
-=======
 
     /**
      * @param list<Initializer> $initializers
@@ -134,5 +118,4 @@
 
         return $initializers;
     }
->>>>>>> 4509f271
 }