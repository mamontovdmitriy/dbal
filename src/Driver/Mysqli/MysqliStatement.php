--- conflicted
+++ resolved
@@ -4,29 +4,19 @@
 
 namespace Doctrine\DBAL\Driver\Mysqli;
 
-<<<<<<< HEAD
 use Doctrine\DBAL\Driver\DriverException;
-use Doctrine\DBAL\Driver\FetchUtils;
 use Doctrine\DBAL\Driver\Mysqli\Exception\ConnectionError;
 use Doctrine\DBAL\Driver\Mysqli\Exception\FailedReadingStreamOffset;
 use Doctrine\DBAL\Driver\Mysqli\Exception\StatementError;
 use Doctrine\DBAL\Driver\Mysqli\Exception\UnknownType;
-=======
 use Doctrine\DBAL\Driver\Result as ResultInterface;
->>>>>>> 66b1f3d2
 use Doctrine\DBAL\Driver\Statement;
 use Doctrine\DBAL\Exception\InvalidArgumentException;
 use Doctrine\DBAL\ParameterType;
 use mysqli;
 use mysqli_stmt;
-<<<<<<< HEAD
-use stdClass;
-use function array_combine;
-=======
-
->>>>>>> 66b1f3d2
+
 use function array_fill;
-use function array_map;
 use function assert;
 use function count;
 use function feof;
@@ -54,35 +44,6 @@
     /** @var mysqli_stmt */
     private $stmt;
 
-    /**
-     * Whether the statement result metadata has been fetched.
-     *
-     * @var bool
-     */
-    private $metadataFetched = false;
-
-    /**
-     * Whether the statement result has columns. The property should be used only after the result metadata
-     * has been fetched ({@see $metadataFetched}). Otherwise, the property value is undetermined.
-     *
-     * @var bool
-     */
-    private $hasColumns = false;
-
-<<<<<<< HEAD
-    /**
-     * Mapping of statement result column indexes to their names. The property should be used only
-     * if the statement result has columns ({@see $hasColumns}). Otherwise, the property value is undetermined.
-     *
-     * @var array<int,string>
-     */
-    private $columnNames = [];
-
-    /** @var mixed[] */
-    private $rowBoundValues = [];
-
-=======
->>>>>>> 66b1f3d2
     /** @var mixed[] */
     private $boundValues = [];
 
@@ -97,18 +58,6 @@
     private $values = [];
 
     /**
-<<<<<<< HEAD
-     * Indicates whether the statement is in the state when fetching results is possible
-     *
-     * @var bool
-     */
-    private $result = false;
-
-    /**
-=======
-     * @param string $prepareString
-     *
->>>>>>> 66b1f3d2
      * @throws MysqliException
      */
     public function __construct(mysqli $conn, string $sql)
@@ -135,7 +84,7 @@
     /**
      * {@inheritdoc}
      */
-    public function bindParam($param, &$variable, int $type = ParameterType::STRING, ?int $length = null) : void
+    public function bindParam($param, &$variable, int $type = ParameterType::STRING, ?int $length = null): void
     {
         assert(is_int($param));
 
@@ -150,7 +99,7 @@
     /**
      * {@inheritdoc}
      */
-    public function bindValue($param, $value, int $type = ParameterType::STRING) : void
+    public function bindValue($param, $value, int $type = ParameterType::STRING): void
     {
         assert(is_int($param));
 
@@ -166,11 +115,7 @@
     /**
      * {@inheritdoc}
      */
-<<<<<<< HEAD
-    public function execute(?array $params = null) : void
-=======
-    public function execute($params = null): ResultInterface
->>>>>>> 66b1f3d2
+    public function execute(?array $params = null): ResultInterface
     {
         if ($params !== null && count($params) > 0) {
             if (! $this->bindUntypedValues($params)) {
@@ -184,60 +129,7 @@
             throw StatementError::new($this->stmt);
         }
 
-<<<<<<< HEAD
-        if (! $this->metadataFetched) {
-            $meta = $this->stmt->result_metadata();
-            if ($meta !== false) {
-                $this->hasColumns = true;
-
-                $fields = $meta->fetch_fields();
-                assert(is_array($fields));
-
-                $this->columnNames = array_map(static function (stdClass $field) : string {
-                    return $field->name;
-                }, $fields);
-
-                $meta->free();
-            } else {
-                $this->hasColumns = false;
-            }
-
-            $this->metadataFetched = true;
-        }
-
-        if ($this->hasColumns) {
-            // Store result of every execution which has it. Otherwise it will be impossible
-            // to execute a new statement in case if the previous one has non-fetched rows
-            // @link http://dev.mysql.com/doc/refman/5.7/en/commands-out-of-sync.html
-            $this->stmt->store_result();
-
-            // Bind row values _after_ storing the result. Otherwise, if mysqli is compiled with libmysql,
-            // it will have to allocate as much memory as it may be needed for the given column type
-            // (e.g. for a LONGBLOB field it's 4 gigabytes)
-            // @link https://bugs.php.net/bug.php?id=51386#1270673122
-            //
-            // Make sure that the values are bound after each execution. Otherwise, if closeCursor() has been
-            // previously called on the statement, the values are unbound making the statement unusable.
-            //
-            // It's also important that row values are bound after _each_ call to store_result(). Otherwise,
-            // if mysqli is compiled with libmysql, subsequently fetched string values will get truncated
-            // to the length of the ones fetched during the previous execution.
-            $this->rowBoundValues = array_fill(0, count($this->columnNames), null);
-
-            $refs = [];
-            foreach ($this->rowBoundValues as $key => &$value) {
-                $refs[$key] =& $value;
-            }
-
-            if (! $this->stmt->bind_result(...$refs)) {
-                throw StatementError::new($this->stmt);
-            }
-        }
-
-        $this->result = true;
-=======
-        return new Result($this->_stmt);
->>>>>>> 66b1f3d2
+        return new Result($this->stmt);
     }
 
     /**
@@ -309,7 +201,7 @@
      *
      * @param mixed[] $values
      */
-    private function bindUntypedValues(array $values) : bool
+    private function bindUntypedValues(array $values): bool
     {
         $params = [];
         $types  = str_repeat('s', count($values));
@@ -320,119 +212,4 @@
 
         return $this->stmt->bind_param($types, ...$params);
     }
-<<<<<<< HEAD
-
-    /**
-     * @return mixed[]|false|null
-     */
-    private function fetch()
-    {
-        $ret = $this->stmt->fetch();
-
-        if ($ret === true) {
-            $values = [];
-            foreach ($this->rowBoundValues as $v) {
-                $values[] = $v;
-            }
-
-            return $values;
-        }
-
-        return $ret;
-    }
-
-    /**
-     * {@inheritdoc}
-     */
-    public function fetchNumeric()
-    {
-        // do not try fetching from the statement if it's not expected to contain the result
-        // in order to prevent exceptional situation
-        if (! $this->result) {
-            return false;
-        }
-
-        $values = $this->fetch();
-
-        if ($values === null) {
-            return false;
-        }
-
-        if ($values === false) {
-            throw StatementError::new($this->stmt);
-        }
-
-        return $values;
-    }
-
-    /**
-     * {@inheritDoc}
-     */
-    public function fetchAssociative()
-    {
-        $values = $this->fetchNumeric();
-
-        if ($values === false) {
-            return false;
-        }
-
-        $row = array_combine($this->columnNames, $values);
-        assert(is_array($row));
-
-        return $row;
-    }
-
-    /**
-     * {@inheritdoc}
-     */
-    public function fetchOne()
-    {
-        return FetchUtils::fetchOne($this);
-    }
-
-    /**
-     * {@inheritdoc}
-     */
-    public function fetchAllNumeric() : array
-    {
-        return FetchUtils::fetchAllNumeric($this);
-    }
-
-    /**
-     * {@inheritdoc}
-     */
-    public function fetchAllAssociative() : array
-    {
-        return FetchUtils::fetchAllAssociative($this);
-    }
-
-    /**
-     * {@inheritdoc}
-     */
-    public function fetchColumn() : array
-    {
-        return FetchUtils::fetchColumn($this);
-    }
-
-    public function closeCursor() : void
-    {
-        $this->stmt->free_result();
-        $this->result = false;
-    }
-
-    public function rowCount() : int
-    {
-        if ($this->hasColumns) {
-            return $this->stmt->num_rows;
-        }
-
-        return $this->stmt->affected_rows;
-    }
-
-    public function columnCount() : int
-    {
-        return $this->stmt->field_count;
-    }
-=======
->>>>>>> 66b1f3d2
 }