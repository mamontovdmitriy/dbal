<?php

declare(strict_types=1);

namespace Doctrine\DBAL\Driver\PDOOracle;

use Doctrine\DBAL\Driver\AbstractOracleDriver;
use Doctrine\DBAL\Driver\Connection;
use Doctrine\DBAL\Driver\PDOConnection;
use Doctrine\DBAL\Driver\PDOException;
use PDO;

/**
 * PDO Oracle driver.
 *
 * WARNING: This driver gives us segfaults in our testsuites on CLOB and other
 * stuff. PDO Oracle is not maintained by Oracle or anyone in the PHP community,
 * which leads us to the recommendation to use the "oci8" driver to connect
 * to Oracle instead.
 */
final class Driver extends AbstractOracleDriver
{
    /**
     * {@inheritdoc}
     */
<<<<<<< HEAD
    public function connect(
        array $params,
        string $username = '',
        string $password = '',
        array $driverOptions = []
    ): Connection {
=======
    public function connect(array $params)
    {
        $driverOptions = $params['driver_options'] ?? [];

>>>>>>> 4509f271
        if (! empty($params['persistent'])) {
            $driverOptions[PDO::ATTR_PERSISTENT] = true;
        }

        return new PDOConnection(
            $this->constructPdoDsn($params),
            $params['user'] ?? '',
            $params['password'] ?? '',
            $driverOptions
        );
    }

    /**
     * Constructs the Oracle PDO DSN.
     *
     * @param mixed[] $params
     *
     * @return string The DSN.
     */
    private function constructPdoDsn(array $params): string
    {
        $dsn = 'oci:dbname=' . $this->getEasyConnectString($params);

        if (isset($params['charset'])) {
            $dsn .= ';charset=' . $params['charset'];
        }

        return $dsn;
    }
}<|MERGE_RESOLUTION|>--- conflicted
+++ resolved
@@ -7,7 +7,6 @@
 use Doctrine\DBAL\Driver\AbstractOracleDriver;
 use Doctrine\DBAL\Driver\Connection;
 use Doctrine\DBAL\Driver\PDOConnection;
-use Doctrine\DBAL\Driver\PDOException;
 use PDO;
 
 /**
@@ -23,19 +22,10 @@
     /**
      * {@inheritdoc}
      */
-<<<<<<< HEAD
-    public function connect(
-        array $params,
-        string $username = '',
-        string $password = '',
-        array $driverOptions = []
-    ): Connection {
-=======
-    public function connect(array $params)
+    public function connect(array $params): Connection
     {
         $driverOptions = $params['driver_options'] ?? [];
 
->>>>>>> 4509f271
         if (! empty($params['persistent'])) {
             $driverOptions[PDO::ATTR_PERSISTENT] = true;
         }
