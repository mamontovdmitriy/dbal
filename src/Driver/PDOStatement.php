--- conflicted
+++ resolved
@@ -4,21 +4,14 @@
 
 namespace Doctrine\DBAL\Driver;
 
-<<<<<<< HEAD
 use Doctrine\DBAL\Driver\Exception\UnknownParamType;
-=======
 use Doctrine\DBAL\Driver\PDO\Result;
 use Doctrine\DBAL\Driver\Result as ResultInterface;
->>>>>>> 66b1f3d2
 use Doctrine\DBAL\ParameterType;
 use PDO;
 
 use function array_slice;
-<<<<<<< HEAD
-use function assert;
 use function count;
-=======
->>>>>>> 66b1f3d2
 use function func_get_args;
 
 /**
@@ -47,7 +40,7 @@
     /**
      * {@inheritdoc}
      */
-    public function bindValue($param, $value, int $type = ParameterType::STRING) : void
+    public function bindValue($param, $value, int $type = ParameterType::STRING): void
     {
         $type = $this->convertParamType($type);
 
@@ -63,7 +56,7 @@
      * @param mixed $variable
      * @param mixed $driverOptions
      */
-    public function bindParam($param, &$variable, int $type = ParameterType::STRING, ?int $length = null, $driverOptions = null) : void
+    public function bindParam($param, &$variable, int $type = ParameterType::STRING, ?int $length = null, $driverOptions = null): void
     {
         $type            = $this->convertParamType($type);
         $extraParameters = array_slice(func_get_args(), 3);
@@ -79,94 +72,10 @@
         }
     }
 
-<<<<<<< HEAD
-    public function closeCursor() : void
-    {
-        $this->stmt->closeCursor();
-    }
-
-    public function columnCount() : int
-    {
-        return $this->stmt->columnCount();
-    }
-
     /**
      * {@inheritdoc}
      */
-    public function execute(?array $params = null) : void
-    {
-        try {
-            $this->stmt->execute($params);
-        } catch (\PDOException $exception) {
-            throw new PDOException($exception);
-        }
-    }
-
-    public function rowCount() : int
-    {
-        return $this->stmt->rowCount();
-    }
-
-    /**
-     * {@inheritdoc}
-     */
-    public function fetchNumeric()
-    {
-        return $this->fetch(PDO::FETCH_NUM);
-    }
-
-    /**
-     * {@inheritdoc}
-     */
-    public function fetchAssociative()
-    {
-        return $this->fetch(PDO::FETCH_ASSOC);
-    }
-
-    /**
-     * {@inheritdoc}
-     */
-    public function fetchOne()
-    {
-        return $this->fetch(PDO::FETCH_COLUMN);
-    }
-
-    /**
-     * {@inheritdoc}
-     */
-    public function fetchAllNumeric() : array
-    {
-        return $this->fetchAll(PDO::FETCH_NUM);
-    }
-
-    /**
-     * {@inheritdoc}
-     */
-    public function fetchAllAssociative() : array
-    {
-        return $this->fetchAll(PDO::FETCH_ASSOC);
-    }
-
-    /**
-     * {@inheritdoc}
-     */
-    public function fetchColumn() : array
-    {
-        return $this->fetchAll(PDO::FETCH_COLUMN);
-    }
-
-    /**
-     * @return mixed|false
-     *
-     * @throws PDOException
-     */
-    private function fetch(int $mode)
-=======
-    /**
-     * {@inheritdoc}
-     */
-    public function execute($params = null): ResultInterface
->>>>>>> 66b1f3d2
+    public function execute(?array $params = null): ResultInterface
     {
         try {
             $this->stmt->execute($params);
