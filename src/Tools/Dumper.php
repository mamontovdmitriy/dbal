<?php

declare(strict_types=1);

namespace Doctrine\DBAL\Tools;

use ArrayIterator;
use ArrayObject;
use DateTimeInterface;
use Doctrine\Common\Collections\Collection;
use Doctrine\Common\Persistence\Proxy;
use stdClass;
use function array_keys;
use function assert;
use function class_exists;
use function count;
use function end;
use function explode;
use function extension_loaded;
use function get_class;
use function html_entity_decode;
use function ini_set;
use function is_array;
use function is_object;
use function is_string;
use function ob_get_clean;
use function ob_start;
use function strip_tags;
use function strlen;
use function strrpos;
use function substr;
use function var_dump;

/**
 * Static class used to dump the variable to be used on output.
 * Simplified port of Util\Debug from doctrine/common.
 *
 * @internal
 */
final class Dumper
{
    /**
     * Private constructor (prevents instantiation).
     */
    private function __construct()
    {
    }

    /**
     * Returns a dump of the public, protected and private properties of $var.
     *
     * @link https://xdebug.org/
     *
     * @param mixed $var      The variable to dump.
     * @param int   $maxDepth The maximum nesting level for object properties.
     */
    public static function dump($var, int $maxDepth = 2) : string
    {
<<<<<<< HEAD
        $html = ini_get('html_errors');

        if ($html !== '1') {
            ini_set('html_errors', '1');
        }
=======
        $html = ini_set('html_errors', '1');
        assert(is_string($html));
>>>>>>> 8be6d163

        if (extension_loaded('xdebug')) {
            ini_set('xdebug.var_display_max_depth', (string) $maxDepth);
        }

        $var = self::export($var, $maxDepth);

        ob_start();
        var_dump($var);

        try {
            $output = ob_get_clean();
            assert(is_string($output));

            return strip_tags(html_entity_decode($output));
        } finally {
            ini_set('html_errors', $html);
        }
    }

    /**
     * @param mixed $var
     *
     * @return mixed
     */
    public static function export($var, int $maxDepth)
    {
        $return = null;
        $isObj  = is_object($var);

        if ($var instanceof Collection) {
            $var = $var->toArray();
        }

        if ($maxDepth === 0) {
            return is_object($var) ? get_class($var)
                : (is_array($var) ? 'Array(' . count($var) . ')' : $var);
        }

        if (is_array($var)) {
            $return = [];

            foreach ($var as $k => $v) {
                $return[$k] = self::export($v, $maxDepth - 1);
            }

            return $return;
        }

        if (! $isObj) {
            return $var;
        }

        $return = new stdClass();
        if ($var instanceof DateTimeInterface) {
            $return->__CLASS__ = get_class($var);
            $return->date      = $var->format('c');
            $return->timezone  = $var->getTimezone()->getName();

            return $return;
        }

        $return->__CLASS__ = self::getClass($var);

        if ($var instanceof Proxy) {
            $return->__IS_PROXY__          = true;
            $return->__PROXY_INITIALIZED__ = $var->__isInitialized();
        }

        if ($var instanceof ArrayObject || $var instanceof ArrayIterator) {
            $return->__STORAGE__ = self::export($var->getArrayCopy(), $maxDepth - 1);
        }

        return self::fillReturnWithClassAttributes($var, $return, $maxDepth);
    }

    /**
     * Fill the $return variable with class attributes
     * Based on obj2array function from {@see https://secure.php.net/manual/en/function.get-object-vars.php#47075}
     *
     * @return mixed
     */
    private static function fillReturnWithClassAttributes(object $var, stdClass $return, int $maxDepth)
    {
        $clone = (array) $var;

        foreach (array_keys($clone) as $key) {
            $aux  = explode("\0", (string) $key);
            $name = end($aux);
            if ($aux[0] === '') {
                $name .= ':' . ($aux[1] === '*' ? 'protected' : $aux[1] . ':private');
            }

            $return->$name = self::export($clone[$key], $maxDepth - 1);
        }

        return $return;
    }

    private static function getClass(object $object) : string
    {
        $class = get_class($object);

        if (! class_exists(Proxy::class)) {
            return $class;
        }

        $pos = strrpos($class, '\\' . Proxy::MARKER . '\\');

        if ($pos === false) {
            return $class;
        }

        return substr($class, $pos + strlen(Proxy::MARKER) + 2);
    }
}<|MERGE_RESOLUTION|>--- conflicted
+++ resolved
@@ -56,16 +56,8 @@
      */
     public static function dump($var, int $maxDepth = 2) : string
     {
-<<<<<<< HEAD
-        $html = ini_get('html_errors');
-
-        if ($html !== '1') {
-            ini_set('html_errors', '1');
-        }
-=======
         $html = ini_set('html_errors', '1');
         assert(is_string($html));
->>>>>>> 8be6d163
 
         if (extension_loaded('xdebug')) {
             ini_set('xdebug.var_display_max_depth', (string) $maxDepth);
