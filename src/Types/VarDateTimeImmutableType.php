--- conflicted
+++ resolved
@@ -6,12 +6,9 @@
 
 use DateTimeImmutable;
 use Doctrine\DBAL\Platforms\AbstractPlatform;
-<<<<<<< HEAD
 use Doctrine\DBAL\Types\Exception\InvalidType;
 use Doctrine\DBAL\Types\Exception\ValueNotConvertible;
-=======
 
->>>>>>> 66b1f3d2
 use function date_create_immutable;
 
 /**
@@ -19,7 +16,7 @@
  */
 class VarDateTimeImmutableType extends VarDateTimeType
 {
-    public function getName() : string
+    public function getName(): string
     {
         return Types::DATETIME_IMMUTABLE;
     }
@@ -62,7 +59,7 @@
         return $dateTime;
     }
 
-    public function requiresSQLCommentHint(AbstractPlatform $platform) : bool
+    public function requiresSQLCommentHint(AbstractPlatform $platform): bool
     {
         return true;
     }
