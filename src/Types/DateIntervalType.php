--- conflicted
+++ resolved
@@ -27,19 +27,11 @@
     /**
      * {@inheritdoc}
      */
-<<<<<<< HEAD
-    public function getSQLDeclaration(array $fieldDeclaration, AbstractPlatform $platform): string
-=======
-    public function getSQLDeclaration(array $column, AbstractPlatform $platform)
->>>>>>> 4cc12da9
+    public function getSQLDeclaration(array $column, AbstractPlatform $platform): string
     {
         $column['length'] = 255;
 
-<<<<<<< HEAD
-        return $platform->getStringTypeDeclarationSQL($fieldDeclaration);
-=======
-        return $platform->getVarcharTypeDeclarationSQL($column);
->>>>>>> 4cc12da9
+        return $platform->getStringTypeDeclarationSQL($column);
     }
 
     /**
