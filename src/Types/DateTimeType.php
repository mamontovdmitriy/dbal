--- conflicted
+++ resolved
@@ -7,12 +7,9 @@
 use DateTime;
 use DateTimeInterface;
 use Doctrine\DBAL\Platforms\AbstractPlatform;
-<<<<<<< HEAD
 use Doctrine\DBAL\Types\Exception\InvalidFormat;
 use Doctrine\DBAL\Types\Exception\InvalidType;
-=======
 
->>>>>>> 66b1f3d2
 use function date_create;
 
 /**
@@ -20,7 +17,7 @@
  */
 class DateTimeType extends Type implements PhpDateTimeMappingType
 {
-    public function getName() : string
+    public function getName(): string
     {
         return Types::DATETIME_MUTABLE;
     }
@@ -28,7 +25,7 @@
     /**
      * {@inheritdoc}
      */
-    public function getSQLDeclaration(array $fieldDeclaration, AbstractPlatform $platform) : string
+    public function getSQLDeclaration(array $fieldDeclaration, AbstractPlatform $platform): string
     {
         return $platform->getDateTimeTypeDeclarationSQL($fieldDeclaration);
     }
