--- conflicted
+++ resolved
@@ -172,14 +172,8 @@
     /**
      * Overrides an already defined type to use a different implementation.
      *
-<<<<<<< HEAD
-=======
-     * @param string             $name
      * @param class-string<Type> $className
      *
-     * @return void
-     *
->>>>>>> 3c845853
      * @throws Exception
      */
     public static function overrideType(string $name, string $className): void
