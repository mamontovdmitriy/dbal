--- conflicted
+++ resolved
@@ -221,15 +221,7 @@
     /**
      * Connects to a specific connection.
      *
-<<<<<<< HEAD
-     * @throws DBALException
-=======
-     * @param string $connectionName
-     *
-     * @return DriverConnection
-     *
      * @throws Exception
->>>>>>> 6b57e8b5
      */
     protected function connectTo(string $connectionName): DriverConnection
     {
