--- conflicted
+++ resolved
@@ -97,13 +97,9 @@
      *
      * @internal The connection can be only instantiated by the driver manager.
      *
-<<<<<<< HEAD
      * @param array<string, mixed> $params
-=======
-     * @param array<string,mixed> $params
      * @psalm-param Params $params
      * @phpstan-param array<string,mixed> $params
->>>>>>> c6362a71
      *
      * @throws Exception
      * @throws InvalidArgumentException
