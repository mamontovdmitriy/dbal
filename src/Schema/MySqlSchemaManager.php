<?php

declare(strict_types=1);

namespace Doctrine\DBAL\Schema;

use Doctrine\DBAL\Platforms\MariaDb1027Platform;
use Doctrine\DBAL\Platforms\MySqlPlatform;
use Doctrine\DBAL\Types\Type;

use function array_change_key_case;
use function array_values;
use function assert;
use function explode;
use function is_string;
use function preg_match;
use function strpos;
use function strtok;
use function strtolower;
use function strtr;

use const CASE_LOWER;

/**
 * Schema manager for the MySql RDBMS.
 */
class MySqlSchemaManager extends AbstractSchemaManager
{
    /**
     * @see https://mariadb.com/kb/en/library/string-literals/#escape-sequences
     */
    private const MARIADB_ESCAPE_SEQUENCES = [
        '\\0' => "\0",
        "\\'" => "'",
        '\\"' => '"',
        '\\b' => "\b",
        '\\n' => "\n",
        '\\r' => "\r",
        '\\t' => "\t",
        '\\Z' => "\x1a",
        '\\\\' => '\\',
        '\\%' => '%',
        '\\_' => '_',

        // Internally, MariaDB escapes single quotes using the standard syntax
        "''" => "'",
    ];

    /**
     * {@inheritdoc}
     */
    protected function _getPortableViewDefinition(array $view) : View
    {
        return new View($view['TABLE_NAME'], $view['VIEW_DEFINITION']);
    }

    /**
     * {@inheritdoc}
     */
    protected function _getPortableUserDefinition(array $user) : array
    {
        return [
            'user' => $user['User'],
            'password' => $user['Password'],
        ];
    }

    /**
     * {@inheritdoc}
     */
    protected function _getPortableTableIndexesList(array $tableIndexRows, string $tableName) : array
    {
        foreach ($tableIndexRows as $k => $v) {
            $v = array_change_key_case($v, CASE_LOWER);
            if ($v['key_name'] === 'PRIMARY') {
                $v['primary'] = true;
            } else {
                $v['primary'] = false;
            }

            if (strpos($v['index_type'], 'FULLTEXT') !== false) {
                $v['flags'] = ['FULLTEXT'];
            } elseif (strpos($v['index_type'], 'SPATIAL') !== false) {
                $v['flags'] = ['SPATIAL'];
            }

            $v['length'] = isset($v['sub_part']) ? (int) $v['sub_part'] : null;

            $tableIndexRows[$k] = $v;
        }

        return parent::_getPortableTableIndexesList($tableIndexRows, $tableName);
    }

    /**
     * {@inheritdoc}
     */
    protected function _getPortableDatabaseDefinition(array $database) : string
    {
        return $database['Database'];
    }

    /**
     * {@inheritdoc}
     */
    protected function _getPortableTableColumnDefinition(array $tableColumn) : Column
    {
        $tableColumn = array_change_key_case($tableColumn, CASE_LOWER);

        $dbType = strtolower($tableColumn['type']);
        $dbType = strtok($dbType, '(), ');
        assert(is_string($dbType));

        $length = $tableColumn['length'] ?? strtok('(), ');

        $fixed = false;

        if (! isset($tableColumn['name'])) {
            $tableColumn['name'] = '';
        }

        $scale     = 0;
        $precision = null;

        $type = $this->extractDoctrineTypeFromComment($tableColumn['comment'])
            ?? $this->_platform->getDoctrineTypeMapping($dbType);

        switch ($dbType) {
            case 'char':
            case 'binary':
                $fixed = true;
                break;

            case 'float':
            case 'double':
            case 'real':
            case 'numeric':
            case 'decimal':
<<<<<<< HEAD
                if (preg_match(
                    '([A-Za-z]+\(([0-9]+),([0-9]+)\))',
                    $tableColumn['type'],
                    $match
                ) === 1) {
                    $precision = (int) $match[1];
                    $scale     = (int) $match[2];
=======
                if (
                    preg_match(
                        '([A-Za-z]+\(([0-9]+),([0-9]+)\))',
                        $tableColumn['type'],
                        $match
                    ) === 1
                ) {
                    $precision = $match[1];
                    $scale     = $match[2];
>>>>>>> 66b1f3d2
                    $length    = null;
                }

                break;

            case 'tinytext':
                $length = MySqlPlatform::LENGTH_LIMIT_TINYTEXT;
                break;

            case 'text':
                $length = MySqlPlatform::LENGTH_LIMIT_TEXT;
                break;

            case 'mediumtext':
                $length = MySqlPlatform::LENGTH_LIMIT_MEDIUMTEXT;
                break;

            case 'tinyblob':
                $length = MySqlPlatform::LENGTH_LIMIT_TINYBLOB;
                break;

            case 'blob':
                $length = MySqlPlatform::LENGTH_LIMIT_BLOB;
                break;

            case 'mediumblob':
                $length = MySqlPlatform::LENGTH_LIMIT_MEDIUMBLOB;
                break;

            case 'tinyint':
            case 'smallint':
            case 'mediumint':
            case 'int':
            case 'integer':
            case 'bigint':
            case 'year':
                $length = null;
                break;
        }

        if ($this->_platform instanceof MariaDb1027Platform) {
            $columnDefault = $this->getMariaDb1027ColumnDefault($this->_platform, $tableColumn['default']);
        } else {
            $columnDefault = $tableColumn['default'];
        }

        $options = [
            'length'        => $length !== null ? (int) $length : null,
            'unsigned'      => strpos($tableColumn['type'], 'unsigned') !== false,
            'fixed'         => $fixed,
            'default'       => $columnDefault,
            'notnull'       => $tableColumn['null'] !== 'YES',
            'scale'         => $scale,
            'precision'     => $precision,
            'autoincrement' => strpos($tableColumn['extra'], 'auto_increment') !== false,
        ];

        if (isset($tableColumn['comment'])) {
            $options['comment'] = $tableColumn['comment'];
        }

        $column = new Column($tableColumn['field'], Type::getType($type), $options);

        if (isset($tableColumn['characterset'])) {
            $column->setPlatformOption('charset', $tableColumn['characterset']);
        }

        if (isset($tableColumn['collation'])) {
            $column->setPlatformOption('collation', $tableColumn['collation']);
        }

        return $column;
    }

    /**
     * Return Doctrine/Mysql-compatible column default values for MariaDB 10.2.7+ servers.
     *
     * - Since MariaDb 10.2.7 column defaults stored in information_schema are now quoted
     *   to distinguish them from expressions (see MDEV-10134).
     * - CURRENT_TIMESTAMP, CURRENT_TIME, CURRENT_DATE are stored in information_schema
     *   as current_timestamp(), currdate(), currtime()
     * - Quoted 'NULL' is not enforced by Maria, it is technically possible to have
     *   null in some circumstances (see https://jira.mariadb.org/browse/MDEV-14053)
     * - \' is always stored as '' in information_schema (normalized)
     *
     * @link https://mariadb.com/kb/en/library/information-schema-columns-table/
     * @link https://jira.mariadb.org/browse/MDEV-13132
     *
     * @param string|null $columnDefault default value as stored in information_schema for MariaDB >= 10.2.7
     */
    private function getMariaDb1027ColumnDefault(MariaDb1027Platform $platform, ?string $columnDefault): ?string
    {
        if ($columnDefault === 'NULL' || $columnDefault === null) {
            return null;
        }

        if (preg_match('/^\'(.*)\'$/', $columnDefault, $matches) === 1) {
            return strtr($matches[1], self::MARIADB_ESCAPE_SEQUENCES);
        }

        switch ($columnDefault) {
            case 'current_timestamp()':
                return $platform->getCurrentTimestampSQL();

            case 'curdate()':
                return $platform->getCurrentDateSQL();

            case 'curtime()':
                return $platform->getCurrentTimeSQL();
        }

        return $columnDefault;
    }

    /**
     * {@inheritdoc}
     */
    protected function _getPortableTableForeignKeysList(array $tableForeignKeys) : array
    {
        $list = [];
        foreach ($tableForeignKeys as $value) {
            $value = array_change_key_case($value, CASE_LOWER);
            if (! isset($list[$value['constraint_name']])) {
                if (! isset($value['delete_rule']) || $value['delete_rule'] === 'RESTRICT') {
                    $value['delete_rule'] = null;
                }

                if (! isset($value['update_rule']) || $value['update_rule'] === 'RESTRICT') {
                    $value['update_rule'] = null;
                }

                $list[$value['constraint_name']] = [
                    'name' => $value['constraint_name'],
                    'local' => [],
                    'foreign' => [],
                    'foreignTable' => $value['referenced_table_name'],
                    'onDelete' => $value['delete_rule'],
                    'onUpdate' => $value['update_rule'],
                ];
            }

            $list[$value['constraint_name']]['local'][]   = $value['column_name'];
            $list[$value['constraint_name']]['foreign'][] = $value['referenced_column_name'];
        }

        $result = [];
        foreach ($list as $constraint) {
            $result[] = new ForeignKeyConstraint(
                array_values($constraint['local']),
                $constraint['foreignTable'],
                array_values($constraint['foreign']),
                $constraint['name'],
                [
                    'onDelete' => $constraint['onDelete'],
                    'onUpdate' => $constraint['onUpdate'],
                ]
            );
        }

        return $result;
    }

    public function listTableDetails(string $tableName) : Table
    {
        $table = parent::listTableDetails($tableName);

        $platform = $this->_platform;
        assert($platform instanceof MySqlPlatform);
        $sql = $platform->getListTableMetadataSQL($tableName);

        $tableOptions = $this->_conn->fetchAssociative($sql);

        if ($tableOptions === false) {
            return $table;
        }

        $table->addOption('engine', $tableOptions['ENGINE']);

        if ($tableOptions['TABLE_COLLATION'] !== null) {
            $table->addOption('collation', $tableOptions['TABLE_COLLATION']);
        }

        if ($tableOptions['AUTO_INCREMENT'] !== null) {
            $table->addOption('autoincrement', $tableOptions['AUTO_INCREMENT']);
        }

        $table->addOption('comment', $tableOptions['TABLE_COMMENT']);
        $table->addOption('create_options', $this->parseCreateOptions($tableOptions['CREATE_OPTIONS']));

        return $table;
    }

    /**
     * @return array<string, string>|array<string, true>
     */
    private function parseCreateOptions(?string $string): array
    {
        $options = [];

        if ($string === null || $string === '') {
            return $options;
        }

        foreach (explode(' ', $string) as $pair) {
            $parts = explode('=', $pair, 2);

            $options[$parts[0]] = $parts[1] ?? true;
        }

        return $options;
    }
}<|MERGE_RESOLUTION|>--- conflicted
+++ resolved
@@ -49,7 +49,7 @@
     /**
      * {@inheritdoc}
      */
-    protected function _getPortableViewDefinition(array $view) : View
+    protected function _getPortableViewDefinition(array $view): View
     {
         return new View($view['TABLE_NAME'], $view['VIEW_DEFINITION']);
     }
@@ -57,7 +57,7 @@
     /**
      * {@inheritdoc}
      */
-    protected function _getPortableUserDefinition(array $user) : array
+    protected function _getPortableUserDefinition(array $user): array
     {
         return [
             'user' => $user['User'],
@@ -68,7 +68,7 @@
     /**
      * {@inheritdoc}
      */
-    protected function _getPortableTableIndexesList(array $tableIndexRows, string $tableName) : array
+    protected function _getPortableTableIndexesList(array $tableIndexRows, string $tableName): array
     {
         foreach ($tableIndexRows as $k => $v) {
             $v = array_change_key_case($v, CASE_LOWER);
@@ -95,7 +95,7 @@
     /**
      * {@inheritdoc}
      */
-    protected function _getPortableDatabaseDefinition(array $database) : string
+    protected function _getPortableDatabaseDefinition(array $database): string
     {
         return $database['Database'];
     }
@@ -103,7 +103,7 @@
     /**
      * {@inheritdoc}
      */
-    protected function _getPortableTableColumnDefinition(array $tableColumn) : Column
+    protected function _getPortableTableColumnDefinition(array $tableColumn): Column
     {
         $tableColumn = array_change_key_case($tableColumn, CASE_LOWER);
 
@@ -136,15 +136,6 @@
             case 'real':
             case 'numeric':
             case 'decimal':
-<<<<<<< HEAD
-                if (preg_match(
-                    '([A-Za-z]+\(([0-9]+),([0-9]+)\))',
-                    $tableColumn['type'],
-                    $match
-                ) === 1) {
-                    $precision = (int) $match[1];
-                    $scale     = (int) $match[2];
-=======
                 if (
                     preg_match(
                         '([A-Za-z]+\(([0-9]+),([0-9]+)\))',
@@ -152,9 +143,8 @@
                         $match
                     ) === 1
                 ) {
-                    $precision = $match[1];
-                    $scale     = $match[2];
->>>>>>> 66b1f3d2
+                    $precision = (int) $match[1];
+                    $scale     = (int) $match[2];
                     $length    = null;
                 }
 
@@ -272,7 +262,7 @@
     /**
      * {@inheritdoc}
      */
-    protected function _getPortableTableForeignKeysList(array $tableForeignKeys) : array
+    protected function _getPortableTableForeignKeysList(array $tableForeignKeys): array
     {
         $list = [];
         foreach ($tableForeignKeys as $value) {
@@ -317,7 +307,7 @@
         return $result;
     }
 
-    public function listTableDetails(string $tableName) : Table
+    public function listTableDetails(string $tableName): Table
     {
         $table = parent::listTableDetails($tableName);
 
