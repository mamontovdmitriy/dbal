--- conflicted
+++ resolved
@@ -154,11 +154,7 @@
     /**
      * {@inheritdoc}
      */
-<<<<<<< HEAD
     protected function _getPortableViewDefinition(array $view): View
-=======
-    protected function _getPortableViewDefinition($view)
->>>>>>> d04d0d6a
     {
         return new View($view['schemaname'] . '.' . $view['viewname'], $view['definition']);
     }
