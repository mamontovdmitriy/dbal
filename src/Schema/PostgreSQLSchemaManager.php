--- conflicted
+++ resolved
@@ -33,11 +33,7 @@
  */
 class PostgreSQLSchemaManager extends AbstractSchemaManager
 {
-<<<<<<< HEAD
-    /** @var array<int, string> */
-=======
-    /** @var string[]|null */
->>>>>>> 7da29b1c
+    /** @var array<int, string>|null */
     private $existingSchemaPaths;
 
     /**
