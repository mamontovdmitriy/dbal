<?php

declare(strict_types=1);

namespace Doctrine\DBAL\Schema;

use Doctrine\DBAL\Exception;
use Doctrine\DBAL\Platforms\PostgreSQLPlatform;
use Doctrine\DBAL\Result;
use Doctrine\DBAL\Types\JsonType;
use Doctrine\DBAL\Types\Type;

use function array_change_key_case;
<<<<<<< HEAD
use function array_keys;
use function array_map;
=======
use function array_filter;
use function array_map;
use function array_merge;
use function array_shift;
>>>>>>> d4d93892
use function assert;
use function explode;
use function implode;
use function in_array;
use function is_string;
use function preg_match;
use function sprintf;
use function str_replace;
use function strpos;
use function strtolower;
use function trim;

use const CASE_LOWER;

/**
 * PostgreSQL Schema Manager.
 *
 * @extends AbstractSchemaManager<PostgreSQLPlatform>
 */
class PostgreSQLSchemaManager extends AbstractSchemaManager
{
<<<<<<< HEAD
    private ?string $currentSchema = null;
=======
    /** @var string[]|null */
    private $existingSchemaPaths;

    /**
     * {@inheritDoc}
     */
    public function listTableNames()
    {
        return $this->doListTableNames();
    }

    /**
     * {@inheritDoc}
     */
    public function listTables()
    {
        return $this->doListTables();
    }

    /**
     * {@inheritDoc}
     */
    public function listTableDetails($name)
    {
        return $this->doListTableDetails($name);
    }

    /**
     * {@inheritDoc}
     */
    public function listTableColumns($table, $database = null)
    {
        return $this->doListTableColumns($table, $database);
    }

    /**
     * {@inheritDoc}
     */
    public function listTableIndexes($table)
    {
        return $this->doListTableIndexes($table);
    }

    /**
     * {@inheritDoc}
     */
    public function listTableForeignKeys($table, $database = null)
    {
        return $this->doListTableForeignKeys($table, $database);
    }

    /**
     * Gets all the existing schema names.
     *
     * @deprecated Use {@see listSchemaNames()} instead.
     *
     * @return string[]
     *
     * @throws Exception
     */
    public function getSchemaNames()
    {
        Deprecation::trigger(
            'doctrine/dbal',
            'https://github.com/doctrine/dbal/issues/4503',
            'PostgreSQLSchemaManager::getSchemaNames() is deprecated,'
                . ' use PostgreSQLSchemaManager::listSchemaNames() instead.'
        );

        return $this->listNamespaceNames();
    }
>>>>>>> d4d93892

    /**
     * {@inheritDoc}
     */
    public function listSchemaNames(): array
    {
        return $this->_conn->fetchFirstColumn(
            <<<'SQL'
SELECT schema_name
FROM   information_schema.schemata
WHERE  schema_name NOT LIKE 'pg\_%'
AND    schema_name != 'information_schema'
SQL
        );
    }

    public function createSchemaConfig(): SchemaConfig
    {
        $config = parent::createSchemaConfig();

        $config->setName($this->getCurrentSchema());

        return $config;
    }

    /**
     * Returns the name of the current schema.
     *
     * @throws Exception
     */
    protected function getCurrentSchema(): ?string
    {
        return $this->currentSchema ??= $this->determineCurrentSchema();
    }

    /**
     * Determines the name of the current schema.
     *
     * @throws Exception
     */
    protected function determineCurrentSchema(): string
    {
        $currentSchema = $this->_conn->fetchOne('SELECT current_schema()');
        assert(is_string($currentSchema));

        return $currentSchema;
    }

    /**
     * {@inheritdoc}
     */
    protected function _getPortableTableForeignKeyDefinition(array $tableForeignKey): ForeignKeyConstraint
    {
        $onUpdate = null;
        $onDelete = null;

        if (
            preg_match(
                '(ON UPDATE ([a-zA-Z0-9]+( (NULL|ACTION|DEFAULT))?))',
                $tableForeignKey['condef'],
                $match
            ) === 1
        ) {
            $onUpdate = $match[1];
        }

        if (
            preg_match(
                '(ON DELETE ([a-zA-Z0-9]+( (NULL|ACTION|DEFAULT))?))',
                $tableForeignKey['condef'],
                $match
            ) === 1
        ) {
            $onDelete = $match[1];
        }

        $result = preg_match('/FOREIGN KEY \((.+)\) REFERENCES (.+)\((.+)\)/', $tableForeignKey['condef'], $values);
        assert($result === 1);

        // PostgreSQL returns identifiers that are keywords with quotes, we need them later, don't get
        // the idea to trim them here.
        $localColumns   = array_map('trim', explode(',', $values[1]));
        $foreignColumns = array_map('trim', explode(',', $values[3]));
        $foreignTable   = $values[2];

        return new ForeignKeyConstraint(
            $localColumns,
            $foreignTable,
            $foreignColumns,
            $tableForeignKey['conname'],
            ['onUpdate' => $onUpdate, 'onDelete' => $onDelete]
        );
    }

    /**
     * {@inheritdoc}
     */
    protected function _getPortableViewDefinition(array $view): View
    {
        return new View($view['schemaname'] . '.' . $view['viewname'], $view['definition']);
    }

    /**
     * {@inheritdoc}
     */
    protected function _getPortableTableDefinition(array $table): string
    {
        $currentSchema = $this->getCurrentSchema();

        if ($table['schema_name'] === $currentSchema) {
            return $table['table_name'];
        }

        return $table['schema_name'] . '.' . $table['table_name'];
    }

    /**
     * {@inheritdoc}
     *
     * @link http://ezcomponents.org/docs/api/trunk/DatabaseSchema/ezcDbSchemaPgsqlReader.html
     */
    protected function _getPortableTableIndexesList(array $tableIndexes, string $tableName): array
    {
        $buffer = [];
        foreach ($tableIndexes as $row) {
            $colNumbers    = array_map('intval', explode(' ', $row['indkey']));
            $columnNameSql = sprintf(
                'SELECT attnum, attname FROM pg_attribute WHERE attrelid=%d AND attnum IN (%s) ORDER BY attnum ASC',
                $row['indrelid'],
                implode(' ,', $colNumbers)
            );

            $indexColumns = $this->_conn->fetchAllAssociative($columnNameSql);

            // required for getting the order of the columns right.
            foreach ($colNumbers as $colNum) {
                foreach ($indexColumns as $colRow) {
                    if ($colNum !== $colRow['attnum']) {
                        continue;
                    }

                    $buffer[] = [
                        'key_name' => $row['relname'],
                        'column_name' => trim($colRow['attname']),
                        'non_unique' => ! $row['indisunique'],
                        'primary' => $row['indisprimary'],
                        'where' => $row['where'],
                    ];
                }
            }
        }

        return parent::_getPortableTableIndexesList($buffer, $tableName);
    }

    /**
     * {@inheritdoc}
     */
    protected function _getPortableDatabaseDefinition(array $database): string
    {
        return $database['datname'];
    }

    /**
     * {@inheritdoc}
<<<<<<< HEAD
     */
    protected function _getPortableSequencesList(array $sequences): array
    {
        $sequenceDefinitions = [];

        foreach ($sequences as $sequence) {
            if ($sequence['schemaname'] !== 'public') {
                $sequenceName = $sequence['schemaname'] . '.' . $sequence['relname'];
            } else {
                $sequenceName = $sequence['relname'];
            }

            $sequenceDefinitions[$sequenceName] = $sequence;
        }

        $list = [];

        foreach ($this->filterAssetNames(array_keys($sequenceDefinitions)) as $sequenceName) {
            $list[] = $this->_getPortableSequenceDefinition($sequenceDefinitions[$sequenceName]);
        }

        return $list;
    }

    /**
     * {@inheritdoc}
=======
     *
     * @deprecated Use {@see listSchemaNames()} instead.
>>>>>>> d4d93892
     */
    protected function _getPortableSequenceDefinition(array $sequence): Sequence
    {
        if ($sequence['schemaname'] !== 'public') {
            $sequenceName = $sequence['schemaname'] . '.' . $sequence['relname'];
        } else {
            $sequenceName = $sequence['relname'];
        }

        return new Sequence($sequenceName, (int) $sequence['increment_by'], (int) $sequence['min_value']);
    }

    /**
     * {@inheritdoc}
     */
    protected function _getPortableTableColumnDefinition(array $tableColumn): Column
    {
        $tableColumn = array_change_key_case($tableColumn, CASE_LOWER);

        $length = null;

        if (
            in_array(strtolower($tableColumn['type']), ['varchar', 'bpchar'], true)
            && preg_match('/\((\d*)\)/', $tableColumn['complete_type'], $matches) === 1
        ) {
            $length = (int) $matches[1];
        }

        $autoincrement = $tableColumn['attidentity'] === 'd';

        $matches = [];

        if ($tableColumn['default'] !== null) {
            if (preg_match("/^['(](.*)[')]::/", $tableColumn['default'], $matches) === 1) {
                $tableColumn['default'] = $matches[1];
            } elseif (preg_match('/^NULL::/', $tableColumn['default']) === 1) {
                $tableColumn['default'] = null;
            }
        }

        if ($length === -1 && isset($tableColumn['atttypmod'])) {
            $length = $tableColumn['atttypmod'] - 4;
        }

        if ((int) $length <= 0) {
            $length = null;
        }

        $fixed = false;

        if (! isset($tableColumn['name'])) {
            $tableColumn['name'] = '';
        }

        $precision = null;
        $scale     = 0;
        $jsonb     = null;

        $dbType = strtolower($tableColumn['type']);
        if (
            $tableColumn['domain_type'] !== null
            && $tableColumn['domain_type'] !== ''
            && ! $this->_platform->hasDoctrineTypeMappingFor($tableColumn['type'])
        ) {
            $dbType                       = strtolower($tableColumn['domain_type']);
            $tableColumn['complete_type'] = $tableColumn['domain_complete_type'];
        }

        $type = $this->_platform->getDoctrineTypeMapping($dbType);

        switch ($dbType) {
            case 'smallint':
            case 'int2':
            case 'int':
            case 'int4':
            case 'integer':
            case 'bigint':
            case 'int8':
                $length = null;
                break;

            case 'bool':
            case 'boolean':
                if ($tableColumn['default'] === 'true') {
                    $tableColumn['default'] = true;
                }

                if ($tableColumn['default'] === 'false') {
                    $tableColumn['default'] = false;
                }

                $length = null;
                break;

            case 'text':
            case '_varchar':
            case 'varchar':
                $tableColumn['default'] = $this->parseDefaultExpression($tableColumn['default']);
                break;

            case 'char':
            case 'bpchar':
                $fixed = true;
                break;

            case 'float':
            case 'float4':
            case 'float8':
            case 'double':
            case 'double precision':
            case 'real':
            case 'decimal':
            case 'money':
            case 'numeric':
                if (
                    preg_match(
                        '([A-Za-z]+\(([0-9]+),([0-9]+)\))',
                        $tableColumn['complete_type'],
                        $match
                    ) === 1
                ) {
                    $precision = (int) $match[1];
                    $scale     = (int) $match[2];
                    $length    = null;
                }

                break;

            case 'year':
                $length = null;
                break;

            // PostgreSQL 9.4+ only
            case 'jsonb':
                $jsonb = true;
                break;
        }

        if (
            is_string($tableColumn['default']) && preg_match(
                "('([^']+)'::)",
                $tableColumn['default'],
                $match
            ) === 1
        ) {
            $tableColumn['default'] = $match[1];
        }

        $options = [
            'length'        => $length,
            'notnull'       => (bool) $tableColumn['isnotnull'],
            'default'       => $tableColumn['default'],
            'precision'     => $precision,
            'scale'         => $scale,
            'fixed'         => $fixed,
            'unsigned'      => false,
            'autoincrement' => $autoincrement,
        ];

        if (isset($tableColumn['comment'])) {
            $options['comment'] = $tableColumn['comment'];
        }

        $column = new Column($tableColumn['field'], Type::getType($type), $options);

        if (isset($tableColumn['collation']) && ! empty($tableColumn['collation'])) {
            $column->setPlatformOption('collation', $tableColumn['collation']);
        }

        if ($column->getType() instanceof JsonType) {
            $column->setPlatformOption('jsonb', $jsonb);
        }

        return $column;
    }

    /**
     * Parses a default value expression as given by PostgreSQL
     */
    private function parseDefaultExpression(?string $default): ?string
    {
        if ($default === null) {
            return $default;
        }

        return str_replace("''", "'", $default);
    }

    protected function selectTableNames(string $databaseName): Result
    {
        $sql = <<<'SQL'
SELECT quote_ident(table_name) AS table_name,
       table_schema AS schema_name
FROM information_schema.tables
WHERE table_catalog = ?
  AND table_schema NOT LIKE 'pg\_%'
  AND table_schema != 'information_schema'
  AND table_name != 'geometry_columns'
  AND table_name != 'spatial_ref_sys'
  AND table_type = 'BASE TABLE'
SQL;

        return $this->_conn->executeQuery($sql, [$databaseName]);
    }

    protected function selectTableColumns(string $databaseName, ?string $tableName = null): Result
    {
        $sql = 'SELECT';

        if ($tableName === null) {
            $sql .= ' c.relname,';
        }

        $sql .= <<<'SQL'
            a.attnum,
            quote_ident(a.attname) AS field,
            t.typname AS type,
            format_type(a.atttypid, a.atttypmod) AS complete_type,
            (SELECT tc.collcollate FROM pg_catalog.pg_collation tc WHERE tc.oid = a.attcollation) AS collation,
            (SELECT t1.typname FROM pg_catalog.pg_type t1 WHERE t1.oid = t.typbasetype) AS domain_type,
            (SELECT format_type(t2.typbasetype, t2.typtypmod) FROM
              pg_catalog.pg_type t2 WHERE t2.typtype = 'd' AND t2.oid = a.atttypid) AS domain_complete_type,
            a.attnotnull AS isnotnull,
            a.attidentity,
            (SELECT 't'
             FROM pg_index
             WHERE c.oid = pg_index.indrelid
                AND pg_index.indkey[0] = a.attnum
                AND pg_index.indisprimary = 't'
            ) AS pri,
            (SELECT pg_get_expr(adbin, adrelid)
             FROM pg_attrdef
             WHERE c.oid = pg_attrdef.adrelid
                AND pg_attrdef.adnum=a.attnum
            ) AS default,
            (SELECT pg_description.description
                FROM pg_description WHERE pg_description.objoid = c.oid AND a.attnum = pg_description.objsubid
            ) AS comment
            FROM pg_attribute a, pg_class c, pg_type t, pg_namespace n
SQL;

        $conditions = array_merge([
            'a.attnum > 0',
            'a.attrelid = c.oid',
            'a.atttypid = t.oid',
            'n.oid = c.relnamespace',
            "c.relkind = 'r'",
        ], $this->buildQueryConditions($tableName));

        $sql .= ' WHERE ' . implode(' AND ', $conditions) . ' ORDER BY a.attnum';

        return $this->_conn->executeQuery($sql);
    }

    protected function selectIndexColumns(string $databaseName, ?string $tableName = null): Result
    {
        $sql = 'SELECT';

        if ($tableName === null) {
            $sql .= ' pg_index.indrelid::REGCLASS AS tablename,';
        }

        $sql .= <<<'SQL'
                   quote_ident(relname) AS relname,
                   pg_index.indisunique,
                   pg_index.indisprimary,
                   pg_index.indkey,
                   pg_index.indrelid,
                   pg_get_expr(indpred, indrelid) AS where
              FROM pg_class, pg_index
             WHERE oid IN (
                SELECT indexrelid
                FROM pg_index i, pg_class c, pg_namespace n
SQL;

        $conditions = array_merge([
            'c.oid = i.indrelid',
            'c.relnamespace = n.oid',
        ], $this->buildQueryConditions($tableName));

        $sql .= ' WHERE ' . implode(' AND ', $conditions) . ') AND pg_index.indexrelid = oid';

        return $this->_conn->executeQuery($sql);
    }

    protected function selectForeignKeyColumns(string $databaseName, ?string $tableName = null): Result
    {
        $sql = 'SELECT';

        if ($tableName === null) {
            $sql .= ' r.conrelid :: REGCLASS as tablename,';
        }

        $sql .= <<<'SQL'
                  quote_ident(r.conname) as conname, pg_catalog.pg_get_constraintdef(r.oid, true) as condef
                  FROM pg_catalog.pg_constraint r
                  WHERE r.conrelid IN
                  (
                      SELECT c.oid
                      FROM pg_catalog.pg_class c, pg_catalog.pg_namespace n
SQL;

        $conditions = array_merge(['n.oid = c.relnamespace'], $this->buildQueryConditions($tableName));

        $sql .= ' WHERE ' . implode(' AND ', $conditions) . ") AND r.contype = 'f'";

        return $this->_conn->executeQuery($sql);
    }

    /**
     * {@inheritDoc}
     */
    protected function fetchTableOptionsByTable(string $databaseName, ?string $tableName = null): array
    {
        $sql = <<<'SQL'
SELECT c.relname,
       obj_description(c.oid, 'pg_class') AS comment
FROM pg_class c
     INNER JOIN pg_namespace n
         ON n.oid = c.relnamespace
SQL;

        $conditions = array_merge(["c.relkind = 'r'"], $this->buildQueryConditions($tableName));

        $sql .= ' WHERE ' . implode(' AND ', $conditions);

        return $this->_conn->fetchAllAssociativeIndexed($sql);
    }

<<<<<<< HEAD
    private function getTableWhereClause(string $table, string $classAlias = 'c', string $namespaceAlias = 'n'): string
=======
    /**
     * @param string|null $tableName
     *
     * @return list<string>
     */
    private function buildQueryConditions($tableName): array
>>>>>>> d4d93892
    {
        $conditions = [];
        $schemaName = null;

        if ($tableName !== null) {
            if (strpos($tableName, '.') !== false) {
                [$schemaName, $tableName] = explode('.', $tableName);
            }

            $identifier   = new Identifier($tableName);
            $conditions[] = 'c.relname = ' . $this->_platform->quoteStringLiteral($identifier->getName());
        }

        if ($schemaName !== null) {
            $conditions[] = 'n.nspname = ' . $this->_platform->quoteStringLiteral($schemaName);
        } else {
            $conditions[] = 'n.nspname = ANY(current_schemas(false))';
            $conditions[] = "n.nspname NOT IN ('pg_catalog', 'information_schema', 'pg_toast')";
        }

        return $conditions;
    }
}<|MERGE_RESOLUTION|>--- conflicted
+++ resolved
@@ -11,15 +11,8 @@
 use Doctrine\DBAL\Types\Type;
 
 use function array_change_key_case;
-<<<<<<< HEAD
-use function array_keys;
-use function array_map;
-=======
-use function array_filter;
 use function array_map;
 use function array_merge;
-use function array_shift;
->>>>>>> d4d93892
 use function assert;
 use function explode;
 use function implode;
@@ -41,81 +34,15 @@
  */
 class PostgreSQLSchemaManager extends AbstractSchemaManager
 {
-<<<<<<< HEAD
     private ?string $currentSchema = null;
-=======
-    /** @var string[]|null */
-    private $existingSchemaPaths;
 
     /**
      * {@inheritDoc}
      */
-    public function listTableNames()
+    public function listTableNames(): array
     {
         return $this->doListTableNames();
     }
-
-    /**
-     * {@inheritDoc}
-     */
-    public function listTables()
-    {
-        return $this->doListTables();
-    }
-
-    /**
-     * {@inheritDoc}
-     */
-    public function listTableDetails($name)
-    {
-        return $this->doListTableDetails($name);
-    }
-
-    /**
-     * {@inheritDoc}
-     */
-    public function listTableColumns($table, $database = null)
-    {
-        return $this->doListTableColumns($table, $database);
-    }
-
-    /**
-     * {@inheritDoc}
-     */
-    public function listTableIndexes($table)
-    {
-        return $this->doListTableIndexes($table);
-    }
-
-    /**
-     * {@inheritDoc}
-     */
-    public function listTableForeignKeys($table, $database = null)
-    {
-        return $this->doListTableForeignKeys($table, $database);
-    }
-
-    /**
-     * Gets all the existing schema names.
-     *
-     * @deprecated Use {@see listSchemaNames()} instead.
-     *
-     * @return string[]
-     *
-     * @throws Exception
-     */
-    public function getSchemaNames()
-    {
-        Deprecation::trigger(
-            'doctrine/dbal',
-            'https://github.com/doctrine/dbal/issues/4503',
-            'PostgreSQLSchemaManager::getSchemaNames() is deprecated,'
-                . ' use PostgreSQLSchemaManager::listSchemaNames() instead.'
-        );
-
-        return $this->listNamespaceNames();
-    }
->>>>>>> d4d93892
 
     /**
      * {@inheritDoc}
@@ -281,37 +208,6 @@
 
     /**
      * {@inheritdoc}
-<<<<<<< HEAD
-     */
-    protected function _getPortableSequencesList(array $sequences): array
-    {
-        $sequenceDefinitions = [];
-
-        foreach ($sequences as $sequence) {
-            if ($sequence['schemaname'] !== 'public') {
-                $sequenceName = $sequence['schemaname'] . '.' . $sequence['relname'];
-            } else {
-                $sequenceName = $sequence['relname'];
-            }
-
-            $sequenceDefinitions[$sequenceName] = $sequence;
-        }
-
-        $list = [];
-
-        foreach ($this->filterAssetNames(array_keys($sequenceDefinitions)) as $sequenceName) {
-            $list[] = $this->_getPortableSequenceDefinition($sequenceDefinitions[$sequenceName]);
-        }
-
-        return $list;
-    }
-
-    /**
-     * {@inheritdoc}
-=======
-     *
-     * @deprecated Use {@see listSchemaNames()} instead.
->>>>>>> d4d93892
      */
     protected function _getPortableSequenceDefinition(array $sequence): Sequence
     {
@@ -641,16 +537,10 @@
         return $this->_conn->fetchAllAssociativeIndexed($sql);
     }
 
-<<<<<<< HEAD
-    private function getTableWhereClause(string $table, string $classAlias = 'c', string $namespaceAlias = 'n'): string
-=======
-    /**
-     * @param string|null $tableName
-     *
+    /**
      * @return list<string>
      */
-    private function buildQueryConditions($tableName): array
->>>>>>> d4d93892
+    private function buildQueryConditions(?string $tableName): array
     {
         $conditions = [];
         $schemaName = null;
