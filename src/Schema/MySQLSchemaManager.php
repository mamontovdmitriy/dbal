<?php

declare(strict_types=1);

namespace Doctrine\DBAL\Schema;

use Doctrine\DBAL\Platforms\MariaDb1027Platform;
use Doctrine\DBAL\Platforms\MySQL;
use Doctrine\DBAL\Platforms\MySQLPlatform;
use Doctrine\DBAL\Types\Type;

use function array_change_key_case;
<<<<<<< HEAD
use function array_values;
=======
use function array_shift;
>>>>>>> cb080ac3
use function assert;
use function explode;
use function is_string;
use function preg_match;
use function str_contains;
use function strtok;
use function strtolower;
use function strtr;

use const CASE_LOWER;

/**
 * Schema manager for the MySQL RDBMS.
 *
 * @extends AbstractSchemaManager<MySQLPlatform>
 */
class MySQLSchemaManager extends AbstractSchemaManager
{
    /**
     * @see https://mariadb.com/kb/en/library/string-literals/#escape-sequences
     */
    private const MARIADB_ESCAPE_SEQUENCES = [
        '\\0' => "\0",
        "\\'" => "'",
        '\\"' => '"',
        '\\b' => "\b",
        '\\n' => "\n",
        '\\r' => "\r",
        '\\t' => "\t",
        '\\Z' => "\x1a",
        '\\\\' => '\\',
        '\\%' => '%',
        '\\_' => '_',

        // Internally, MariaDB escapes single quotes using the standard syntax
        "''" => "'",
    ];

    /**
     * {@inheritdoc}
     */
    protected function _getPortableViewDefinition(array $view): View
    {
        return new View($view['TABLE_NAME'], $view['VIEW_DEFINITION']);
    }

    /**
     * {@inheritdoc}
     */
    protected function _getPortableUserDefinition(array $user): array
    {
        return [
            'user' => $user['User'],
            'password' => $user['Password'],
        ];
    }

    /**
     * {@inheritdoc}
     */
    protected function _getPortableTableIndexesList(array $tableIndexes, string $tableName): array
    {
        foreach ($tableIndexes as $k => $v) {
            $v = array_change_key_case($v, CASE_LOWER);
            if ($v['key_name'] === 'PRIMARY') {
                $v['primary'] = true;
            } else {
                $v['primary'] = false;
            }

            if (str_contains($v['index_type'], 'FULLTEXT')) {
                $v['flags'] = ['FULLTEXT'];
            } elseif (str_contains($v['index_type'], 'SPATIAL')) {
                $v['flags'] = ['SPATIAL'];
            }

            // Ignore prohibited prefix `length` for spatial index
            if (! str_contains($v['index_type'], 'SPATIAL')) {
                $v['length'] = isset($v['sub_part']) ? (int) $v['sub_part'] : null;
            }

            $tableIndexes[$k] = $v;
        }

        return parent::_getPortableTableIndexesList($tableIndexes, $tableName);
    }

    /**
     * {@inheritdoc}
     */
    protected function _getPortableDatabaseDefinition(array $database): string
    {
        return $database['Database'];
    }

    /**
     * {@inheritdoc}
     */
    protected function _getPortableTableColumnDefinition(array $tableColumn): Column
    {
        $tableColumn = array_change_key_case($tableColumn, CASE_LOWER);

        $dbType = strtolower($tableColumn['type']);
        $dbType = strtok($dbType, '(), ');
        assert(is_string($dbType));

        $length = $tableColumn['length'] ?? strtok('(), ');

        $fixed = false;

        if (! isset($tableColumn['name'])) {
            $tableColumn['name'] = '';
        }

        $scale     = 0;
        $precision = null;

        $type = $this->extractDoctrineTypeFromComment($tableColumn['comment'])
            ?? $this->_platform->getDoctrineTypeMapping($dbType);

        switch ($dbType) {
            case 'char':
            case 'binary':
                $fixed = true;
                break;

            case 'float':
            case 'double':
            case 'real':
            case 'numeric':
            case 'decimal':
                if (
                    preg_match(
                        '([A-Za-z]+\(([0-9]+),([0-9]+)\))',
                        $tableColumn['type'],
                        $match
                    ) === 1
                ) {
                    $precision = (int) $match[1];
                    $scale     = (int) $match[2];
                    $length    = null;
                }

                break;

            case 'tinytext':
                $length = MySQLPlatform::LENGTH_LIMIT_TINYTEXT;
                break;

            case 'text':
                $length = MySQLPlatform::LENGTH_LIMIT_TEXT;
                break;

            case 'mediumtext':
                $length = MySQLPlatform::LENGTH_LIMIT_MEDIUMTEXT;
                break;

            case 'tinyblob':
                $length = MySQLPlatform::LENGTH_LIMIT_TINYBLOB;
                break;

            case 'blob':
                $length = MySQLPlatform::LENGTH_LIMIT_BLOB;
                break;

            case 'mediumblob':
                $length = MySQLPlatform::LENGTH_LIMIT_MEDIUMBLOB;
                break;

            case 'tinyint':
            case 'smallint':
            case 'mediumint':
            case 'int':
            case 'integer':
            case 'bigint':
            case 'year':
                $length = null;
                break;
        }

        if ($this->_platform instanceof MariaDb1027Platform) {
            $columnDefault = $this->getMariaDb1027ColumnDefault($this->_platform, $tableColumn['default']);
        } else {
            $columnDefault = $tableColumn['default'];
        }

        $options = [
            'length'        => $length !== null ? (int) $length : null,
            'unsigned'      => str_contains($tableColumn['type'], 'unsigned'),
            'fixed'         => $fixed,
            'default'       => $columnDefault,
            'notnull'       => $tableColumn['null'] !== 'YES',
            'scale'         => $scale,
            'precision'     => $precision,
            'autoincrement' => str_contains($tableColumn['extra'], 'auto_increment'),
        ];

        if (isset($tableColumn['comment'])) {
            $options['comment'] = $tableColumn['comment'];
        }

        $column = new Column($tableColumn['field'], Type::getType($type), $options);

        if (isset($tableColumn['characterset'])) {
            $column->setPlatformOption('charset', $tableColumn['characterset']);
        }

        if (isset($tableColumn['collation'])) {
            $column->setPlatformOption('collation', $tableColumn['collation']);
        }

        return $column;
    }

    /**
     * Return Doctrine/Mysql-compatible column default values for MariaDB 10.2.7+ servers.
     *
     * - Since MariaDb 10.2.7 column defaults stored in information_schema are now quoted
     *   to distinguish them from expressions (see MDEV-10134).
     * - CURRENT_TIMESTAMP, CURRENT_TIME, CURRENT_DATE are stored in information_schema
     *   as current_timestamp(), currdate(), currtime()
     * - Quoted 'NULL' is not enforced by Maria, it is technically possible to have
     *   null in some circumstances (see https://jira.mariadb.org/browse/MDEV-14053)
     * - \' is always stored as '' in information_schema (normalized)
     *
     * @link https://mariadb.com/kb/en/library/information-schema-columns-table/
     * @link https://jira.mariadb.org/browse/MDEV-13132
     *
     * @param string|null $columnDefault default value as stored in information_schema for MariaDB >= 10.2.7
     */
    private function getMariaDb1027ColumnDefault(MariaDb1027Platform $platform, ?string $columnDefault): ?string
    {
        if ($columnDefault === 'NULL' || $columnDefault === null) {
            return null;
        }

        if (preg_match('/^\'(.*)\'$/', $columnDefault, $matches) === 1) {
            return strtr($matches[1], self::MARIADB_ESCAPE_SEQUENCES);
        }

        switch ($columnDefault) {
            case 'current_timestamp()':
                return $platform->getCurrentTimestampSQL();

            case 'curdate()':
                return $platform->getCurrentDateSQL();

            case 'curtime()':
                return $platform->getCurrentTimeSQL();
        }

        return $columnDefault;
    }

    /**
     * {@inheritdoc}
     */
    protected function _getPortableTableForeignKeysList(array $tableForeignKeys): array
    {
        $list = [];
        foreach ($tableForeignKeys as $value) {
            $value = array_change_key_case($value, CASE_LOWER);
            if (! isset($list[$value['constraint_name']])) {
                if (! isset($value['delete_rule']) || $value['delete_rule'] === 'RESTRICT') {
                    $value['delete_rule'] = null;
                }

                if (! isset($value['update_rule']) || $value['update_rule'] === 'RESTRICT') {
                    $value['update_rule'] = null;
                }

                $list[$value['constraint_name']] = [
                    'name' => $value['constraint_name'],
                    'local' => [],
                    'foreign' => [],
                    'foreignTable' => $value['referenced_table_name'],
                    'onDelete' => $value['delete_rule'],
                    'onUpdate' => $value['update_rule'],
                ];
            }

            $list[$value['constraint_name']]['local'][]   = $value['column_name'];
            $list[$value['constraint_name']]['foreign'][] = $value['referenced_column_name'];
        }

        $result = [];
        foreach ($list as $constraint) {
            $result[] = new ForeignKeyConstraint(
                $constraint['local'],
                $constraint['foreignTable'],
                $constraint['foreign'],
                $constraint['name'],
                [
                    'onDelete' => $constraint['onDelete'],
                    'onUpdate' => $constraint['onUpdate'],
                ]
            );
        }

        return $result;
    }

    public function listTableDetails(string $name): Table
    {
        $table = parent::listTableDetails($name);

        $sql = $this->_platform->getListTableMetadataSQL($name);

        $tableOptions = $this->_conn->fetchAssociative($sql);

        if ($tableOptions === false) {
            return $table;
        }

        $table->addOption('engine', $tableOptions['ENGINE']);

        if ($tableOptions['TABLE_COLLATION'] !== null) {
            $table->addOption('collation', $tableOptions['TABLE_COLLATION']);
        }

        $table->addOption('charset', $tableOptions['CHARACTER_SET_NAME']);

        if ($tableOptions['AUTO_INCREMENT'] !== null) {
            $table->addOption('autoincrement', $tableOptions['AUTO_INCREMENT']);
        }

        $table->addOption('comment', $tableOptions['TABLE_COMMENT']);
        $table->addOption('create_options', $this->parseCreateOptions($tableOptions['CREATE_OPTIONS']));

        return $table;
    }

    public function createComparator(): Comparator
    {
        return new MySQL\Comparator($this->getDatabasePlatform());
    }

    /**
     * @return array<string, string>|array<string, true>
     */
    private function parseCreateOptions(?string $string): array
    {
        $options = [];

        if ($string === null || $string === '') {
            return $options;
        }

        foreach (explode(' ', $string) as $pair) {
            $parts = explode('=', $pair, 2);

            $options[$parts[0]] = $parts[1] ?? true;
        }

        return $options;
    }
}<|MERGE_RESOLUTION|>--- conflicted
+++ resolved
@@ -10,11 +10,6 @@
 use Doctrine\DBAL\Types\Type;
 
 use function array_change_key_case;
-<<<<<<< HEAD
-use function array_values;
-=======
-use function array_shift;
->>>>>>> cb080ac3
 use function assert;
 use function explode;
 use function is_string;
