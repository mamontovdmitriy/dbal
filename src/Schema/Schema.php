--- conflicted
+++ resolved
@@ -15,6 +15,7 @@
 use Doctrine\DBAL\Schema\Visitor\Visitor;
 use Doctrine\DBAL\SQL\Builder\CreateSchemaObjectsSQLBuilder;
 use Doctrine\DBAL\SQL\Builder\DropSchemaObjectsSQLBuilder;
+use Doctrine\Deprecations\Deprecation;
 
 use function array_values;
 use function str_contains;
@@ -392,44 +393,10 @@
         return $builder->buildSQL($this);
     }
 
-<<<<<<< HEAD
+    /**
+     * @deprecated
+     */
     public function visit(Visitor $visitor): void
-=======
-    /**
-     * @deprecated
-     *
-     * @return string[]
-     *
-     * @throws SchemaException
-     */
-    public function getMigrateToSql(Schema $toSchema, AbstractPlatform $platform)
-    {
-        $schemaDiff = (new Comparator())->compareSchemas($this, $toSchema);
-
-        return $schemaDiff->toSql($platform);
-    }
-
-    /**
-     * @deprecated
-     *
-     * @return string[]
-     *
-     * @throws SchemaException
-     */
-    public function getMigrateFromSql(Schema $fromSchema, AbstractPlatform $platform)
-    {
-        $schemaDiff = (new Comparator())->compareSchemas($fromSchema, $this);
-
-        return $schemaDiff->toSql($platform);
-    }
-
-    /**
-     * @deprecated
-     *
-     * @return void
-     */
-    public function visit(Visitor $visitor)
->>>>>>> d86926b3
     {
         Deprecation::triggerIfCalledFromOutside(
             'doctrine/dbal',
