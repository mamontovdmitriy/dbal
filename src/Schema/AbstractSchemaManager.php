<?php

declare(strict_types=1);

namespace Doctrine\DBAL\Schema;

use Doctrine\DBAL\Connection;
use Doctrine\DBAL\ConnectionException;
use Doctrine\DBAL\DBALException;
use Doctrine\DBAL\Event\SchemaColumnDefinitionEventArgs;
use Doctrine\DBAL\Event\SchemaIndexDefinitionEventArgs;
use Doctrine\DBAL\Events;
use Doctrine\DBAL\Exception\DatabaseRequired;
use Doctrine\DBAL\Platforms\AbstractPlatform;
use Doctrine\DBAL\Platforms\Exception\NotSupported;
use Throwable;
use function array_filter;
use function array_intersect;
use function array_map;
use function array_shift;
use function array_values;
use function assert;
use function count;
<<<<<<< HEAD
use function is_array;
=======
use function func_get_args;
use function is_callable;
>>>>>>> 4c258314
use function preg_match;
use function strtolower;

/**
 * Base class for schema managers. Schema managers are used to inspect and/or
 * modify the database schema/structure.
 */
abstract class AbstractSchemaManager
{
    /**
     * Holds instance of the Doctrine connection for this schema manager.
     *
     * @var Connection
     */
    protected $_conn;

    /**
     * Holds instance of the database platform used for this schema manager.
     *
     * @var AbstractPlatform
     */
    protected $_platform;

    /**
     * Constructor. Accepts the Connection instance to manage the schema for.
     */
    public function __construct(Connection $conn, ?AbstractPlatform $platform = null)
    {
        $this->_conn     = $conn;
        $this->_platform = $platform ?? $this->_conn->getDatabasePlatform();
    }

    /**
     * Returns the associated platform.
     */
    public function getDatabasePlatform() : AbstractPlatform
    {
        return $this->_platform;
    }

    /**
     * Tries any method on the schema manager. Normally a method throws an
     * exception when your DBMS doesn't support it or if an error occurs.
     * This method allows you to try and method on your SchemaManager
     * instance and will return false if it does not work or is not supported.
     *
     * <code>
     * $result = $sm->tryMethod('dropView', 'view_name');
     * </code>
     *
     * @param mixed ...$arguments
     *
     * @return mixed
     */
    public function tryMethod(string $method, ...$arguments)
    {
        try {
            return $this->$method(...$arguments);
        } catch (Throwable $e) {
            return false;
        }
    }

    /**
     * Lists the available databases for this connection.
     *
     * @return array<int, string>
     */
    public function listDatabases() : array
    {
        $sql = $this->_platform->getListDatabasesSQL();

        $databases = $this->_conn->fetchAll($sql);

        return $this->_getPortableDatabasesList($databases);
    }

    /**
     * Returns a list of all namespaces in the current database.
     *
     * @return array<int, string>
     */
    public function listNamespaceNames() : array
    {
        $sql = $this->_platform->getListNamespacesSQL();

        $namespaces = $this->_conn->fetchAll($sql);

        return $this->getPortableNamespacesList($namespaces);
    }

    /**
     * Lists the available sequences for this connection.
     *
     * @return array<int, Sequence>
     */
    public function listSequences(?string $database = null) : array
    {
        $database = $this->ensureDatabase(
            $database ?? $this->_conn->getDatabase(),
            __METHOD__
        );

        $sql = $this->_platform->getListSequencesSQL($database);

        $sequences = $this->_conn->fetchAll($sql);

        return $this->filterAssetNames($this->_getPortableSequencesList($sequences));
    }

    /**
     * Lists the columns for a given table.
     *
     * In contrast to other libraries and to the old version of Doctrine,
     * this column definition does try to contain the 'primary' field for
     * the reason that it is not portable across different RDBMS. Use
     * {@see listTableIndexes($tableName)} to retrieve the primary key
     * of a table. Where a RDBMS specifies more details, these are held
     * in the platformDetails array.
     *
     * @return array<string, Column>
     */
    public function listTableColumns(string $table, ?string $database = null) : array
    {
<<<<<<< HEAD
        $database = $this->ensureDatabase(
            $database ?? $this->_conn->getDatabase(),
            __METHOD__
        );
=======
        if ($database === null) {
            $database = $this->_conn->getDatabase();
        }
>>>>>>> 4c258314

        $sql = $this->_platform->getListTableColumnsSQL($table, $database);

        $tableColumns = $this->_conn->fetchAll($sql);

        return $this->_getPortableTableColumnList($table, $database, $tableColumns);
    }

    /**
     * Lists the indexes for a given table returning an array of Index instances.
     *
     * Keys of the portable indexes list are all lower-cased.
     *
     * @return array<string, Index>
     */
    public function listTableIndexes(string $table) : array
    {
        $sql = $this->_platform->getListTableIndexesSQL($table, $this->_conn->getDatabase());

        $tableIndexes = $this->_conn->fetchAll($sql);

        return $this->_getPortableTableIndexesList($tableIndexes, $table);
    }

    /**
     * Returns true if all the given tables exist.
     *
     * @param array<int, string> $tableNames
     */
    public function tablesExist(array $tableNames) : bool
    {
        $tableNames = array_map('strtolower', $tableNames);

        return count($tableNames) === count(array_intersect($tableNames, array_map('strtolower', $this->listTableNames())));
    }

    public function tableExists(string $tableName) : bool
    {
        return $this->tablesExist([$tableName]);
    }

    /**
     * Returns a list of all tables in the current database.
     *
     * @return array<int, string>
     */
    public function listTableNames() : array
    {
        $sql = $this->_platform->getListTablesSQL();

        $tables     = $this->_conn->fetchAll($sql);
        $tableNames = $this->_getPortableTablesList($tables);

        return $this->filterAssetNames($tableNames);
    }

    /**
     * Filters asset names if they are configured to return only a subset of all
     * the found elements.
     *
     * @param array<int, mixed> $assetNames
     *
     * @return array<int, mixed>
     */
    protected function filterAssetNames(array $assetNames) : array
    {
        $filter = $this->_conn->getConfiguration()->getSchemaAssetsFilter();
        if ($filter === null) {
            return $assetNames;
        }

        return array_values(array_filter($assetNames, $filter));
    }

    /**
     * Lists the tables for this connection.
     *
     * @return array<int, Table>
     */
    public function listTables() : array
    {
        $tableNames = $this->listTableNames();

        $tables = [];
        foreach ($tableNames as $tableName) {
            $tables[] = $this->listTableDetails($tableName);
        }

        return $tables;
    }

    public function listTableDetails(string $tableName) : Table
    {
        $columns     = $this->listTableColumns($tableName);
        $foreignKeys = [];

        if ($this->_platform->supportsForeignKeyConstraints()) {
            $foreignKeys = $this->listTableForeignKeys($tableName);
        }

        $indexes = $this->listTableIndexes($tableName);

        return new Table($tableName, $columns, $indexes, [], $foreignKeys, []);
    }

    /**
     * Lists the views this connection has.
     *
     * @return array<string, View>
     */
    public function listViews() : array
    {
        $database = $this->ensureDatabase(
            $this->_conn->getDatabase(),
            __METHOD__
        );

        $sql   = $this->_platform->getListViewsSQL($database);
        $views = $this->_conn->fetchAll($sql);

        return $this->_getPortableViewsList($views);
    }

    /**
     * Lists the foreign keys for the given table.
     *
     * @return array<int|string, ForeignKeyConstraint>
     */
    public function listTableForeignKeys(string $table, ?string $database = null) : array
    {
        if ($database === null) {
            $database = $this->_conn->getDatabase();
        }

        $sql              = $this->_platform->getListTableForeignKeysSQL($table, $database);
        $tableForeignKeys = $this->_conn->fetchAll($sql);

        return $this->_getPortableTableForeignKeysList($tableForeignKeys);
    }

    /* drop*() Methods */

    /**
     * Drops a database.
     *
     * NOTE: You can not drop the database this SchemaManager is currently connected to.
     */
    public function dropDatabase(string $database) : void
    {
        $this->_execSql($this->_platform->getDropDatabaseSQL($database));
    }

    /**
     * Drops the given table.
     */
    public function dropTable(string $tableName) : void
    {
        $this->_execSql($this->_platform->getDropTableSQL($tableName));
    }

    /**
     * Drops the index from the given table.
     *
     * @param Index|string $index The name of the index.
     * @param Table|string $table The name of the table.
     */
    public function dropIndex($index, $table) : void
    {
        if ($index instanceof Index) {
            $index = $index->getQuotedName($this->_platform);
        }

        $this->_execSql($this->_platform->getDropIndexSQL($index, $table));
    }

    /**
     * Drops the constraint from the given table.
     *
     * @param Table|string $table The name of the table.
     */
    public function dropConstraint(Constraint $constraint, $table) : void
    {
        $this->_execSql($this->_platform->getDropConstraintSQL($constraint, $table));
    }

    /**
     * Drops a foreign key from a table.
     *
     * @param ForeignKeyConstraint|string $foreignKey The name of the foreign key.
     * @param Table|string                $table      The name of the table with the foreign key.
     */
    public function dropForeignKey($foreignKey, $table) : void
    {
        $this->_execSql($this->_platform->getDropForeignKeySQL($foreignKey, $table));
    }

    /**
     * Drops a sequence with a given name.
     */
    public function dropSequence(string $name) : void
    {
        $this->_execSql($this->_platform->getDropSequenceSQL($name));
    }

    /**
     * Drops a view.
     */
    public function dropView(string $name) : void
    {
        $this->_execSql($this->_platform->getDropViewSQL($name));
    }

    /* create*() Methods */

    /**
     * Creates a new database.
     */
    public function createDatabase(string $database) : void
    {
        $this->_execSql($this->_platform->getCreateDatabaseSQL($database));
    }

    /**
     * Creates a new table.
     */
    public function createTable(Table $table) : void
    {
        $createFlags = AbstractPlatform::CREATE_INDEXES|AbstractPlatform::CREATE_FOREIGNKEYS;
        $this->_execSql($this->_platform->getCreateTableSQL($table, $createFlags));
    }

    /**
     * Creates a new sequence.
     *
     * @throws ConnectionException If something fails at database level.
     */
    public function createSequence(Sequence $sequence) : void
    {
        $this->_execSql($this->_platform->getCreateSequenceSQL($sequence));
    }

    /**
     * Creates a constraint on a table.
     *
     * @param Table|string $table
     */
    public function createConstraint(Constraint $constraint, $table) : void
    {
        $this->_execSql($this->_platform->getCreateConstraintSQL($constraint, $table));
    }

    /**
     * Creates a new index on a table.
     *
     * @param Table|string $table The name of the table on which the index is to be created.
     */
    public function createIndex(Index $index, $table) : void
    {
        $this->_execSql($this->_platform->getCreateIndexSQL($index, $table));
    }

    /**
     * Creates a new foreign key.
     *
     * @param ForeignKeyConstraint $foreignKey The ForeignKey instance.
     * @param Table|string         $table      The name of the table on which the foreign key is to be created.
     */
    public function createForeignKey(ForeignKeyConstraint $foreignKey, $table) : void
    {
        $this->_execSql($this->_platform->getCreateForeignKeySQL($foreignKey, $table));
    }

    /**
     * Creates a new view.
     */
    public function createView(View $view) : void
    {
        $this->_execSql($this->_platform->getCreateViewSQL($view->getQuotedName($this->_platform), $view->getSql()));
    }

    /* dropAndCreate*() Methods */

    /**
     * Drops and creates a constraint.
     *
     * @see dropConstraint()
     * @see createConstraint()
     *
     * @param Table|string $table
     */
    public function dropAndCreateConstraint(Constraint $constraint, $table) : void
    {
        $this->tryMethod('dropConstraint', $constraint, $table);
        $this->createConstraint($constraint, $table);
    }

    /**
     * Drops and creates a new index on a table.
     *
     * @param Table|string $table The name of the table on which the index is to be created.
     */
    public function dropAndCreateIndex(Index $index, $table) : void
    {
        $this->tryMethod('dropIndex', $index->getQuotedName($this->_platform), $table);
        $this->createIndex($index, $table);
    }

    /**
     * Drops and creates a new foreign key.
     *
     * @param ForeignKeyConstraint $foreignKey An associative array that defines properties of the foreign key to be created.
     * @param Table|string         $table      The name of the table on which the foreign key is to be created.
     */
    public function dropAndCreateForeignKey(ForeignKeyConstraint $foreignKey, $table) : void
    {
        $this->tryMethod('dropForeignKey', $foreignKey, $table);
        $this->createForeignKey($foreignKey, $table);
    }

    /**
     * Drops and create a new sequence.
     *
     * @throws ConnectionException If something fails at database level.
     */
    public function dropAndCreateSequence(Sequence $sequence) : void
    {
        $this->tryMethod('dropSequence', $sequence->getQuotedName($this->_platform));
        $this->createSequence($sequence);
    }

    /**
     * Drops and creates a new table.
     */
    public function dropAndCreateTable(Table $table) : void
    {
        $this->tryMethod('dropTable', $table->getQuotedName($this->_platform));
        $this->createTable($table);
    }

    /**
     * Drops and creates a new database.
     */
    public function dropAndCreateDatabase(string $database) : void
    {
        $this->tryMethod('dropDatabase', $database);
        $this->createDatabase($database);
    }

    /**
     * Drops and creates a new view.
     */
    public function dropAndCreateView(View $view) : void
    {
        $this->tryMethod('dropView', $view->getQuotedName($this->_platform));
        $this->createView($view);
    }

    /* alterTable() Methods */

    /**
     * Alters an existing tables schema.
     */
    public function alterTable(TableDiff $tableDiff) : void
    {
        $queries = $this->_platform->getAlterTableSQL($tableDiff);
<<<<<<< HEAD

        if (! is_array($queries) || ! count($queries)) {
            return;
        }
=======
>>>>>>> 4c258314

        foreach ($queries as $ddlQuery) {
            $this->_execSql($ddlQuery);
        }
    }

    /**
     * Renames a given table to another name.
     */
    public function renameTable(string $name, string $newName) : void
    {
        $tableDiff          = new TableDiff($name);
        $tableDiff->newName = $newName;
        $this->alterTable($tableDiff);
    }

    /**
     * Methods for filtering return values of list*() methods to convert
     * the native DBMS data definition to a portable Doctrine definition
     */

    /**
     * @param array<int, mixed> $databases
     *
     * @return array<int, string>
     */
    protected function _getPortableDatabasesList(array $databases) : array
    {
        $list = [];
        foreach ($databases as $value) {
            $list[] = $this->_getPortableDatabaseDefinition($value);
        }

        return $list;
    }

    /**
     * Converts a list of namespace names from the native DBMS data definition to a portable Doctrine definition.
     *
     * @param array<int, array<int, mixed>> $namespaces The list of namespace names in the native DBMS data definition.
     *
     * @return array<int, string>
     */
    protected function getPortableNamespacesList(array $namespaces) : array
    {
        $namespacesList = [];

        foreach ($namespaces as $namespace) {
            $namespacesList[] = $this->getPortableNamespaceDefinition($namespace);
        }

        return $namespacesList;
    }

    /**
     * @param array<string, string> $database
     */
    protected function _getPortableDatabaseDefinition(array $database) : string
    {
        assert(! empty($database));

        return array_shift($database);
    }

    /**
     * Converts a namespace definition from the native DBMS data definition to a portable Doctrine definition.
     *
     * @param array<string|int, mixed> $namespace The native DBMS namespace definition.
     */
    protected function getPortableNamespaceDefinition(array $namespace) : string
    {
        return array_shift($namespace);
    }

    /**
     * @param array<int, array<string, mixed>> $sequences
     *
     * @return array<int, Sequence>
     */
    protected function _getPortableSequencesList(array $sequences) : array
    {
        $list = [];

        foreach ($sequences as $value) {
            $list[] = $this->_getPortableSequenceDefinition($value);
        }

        return $list;
    }

    /**
     * @param array<string, mixed> $sequence
     *
     * @throws DBALException
     */
    protected function _getPortableSequenceDefinition(array $sequence) : Sequence
    {
        throw NotSupported::new('Sequences');
    }

    /**
     * Independent of the database the keys of the column list result are lowercased.
     *
     * The name of the created column instance however is kept in its case.
     *
     * @param array<int, array<string, mixed>> $tableColumns
     *
     * @return array<string, Column>
     */
    protected function _getPortableTableColumnList(string $table, string $database, array $tableColumns) : array
    {
        $eventManager = $this->_platform->getEventManager();

        $list = [];
        foreach ($tableColumns as $tableColumn) {
            $column           = null;
            $defaultPrevented = false;

            if ($eventManager !== null && $eventManager->hasListeners(Events::onSchemaColumnDefinition)) {
                $eventArgs = new SchemaColumnDefinitionEventArgs($tableColumn, $table, $database, $this->_conn);
                $eventManager->dispatchEvent(Events::onSchemaColumnDefinition, $eventArgs);

                $defaultPrevented = $eventArgs->isDefaultPrevented();
                $column           = $eventArgs->getColumn();
            }

            if (! $defaultPrevented) {
                $column = $this->_getPortableTableColumnDefinition($tableColumn);
            }

            if ($column === null) {
                continue;
            }

            $name        = strtolower($column->getQuotedName($this->_platform));
            $list[$name] = $column;
        }

        return $list;
    }

    /**
     * Gets Table Column Definition.
     *
     * @param array<string, mixed> $tableColumn
     */
    abstract protected function _getPortableTableColumnDefinition(array $tableColumn) : Column;

    /**
     * Aggregates and groups the index results according to the required data result.
     *
     * @param array<int, array<string, mixed>> $tableIndexRows
     *
     * @return array<string, Index>
     */
    protected function _getPortableTableIndexesList(array $tableIndexRows, string $tableName) : array
    {
        $result = [];
        foreach ($tableIndexRows as $tableIndex) {
            $indexName = $keyName = $tableIndex['key_name'];
            if ($tableIndex['primary']) {
                $keyName = 'primary';
            }

            $keyName = strtolower($keyName);

            if (! isset($result[$keyName])) {
                $options = [
                    'lengths' => [],
                ];

                if (isset($tableIndex['where'])) {
                    $options['where'] = $tableIndex['where'];
                }

                $result[$keyName] = [
                    'name' => $indexName,
                    'columns' => [],
                    'unique' => ! $tableIndex['non_unique'],
                    'primary' => $tableIndex['primary'],
                    'flags' => $tableIndex['flags'] ?? [],
                    'options' => $options,
                ];
            }

            $result[$keyName]['columns'][]            = $tableIndex['column_name'];
            $result[$keyName]['options']['lengths'][] = $tableIndex['length'] ?? null;
        }

        $eventManager = $this->_platform->getEventManager();

        $indexes = [];
        foreach ($result as $indexKey => $data) {
            $index            = null;
            $defaultPrevented = false;

            if ($eventManager !== null && $eventManager->hasListeners(Events::onSchemaIndexDefinition)) {
                $eventArgs = new SchemaIndexDefinitionEventArgs($data, $tableName, $this->_conn);
                $eventManager->dispatchEvent(Events::onSchemaIndexDefinition, $eventArgs);

                $defaultPrevented = $eventArgs->isDefaultPrevented();
                $index            = $eventArgs->getIndex();
            }

            if (! $defaultPrevented) {
                $index = new Index($data['name'], $data['columns'], $data['unique'], $data['primary'], $data['flags'], $data['options']);
            }

            if ($index === null) {
                continue;
            }

            $indexes[$indexKey] = $index;
        }

        return $indexes;
    }

    /**
     * @param array<int, array<string, mixed>> $tables
     *
     * @return array<int, string>
     */
    protected function _getPortableTablesList(array $tables) : array
    {
        $list = [];
        foreach ($tables as $value) {
            $list[] = $this->_getPortableTableDefinition($value);
        }

        return $list;
    }

    /**
     * @param array<string, string> $table
     */
    protected function _getPortableTableDefinition(array $table) : string
    {
        assert(! empty($table));

        return array_shift($table);
    }

    /**
     * @param array<int, array<string, mixed>> $users
     *
     * @return array<int, array<string, mixed>>
     */
    protected function _getPortableUsersList(array $users) : array
    {
        $list = [];
        foreach ($users as $value) {
            $list[] = $this->_getPortableUserDefinition($value);
        }

        return $list;
    }

    /**
     * @param array<string, mixed> $user
     *
     * @return array<string, mixed>
     */
    protected function _getPortableUserDefinition(array $user) : array
    {
        return $user;
    }

    /**
     * @param array<int, array<string, mixed>> $views
     *
     * @return array<string, View>
     */
    protected function _getPortableViewsList(array $views) : array
    {
        $list = [];
        foreach ($views as $value) {
<<<<<<< HEAD
            $view        = $this->_getPortableViewDefinition($value);
            $name        = strtolower($view->getQuotedName($this->_platform));
            $list[$name] = $view;
=======
            $view = $this->_getPortableViewDefinition($value);

            if ($view === false) {
                continue;
            }

            $viewName        = strtolower($view->getQuotedName($this->_platform));
            $list[$viewName] = $view;
>>>>>>> 4c258314
        }

        return $list;
    }

    /**
     * @param array<string, mixed> $view
     */
    protected function _getPortableViewDefinition(array $view) : View
    {
        throw NotSupported::new('Views');
    }

    /**
     * @param array<int|string, array<string, mixed>> $tableForeignKeys
     *
     * @return array<int, ForeignKeyConstraint>
     */
    protected function _getPortableTableForeignKeysList(array $tableForeignKeys) : array
    {
        $list = [];

        foreach ($tableForeignKeys as $value) {
            $list[] = $this->_getPortableTableForeignKeyDefinition($value);
        }

        return $list;
    }

    /**
     * @param array<string, mixed> $tableForeignKey
     */
    protected function _getPortableTableForeignKeyDefinition(array $tableForeignKey) : ForeignKeyConstraint
    {
        throw NotSupported::new('ForeignKey');
    }

    /**
     * @param array<int, string>|string $sql
     */
    protected function _execSql($sql) : void
    {
        foreach ((array) $sql as $query) {
            $this->_conn->executeUpdate($query);
        }
    }

    /**
     * Creates a schema instance for the current database.
     */
    public function createSchema() : Schema
    {
        $namespaces = [];

        if ($this->_platform->supportsSchemas()) {
            $namespaces = $this->listNamespaceNames();
        }

        $sequences = [];

        if ($this->_platform->supportsSequences()) {
            $sequences = $this->listSequences();
        }

        $tables = $this->listTables();

        return new Schema($tables, $sequences, $this->createSchemaConfig(), $namespaces);
    }

    /**
     * Creates the configuration for this schema.
     */
    public function createSchemaConfig() : SchemaConfig
    {
        $schemaConfig = new SchemaConfig();
        $schemaConfig->setMaxIdentifierLength($this->_platform->getMaxIdentifierLength());

        $searchPaths = $this->getSchemaSearchPaths();
        if (isset($searchPaths[0])) {
            $schemaConfig->setName($searchPaths[0]);
        }

        $params = $this->_conn->getParams();
        if (! isset($params['defaultTableOptions'])) {
            $params['defaultTableOptions'] = [];
        }

        if (! isset($params['defaultTableOptions']['charset']) && isset($params['charset'])) {
            $params['defaultTableOptions']['charset'] = $params['charset'];
        }

        $schemaConfig->setDefaultTableOptions($params['defaultTableOptions']);

        return $schemaConfig;
    }

    /**
     * The search path for namespaces in the currently connected database.
     *
     * The first entry is usually the default namespace in the Schema. All
     * further namespaces contain tables/sequences which can also be addressed
     * with a short, not full-qualified name.
     *
     * For databases that don't support subschema/namespaces this method
     * returns the name of the currently connected database.
     *
     * @return array<int, string>
     */
    public function getSchemaSearchPaths() : array
    {
        $database = $this->_conn->getDatabase();

        if ($database !== null) {
            return [$database];
        }

        return [];
    }

    /**
     * Given a table comment this method tries to extract a type hint for Doctrine Type. If the type hint is found,
     * it's removed from the comment.
     *
     * @return string|null The extracted Doctrine type or NULL of the type hint was not found.
     */
    final protected function extractDoctrineTypeFromComment(?string &$comment) : ?string
    {
<<<<<<< HEAD
        if ($comment === null || ! preg_match('/(.*)\(DC2Type:(((?!\)).)+)\)(.*)/', $comment, $match)) {
            return null;
=======
        if ($comment !== null && preg_match('(\(DC2Type:(((?!\)).)+)\))', $comment, $match) === 1) {
            return $match[1];
>>>>>>> 4c258314
        }

        $comment = $match[1] . $match[4];

        return $match[2];
    }

    /**
     * @throws DatabaseRequired
     */
    private function ensureDatabase(?string $database, string $methodName) : string
    {
        if ($database === null) {
            throw DatabaseRequired::new($methodName);
        }

        return $database;
    }
}<|MERGE_RESOLUTION|>--- conflicted
+++ resolved
@@ -21,12 +21,6 @@
 use function array_values;
 use function assert;
 use function count;
-<<<<<<< HEAD
-use function is_array;
-=======
-use function func_get_args;
-use function is_callable;
->>>>>>> 4c258314
 use function preg_match;
 use function strtolower;
 
@@ -151,16 +145,10 @@
      */
     public function listTableColumns(string $table, ?string $database = null) : array
     {
-<<<<<<< HEAD
         $database = $this->ensureDatabase(
             $database ?? $this->_conn->getDatabase(),
             __METHOD__
         );
-=======
-        if ($database === null) {
-            $database = $this->_conn->getDatabase();
-        }
->>>>>>> 4c258314
 
         $sql = $this->_platform->getListTableColumnsSQL($table, $database);
 
@@ -526,13 +514,6 @@
     public function alterTable(TableDiff $tableDiff) : void
     {
         $queries = $this->_platform->getAlterTableSQL($tableDiff);
-<<<<<<< HEAD
-
-        if (! is_array($queries) || ! count($queries)) {
-            return;
-        }
-=======
->>>>>>> 4c258314
 
         foreach ($queries as $ddlQuery) {
             $this->_execSql($ddlQuery);
@@ -810,20 +791,9 @@
     {
         $list = [];
         foreach ($views as $value) {
-<<<<<<< HEAD
             $view        = $this->_getPortableViewDefinition($value);
             $name        = strtolower($view->getQuotedName($this->_platform));
             $list[$name] = $view;
-=======
-            $view = $this->_getPortableViewDefinition($value);
-
-            if ($view === false) {
-                continue;
-            }
-
-            $viewName        = strtolower($view->getQuotedName($this->_platform));
-            $list[$viewName] = $view;
->>>>>>> 4c258314
         }
 
         return $list;
@@ -951,13 +921,8 @@
      */
     final protected function extractDoctrineTypeFromComment(?string &$comment) : ?string
     {
-<<<<<<< HEAD
-        if ($comment === null || ! preg_match('/(.*)\(DC2Type:(((?!\)).)+)\)(.*)/', $comment, $match)) {
+        if ($comment === null || preg_match('/(.*)\(DC2Type:(((?!\)).)+)\)(.*)/', $comment, $match) === 0) {
             return null;
-=======
-        if ($comment !== null && preg_match('(\(DC2Type:(((?!\)).)+)\))', $comment, $match) === 1) {
-            return $match[1];
->>>>>>> 4c258314
         }
 
         $comment = $match[1] . $match[4];
