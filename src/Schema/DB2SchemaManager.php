<?php

declare(strict_types=1);

namespace Doctrine\DBAL\Schema;

use Doctrine\DBAL\DBALException;
use Doctrine\DBAL\Platforms\DB2Platform;
use Doctrine\DBAL\Types\Type;

use function array_change_key_case;
use function assert;
use function preg_match;
use function str_replace;
use function strpos;
use function strtolower;
use function substr;

use const CASE_LOWER;

/**
 * IBM Db2 Schema Manager.
 */
class DB2SchemaManager extends AbstractSchemaManager
{
    /**
     * {@inheritdoc}
     *
     * Apparently creator is the schema not the user who created it:
     * {@link http://publib.boulder.ibm.com/infocenter/dzichelp/v2r2/index.jsp?topic=/com.ibm.db29.doc.sqlref/db2z_sysibmsystablestable.htm}
     */
    public function listTableNames(): array
    {
        $sql = $this->_platform->getListTablesSQL() . ' AND CREATOR = CURRENT_USER';

        $tables = $this->_conn->fetchAllAssociative($sql);

        return $this->filterAssetNames($this->_getPortableTablesList($tables));
    }

    /**
     * {@inheritdoc}
     *
     * @throws DBALException
     */
    protected function _getPortableTableColumnDefinition(array $tableColumn): Column
    {
        $tableColumn = array_change_key_case($tableColumn, CASE_LOWER);

        $length = $precision = $default = null;
        $scale  = 0;
        $fixed  = false;

        if ($tableColumn['default'] !== null && $tableColumn['default'] !== 'NULL') {
            $default = $tableColumn['default'];

            if (preg_match('/^\'(.*)\'$/s', $default, $matches) === 1) {
                $default = str_replace("''", "'", $matches[1]);
            }
        }

        $type = $this->extractDoctrineTypeFromComment($tableColumn['comment'])
            ?? $this->_platform->getDoctrineTypeMapping($tableColumn['typename']);

        switch (strtolower($tableColumn['typename'])) {
            case 'varchar':
                $length = $tableColumn['length'];
                break;

            case 'character':
                $length = $tableColumn['length'];
                $fixed  = true;
                break;

            case 'clob':
                $length = $tableColumn['length'];
                break;

            case 'decimal':
            case 'double':
            case 'real':
                $scale     = $tableColumn['scale'];
                $precision = $tableColumn['length'];
                break;
        }

        $options = [
            'length'          => $length,
            'unsigned'        => false,
            'fixed'           => $fixed,
            'default'         => $default,
            'autoincrement'   => (bool) $tableColumn['autoincrement'],
            'notnull'         => $tableColumn['nulls'] === 'N',
            'platformOptions' => [],
        ];

        if (isset($tableColumn['comment'])) {
            $options['comment'] = $tableColumn['comment'];
        }

        if ($scale !== null && $precision !== null) {
            $options['scale']     = $scale;
            $options['precision'] = $precision;
        }

        return new Column($tableColumn['colname'], Type::getType($type), $options);
    }

    /**
     * {@inheritdoc}
     */
    protected function _getPortableTablesList(array $tables): array
    {
        $tableNames = [];
        foreach ($tables as $tableRow) {
            $tableRow     = array_change_key_case($tableRow, CASE_LOWER);
            $tableNames[] = $tableRow['name'];
        }

        return $tableNames;
    }

    /**
     * {@inheritdoc}
     */
<<<<<<< HEAD
    protected function _getPortableTableIndexesList(array $tableIndexRows, string $tableName): array
=======
    protected function _getPortableTableIndexesList($tableIndexes, $tableName = null)
>>>>>>> b2bd586c
    {
        foreach ($tableIndexes as &$tableIndexRow) {
            $tableIndexRow            = array_change_key_case($tableIndexRow, CASE_LOWER);
            $tableIndexRow['primary'] = (bool) $tableIndexRow['primary'];
        }

        return parent::_getPortableTableIndexesList($tableIndexes, $tableName);
    }

    /**
     * {@inheritdoc}
     */
    protected function _getPortableTableForeignKeyDefinition(array $tableForeignKey): ForeignKeyConstraint
    {
        return new ForeignKeyConstraint(
            $tableForeignKey['local_columns'],
            $tableForeignKey['foreign_table'],
            $tableForeignKey['foreign_columns'],
            $tableForeignKey['name'],
            $tableForeignKey['options']
        );
    }

    /**
     * {@inheritdoc}
     */
    protected function _getPortableTableForeignKeysList(array $tableForeignKeys): array
    {
        $foreignKeys = [];

        foreach ($tableForeignKeys as $tableForeignKey) {
            $tableForeignKey = array_change_key_case($tableForeignKey, CASE_LOWER);

            if (! isset($foreignKeys[$tableForeignKey['index_name']])) {
                $foreignKeys[$tableForeignKey['index_name']] = [
                    'local_columns'   => [$tableForeignKey['local_column']],
                    'foreign_table'   => $tableForeignKey['foreign_table'],
                    'foreign_columns' => [$tableForeignKey['foreign_column']],
                    'name'            => $tableForeignKey['index_name'],
                    'options'         => [
                        'onUpdate' => $tableForeignKey['on_update'],
                        'onDelete' => $tableForeignKey['on_delete'],
                    ],
                ];
            } else {
                $foreignKeys[$tableForeignKey['index_name']]['local_columns'][]   = $tableForeignKey['local_column'];
                $foreignKeys[$tableForeignKey['index_name']]['foreign_columns'][] = $tableForeignKey['foreign_column'];
            }
        }

        return parent::_getPortableTableForeignKeysList($foreignKeys);
    }

    /**
     * {@inheritdoc}
     */
    protected function _getPortableViewDefinition(array $view): View
    {
        $view = array_change_key_case($view, CASE_LOWER);

        $position = strpos($view['text'], ' AS ');

        if ($position !== false) {
            $sql = substr($view['text'], $position + 4);
        } else {
            $sql = '';
        }

        return new View($view['name'], $sql);
    }

    public function listTableDetails(string $name): Table
    {
        $table = parent::listTableDetails($name);

        $platform = $this->_platform;
        assert($platform instanceof DB2Platform);
        $sql = $platform->getListTableCommentsSQL($name);

        $tableOptions = $this->_conn->fetchAssociative($sql);

        if ($tableOptions !== false) {
            $table->addOption('comment', $tableOptions['REMARKS']);
        }

        return $table;
    }
}<|MERGE_RESOLUTION|>--- conflicted
+++ resolved
@@ -123,11 +123,7 @@
     /**
      * {@inheritdoc}
      */
-<<<<<<< HEAD
-    protected function _getPortableTableIndexesList(array $tableIndexRows, string $tableName): array
-=======
-    protected function _getPortableTableIndexesList($tableIndexes, $tableName = null)
->>>>>>> b2bd586c
+    protected function _getPortableTableIndexesList(array $tableIndexes, string $tableName): array
     {
         foreach ($tableIndexes as &$tableIndexRow) {
             $tableIndexRow            = array_change_key_case($tableIndexRow, CASE_LOWER);
