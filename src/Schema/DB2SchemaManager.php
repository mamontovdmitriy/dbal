--- conflicted
+++ resolved
@@ -46,15 +46,12 @@
     /**
      * {@inheritDoc}
      */
-    public function listTables()
+    public function listTables(): array
     {
         return $this->doListTables();
     }
 
-    /**
-     * {@inheritDoc}
-     */
-    public function listTableDetails($name)
+    public function listTableDetails(string $name): Table
     {
         return $this->doListTableDetails($name);
     }
@@ -222,9 +219,6 @@
         return new View($view['name'], $sql);
     }
 
-<<<<<<< HEAD
-    public function listTableDetails(string $name): Table
-=======
     protected function normalizeName(string $name): string
     {
         $identifier = new Identifier($name);
@@ -364,7 +358,6 @@
      * {@inheritDoc}
      */
     protected function getDatabaseTableOptions(string $databaseName, ?string $tableName = null): array
->>>>>>> 1135a791
     {
         $sql = 'SELECT NAME, REMARKS';
 
