--- conflicted
+++ resolved
@@ -40,11 +40,7 @@
      * @todo $_flags should eventually be refactored into options
      * @var array<string, mixed>
      */
-<<<<<<< HEAD
-    private array $options = [];
-=======
-    private $options;
->>>>>>> d04d0d6a
+    private array $options;
 
     /**
      * @param array<int, string>   $columns
