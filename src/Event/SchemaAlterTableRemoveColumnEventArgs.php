<?php

declare(strict_types=1);

namespace Doctrine\DBAL\Event;

use Doctrine\DBAL\Platforms\AbstractPlatform;
use Doctrine\DBAL\Schema\Column;
use Doctrine\DBAL\Schema\TableDiff;

use function array_merge;
use function array_values;

/**
 * Event Arguments used when SQL queries for removing table columns are generated inside {@see AbstractPlatform}.
 */
class SchemaAlterTableRemoveColumnEventArgs extends SchemaEventArgs
{
    private Column $column;
<<<<<<< HEAD

    private TableDiff $tableDiff;

    private AbstractPlatform $platform;

    /** @var array<int, string> */
=======
    private TableDiff $tableDiff;
    private AbstractPlatform $platform;

    /** @var string[] */
>>>>>>> b5b9caf6
    private array $sql = [];

    public function __construct(Column $column, TableDiff $tableDiff, AbstractPlatform $platform)
    {
        $this->column    = $column;
        $this->tableDiff = $tableDiff;
        $this->platform  = $platform;
    }

    public function getColumn(): Column
    {
        return $this->column;
    }

    public function getTableDiff(): TableDiff
    {
        return $this->tableDiff;
    }

    public function getPlatform(): AbstractPlatform
    {
        return $this->platform;
    }

    /**
     * @return $this
     */
    public function addSql(string ...$sql): self
    {
        $this->sql = array_merge($this->sql, array_values($sql));

        return $this;
    }

    /**
     * @return array<int, string>
     */
    public function getSql(): array
    {
        return $this->sql;
    }
}<|MERGE_RESOLUTION|>--- conflicted
+++ resolved
@@ -17,19 +17,10 @@
 class SchemaAlterTableRemoveColumnEventArgs extends SchemaEventArgs
 {
     private Column $column;
-<<<<<<< HEAD
-
     private TableDiff $tableDiff;
-
     private AbstractPlatform $platform;
 
     /** @var array<int, string> */
-=======
-    private TableDiff $tableDiff;
-    private AbstractPlatform $platform;
-
-    /** @var string[] */
->>>>>>> b5b9caf6
     private array $sql = [];
 
     public function __construct(Column $column, TableDiff $tableDiff, AbstractPlatform $platform)
