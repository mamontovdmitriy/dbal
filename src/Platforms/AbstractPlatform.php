--- conflicted
+++ resolved
@@ -37,6 +37,7 @@
 use Doctrine\DBAL\Types;
 use Doctrine\DBAL\Types\Exception\TypeNotFound;
 use Doctrine\DBAL\Types\Type;
+use Doctrine\Deprecations\Deprecation;
 use InvalidArgumentException;
 use UnexpectedValueException;
 
@@ -2287,13 +2288,8 @@
 
     /**
      * Does this platform have native guid type.
-<<<<<<< HEAD
-=======
      *
      * @deprecated
-     *
-     * @return bool
->>>>>>> 6f49ade3
      */
     public function hasNativeGuidType(): bool
     {
@@ -2309,13 +2305,8 @@
 
     /**
      * Does this platform have native JSON type.
-<<<<<<< HEAD
-=======
      *
      * @deprecated
-     *
-     * @return bool
->>>>>>> 6f49ade3
      */
     public function hasNativeJsonType(): bool
     {
