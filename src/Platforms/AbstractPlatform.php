<?php

declare(strict_types=1);

namespace Doctrine\DBAL\Platforms;

use Doctrine\Common\EventManager;
use Doctrine\DBAL\Event\SchemaAlterTableAddColumnEventArgs;
use Doctrine\DBAL\Event\SchemaAlterTableChangeColumnEventArgs;
use Doctrine\DBAL\Event\SchemaAlterTableEventArgs;
use Doctrine\DBAL\Event\SchemaAlterTableRemoveColumnEventArgs;
use Doctrine\DBAL\Event\SchemaAlterTableRenameColumnEventArgs;
use Doctrine\DBAL\Event\SchemaCreateTableColumnEventArgs;
use Doctrine\DBAL\Event\SchemaCreateTableEventArgs;
use Doctrine\DBAL\Event\SchemaDropTableEventArgs;
use Doctrine\DBAL\Events;
use Doctrine\DBAL\Exception;
use Doctrine\DBAL\Exception\ColumnLengthRequired;
use Doctrine\DBAL\Exception\InvalidLockMode;
use Doctrine\DBAL\LockMode;
use Doctrine\DBAL\Platforms\Exception\NoColumnsSpecifiedForTable;
use Doctrine\DBAL\Platforms\Exception\NotSupported;
use Doctrine\DBAL\Platforms\Keywords\KeywordList;
use Doctrine\DBAL\Schema\Column;
use Doctrine\DBAL\Schema\ColumnDiff;
use Doctrine\DBAL\Schema\ForeignKeyConstraint;
use Doctrine\DBAL\Schema\Identifier;
use Doctrine\DBAL\Schema\Index;
use Doctrine\DBAL\Schema\Sequence;
use Doctrine\DBAL\Schema\Table;
use Doctrine\DBAL\Schema\TableDiff;
use Doctrine\DBAL\Schema\UniqueConstraint;
use Doctrine\DBAL\SQL\Parser;
use Doctrine\DBAL\TransactionIsolationLevel;
use Doctrine\DBAL\Types;
use Doctrine\DBAL\Types\Exception\TypeNotFound;
use Doctrine\DBAL\Types\Type;
use InvalidArgumentException;
use UnexpectedValueException;

use function addcslashes;
use function array_map;
use function array_merge;
use function array_unique;
use function array_values;
use function assert;
use function count;
use function explode;
use function implode;
use function in_array;
use function is_array;
use function is_bool;
use function is_float;
use function is_int;
use function is_string;
use function preg_quote;
use function preg_replace;
use function sprintf;
use function str_replace;
use function strlen;
use function strpos;
use function strtolower;
use function strtoupper;

/**
 * Base class for all DatabasePlatforms. The DatabasePlatforms are the central
 * point of abstraction of platform-specific behaviors, features and SQL dialects.
 * They are a passive source of information.
 *
 * @todo Remove any unnecessary methods.
 */
abstract class AbstractPlatform
{
    public const CREATE_INDEXES = 1;

    public const CREATE_FOREIGNKEYS = 2;

    /** @var string[]|null */
    protected ?array $doctrineTypeMapping = null;

    /**
     * Contains a list of all columns that should generate parseable column comments for type-detection
     * in reverse engineering scenarios.
     *
     * @var string[]|null
     */
    protected ?array $doctrineTypeComments = null;

    protected ?EventManager $_eventManager = null;

    /**
     * Holds the KeywordList instance for the current platform.
     */
    protected ?KeywordList $_keywords = null;

    /**
     * Sets the EventManager used by the Platform.
     */
    public function setEventManager(EventManager $eventManager): void
    {
        $this->_eventManager = $eventManager;
    }

    /**
     * Gets the EventManager used by the Platform.
     */
    public function getEventManager(): ?EventManager
    {
        return $this->_eventManager;
    }

    /**
     * Returns the SQL snippet that declares a boolean column.
     *
     * @param mixed[] $column
     */
    abstract public function getBooleanTypeDeclarationSQL(array $column): string;

    /**
     * Returns the SQL snippet that declares a 4 byte integer column.
     *
     * @param mixed[] $column
     */
    abstract public function getIntegerTypeDeclarationSQL(array $column): string;

    /**
     * Returns the SQL snippet that declares an 8 byte integer column.
     *
     * @param mixed[] $column
     */
    abstract public function getBigIntTypeDeclarationSQL(array $column): string;

    /**
     * Returns the SQL snippet that declares a 2 byte integer column.
     *
     * @param mixed[] $column
     */
    abstract public function getSmallIntTypeDeclarationSQL(array $column): string;

    /**
     * Returns the SQL snippet that declares common properties of an integer column.
     *
     * @param mixed[] $column
     */
    abstract protected function _getCommonIntegerTypeDeclarationSQL(array $column): string;

    /**
     * Lazy load Doctrine Type Mappings.
     */
    abstract protected function initializeDoctrineTypeMappings(): void;

    /**
     * Initializes Doctrine Type Mappings with the platform defaults
     * and with all additional type mappings.
     */
    private function initializeAllDoctrineTypeMappings(): void
    {
        $this->initializeDoctrineTypeMappings();

        foreach (Type::getTypesMap() as $typeName => $className) {
            foreach (Type::getType($typeName)->getMappedDatabaseTypes($this) as $dbType) {
                $this->doctrineTypeMapping[$dbType] = $typeName;
            }
        }
    }

    /**
     * Returns the SQL snippet used to declare a column that can
     * store characters in the ASCII character set
     *
     * @param array<string, mixed> $column The column definition.
     *
     * @throws ColumnLengthRequired
     */
    public function getAsciiStringTypeDeclarationSQL(array $column): string
    {
        return $this->getStringTypeDeclarationSQL($column);
    }

    /**
     * Returns the SQL snippet used to declare a string column type.
     *
     * @param array<string, mixed> $column The column definition.
     *
     * @throws ColumnLengthRequired
     */
    public function getStringTypeDeclarationSQL(array $column): string
    {
        $length = $column['length'] ?? null;

        if (empty($column['fixed'])) {
            return $this->getVarcharTypeDeclarationSQLSnippet($length);
        }

        return $this->getCharTypeDeclarationSQLSnippet($length);
    }

    /**
     * Returns the SQL snippet used to declare a binary string column type.
     *
     * @param array<string, mixed> $column The column definition.
     *
     * @throws ColumnLengthRequired
     */
    public function getBinaryTypeDeclarationSQL(array $column): string
    {
        $length = $column['length'] ?? null;

        if (empty($column['fixed'])) {
            return $this->getVarbinaryTypeDeclarationSQLSnippet($length);
        }

        return $this->getBinaryTypeDeclarationSQLSnippet($length);
    }

    /**
     * Returns the SQL snippet to declare a GUID/UUID column.
     *
     * By default this maps directly to a CHAR(36) and only maps to more
     * special datatypes when the underlying databases support this datatype.
     *
     * @param array<string, mixed> $column The column definition.
     *
     * @throws Exception
     */
    public function getGuidTypeDeclarationSQL(array $column): string
    {
        $column['length'] = 36;
        $column['fixed']  = true;

        return $this->getStringTypeDeclarationSQL($column);
    }

    /**
     * Returns the SQL snippet to declare a JSON column.
     *
     * By default this maps directly to a CLOB and only maps to more
     * special datatypes when the underlying databases support this datatype.
     *
     * @param mixed[] $column
     */
    public function getJsonTypeDeclarationSQL(array $column): string
    {
        return $this->getClobTypeDeclarationSQL($column);
    }

    /**
     * @param int|null $length The length of the column in characters
     *                         or NULL if the length should be omitted.
     *
     * @throws ColumnLengthRequired
     */
    protected function getCharTypeDeclarationSQLSnippet(?int $length): string
    {
        $sql = 'CHAR';

        if ($length !== null) {
            $sql .= sprintf('(%d)', $length);
        }

        return $sql;
    }

    /**
     * @param int|null $length The length of the column in characters
     *                         or NULL if the length should be omitted.
     *
     * @throws ColumnLengthRequired
     */
    protected function getVarcharTypeDeclarationSQLSnippet(?int $length): string
    {
        if ($length === null) {
            throw ColumnLengthRequired::new($this, 'VARCHAR');
        }

        return sprintf('VARCHAR(%d)', $length);
    }

    /**
     * Returns the SQL snippet used to declare a fixed length binary column type.
     *
     * @param int|null $length The length of the column in bytes
     *                         or NULL if the length should be omitted.
     *
     * @throws ColumnLengthRequired
     */
    protected function getBinaryTypeDeclarationSQLSnippet(?int $length): string
    {
        $sql = 'BINARY';

        if ($length !== null) {
            $sql .= sprintf('(%d)', $length);
        }

        return $sql;
    }

    /**
     * Returns the SQL snippet used to declare a variable length binary column type.
     *
     * @param int|null $length The length of the column in bytes
     *                         or NULL if the length should be omitted.
     *
     * @throws ColumnLengthRequired
     */
    protected function getVarbinaryTypeDeclarationSQLSnippet(?int $length): string
    {
        if ($length === null) {
            throw ColumnLengthRequired::new($this, 'VARBINARY');
        }

        return sprintf('VARBINARY(%d)', $length);
    }

    /**
     * Returns the SQL snippet used to declare a CLOB column type.
     *
     * @param mixed[] $column
     */
    abstract public function getClobTypeDeclarationSQL(array $column): string;

    /**
     * Returns the SQL Snippet used to declare a BLOB column type.
     *
     * @param mixed[] $column
     */
    abstract public function getBlobTypeDeclarationSQL(array $column): string;

    /**
     * Registers a doctrine type to be used in conjunction with a column type of this platform.
     *
     * @throws Exception If the type is not found.
     */
    public function registerDoctrineTypeMapping(string $dbType, string $doctrineType): void
    {
        if ($this->doctrineTypeMapping === null) {
            $this->initializeAllDoctrineTypeMappings();
        }

        if (! Types\Type::hasType($doctrineType)) {
            throw TypeNotFound::new($doctrineType);
        }

        $dbType                             = strtolower($dbType);
        $this->doctrineTypeMapping[$dbType] = $doctrineType;

        $doctrineType = Type::getType($doctrineType);

        if (! $doctrineType->requiresSQLCommentHint($this)) {
            return;
        }

        $this->markDoctrineTypeCommented($doctrineType);
    }

    /**
     * Gets the Doctrine type that is mapped for the given database column type.
     *
     * @throws Exception
     */
    public function getDoctrineTypeMapping(string $dbType): string
    {
        if ($this->doctrineTypeMapping === null) {
            $this->initializeAllDoctrineTypeMappings();
        }

        $dbType = strtolower($dbType);

        if (! isset($this->doctrineTypeMapping[$dbType])) {
            throw new Exception(sprintf(
                'Unknown database type "%s" requested, %s may not support it.',
                $dbType,
                static::class
            ));
        }

        return $this->doctrineTypeMapping[$dbType];
    }

    /**
     * Checks if a database type is currently supported by this platform.
     */
    public function hasDoctrineTypeMappingFor(string $dbType): bool
    {
        if ($this->doctrineTypeMapping === null) {
            $this->initializeAllDoctrineTypeMappings();
        }

        $dbType = strtolower($dbType);

        return isset($this->doctrineTypeMapping[$dbType]);
    }

    /**
     * Initializes the Doctrine Type comments instance variable for in_array() checks.
     */
    protected function initializeCommentedDoctrineTypes(): void
    {
        $this->doctrineTypeComments = [];

        foreach (Type::getTypesMap() as $typeName => $className) {
            $type = Type::getType($typeName);

            if (! $type->requiresSQLCommentHint($this)) {
                continue;
            }

            $this->doctrineTypeComments[] = $typeName;
        }
    }

    /**
     * Is it necessary for the platform to add a parsable type comment to allow reverse engineering the given type?
     */
    public function isCommentedDoctrineType(Type $doctrineType): bool
    {
        if ($this->doctrineTypeComments === null) {
            $this->initializeCommentedDoctrineTypes();
        }

        assert(is_array($this->doctrineTypeComments));

<<<<<<< HEAD
        return in_array($doctrineType->getName(), $this->doctrineTypeComments, true);
=======
        $this->doctrineTypeComments[] = $doctrineType instanceof Type ? $doctrineType->getName() : $doctrineType;
    }

    /**
     * Gets the comment to append to a column comment that helps parsing this type in reverse engineering.
     *
     * @return string
     */
    public function getDoctrineTypeComment(Type $doctrineType)
    {
        return '(DC2Type:' . $doctrineType->getName() . ')';
    }

    /**
     * Gets the comment of a passed column modified by potential doctrine type comment hints.
     *
     * @return string|null
     */
    protected function getColumnComment(Column $column)
    {
        $comment = $column->getComment();

        if ($this->isCommentedDoctrineType($column->getType())) {
            $comment .= $this->getDoctrineTypeComment($column->getType());
        }

        return $comment;
    }

    /**
     * Gets the character used for identifier quoting.
     *
     * @return string
     */
    public function getIdentifierQuoteCharacter()
    {
        return '"';
    }

    /**
     * Gets the string portion that starts an SQL comment.
     *
     * @deprecated
     *
     * @return string
     */
    public function getSqlCommentStartString()
    {
        Deprecation::trigger(
            'doctrine/dbal',
            'https://github.com/doctrine/dbal/pulls/4724',
            'AbstractPlatform::getSqlCommentStartString() is deprecated.'
        );

        return '--';
    }

    /**
     * Gets the string portion that ends an SQL comment.
     *
     * @deprecated
     *
     * @return string
     */
    public function getSqlCommentEndString()
    {
        Deprecation::trigger(
            'doctrine/dbal',
            'https://github.com/doctrine/dbal/pulls/4724',
            'AbstractPlatform::getSqlCommentEndString() is deprecated.'
        );

        return "\n";
    }

    /**
     * Gets the maximum length of a char column.
     *
     * @deprecated
     */
    public function getCharMaxLength(): int
    {
        Deprecation::triggerIfCalledFromOutside(
            'doctrine/dbal',
            'https://github.com/doctrine/dbal/issues/3263',
            'AbstractPlatform::getCharMaxLength() is deprecated.'
        );

        return $this->getVarcharMaxLength();
    }

    /**
     * Gets the maximum length of a varchar column.
     *
     * @deprecated
     *
     * @return int
     */
    public function getVarcharMaxLength()
    {
        Deprecation::triggerIfCalledFromOutside(
            'doctrine/dbal',
            'https://github.com/doctrine/dbal/issues/3263',
            'AbstractPlatform::getVarcharMaxLength() is deprecated.'
        );

        return 4000;
    }

    /**
     * Gets the default length of a varchar column.
     *
     * @deprecated
     *
     * @return int
     */
    public function getVarcharDefaultLength()
    {
        Deprecation::trigger(
            'doctrine/dbal',
            'https://github.com/doctrine/dbal/issues/3263',
            'Relying on the default varchar column length is deprecated, specify the length explicitly.'
        );

        return 255;
    }

    /**
     * Gets the maximum length of a binary column.
     *
     * @deprecated
     *
     * @return int
     */
    public function getBinaryMaxLength()
    {
        Deprecation::triggerIfCalledFromOutside(
            'doctrine/dbal',
            'https://github.com/doctrine/dbal/issues/3263',
            'AbstractPlatform::getBinaryMaxLength() is deprecated.'
        );

        return 4000;
    }

    /**
     * Gets the default length of a binary column.
     *
     * @deprecated
     *
     * @return int
     */
    public function getBinaryDefaultLength()
    {
        Deprecation::trigger(
            'doctrine/dbal',
            'https://github.com/doctrine/dbal/issues/3263',
            'Relying on the default binary column length is deprecated, specify the length explicitly.'
        );

        return 255;
    }

    /**
     * Gets all SQL wildcard characters of the platform.
     *
     * @deprecated Use {@link AbstractPlatform::getLikeWildcardCharacters()} instead.
     *
     * @return string[]
     */
    public function getWildcards()
    {
        Deprecation::trigger(
            'doctrine/dbal',
            'https://github.com/doctrine/dbal/pulls/4724',
            'AbstractPlatform::getWildcards() is deprecated.'
            . ' Use AbstractPlatform::getLikeWildcardCharacters() instead.'
        );

        return ['%', '_'];
    }

    /**
     * Returns the regular expression operator.
     *
     * @return string
     *
     * @throws Exception If not supported on this platform.
     */
    public function getRegexpExpression()
    {
        throw Exception::notSupported(__METHOD__);
    }

    /**
     * Returns the SQL snippet to get the average value of a column.
     *
     * @deprecated Use AVG() in SQL instead.
     *
     * @param string $column The column to use.
     *
     * @return string Generated SQL including an AVG aggregate function.
     */
    public function getAvgExpression($column)
    {
        Deprecation::trigger(
            'doctrine/dbal',
            'https://github.com/doctrine/dbal/pulls/4724',
            'AbstractPlatform::getAvgExpression() is deprecated. Use AVG() in SQL instead.'
        );

        return 'AVG(' . $column . ')';
    }

    /**
     * Returns the SQL snippet to get the number of rows (without a NULL value) of a column.
     *
     * If a '*' is used instead of a column the number of selected rows is returned.
     *
     * @deprecated Use COUNT() in SQL instead.
     *
     * @param string|int $column The column to use.
     *
     * @return string Generated SQL including a COUNT aggregate function.
     */
    public function getCountExpression($column)
    {
        Deprecation::trigger(
            'doctrine/dbal',
            'https://github.com/doctrine/dbal/pulls/4724',
            'AbstractPlatform::getCountExpression() is deprecated. Use COUNT() in SQL instead.'
        );

        return 'COUNT(' . $column . ')';
    }

    /**
     * Returns the SQL snippet to get the highest value of a column.
     *
     * @deprecated Use MAX() in SQL instead.
     *
     * @param string $column The column to use.
     *
     * @return string Generated SQL including a MAX aggregate function.
     */
    public function getMaxExpression($column)
    {
        Deprecation::trigger(
            'doctrine/dbal',
            'https://github.com/doctrine/dbal/pulls/4724',
            'AbstractPlatform::getMaxExpression() is deprecated. Use MAX() in SQL instead.'
        );

        return 'MAX(' . $column . ')';
    }

    /**
     * Returns the SQL snippet to get the lowest value of a column.
     *
     * @deprecated Use MIN() in SQL instead.
     *
     * @param string $column The column to use.
     *
     * @return string Generated SQL including a MIN aggregate function.
     */
    public function getMinExpression($column)
    {
        Deprecation::trigger(
            'doctrine/dbal',
            'https://github.com/doctrine/dbal/pulls/4724',
            'AbstractPlatform::getMinExpression() is deprecated. Use MIN() in SQL instead.'
        );

        return 'MIN(' . $column . ')';
    }

    /**
     * Returns the SQL snippet to get the total sum of a column.
     *
     * @deprecated Use SUM() in SQL instead.
     *
     * @param string $column The column to use.
     *
     * @return string Generated SQL including a SUM aggregate function.
     */
    public function getSumExpression($column)
    {
        Deprecation::trigger(
            'doctrine/dbal',
            'https://github.com/doctrine/dbal/pulls/4724',
            'AbstractPlatform::getSumExpression() is deprecated. Use SUM() in SQL instead.'
        );

        return 'SUM(' . $column . ')';
    }

    // scalar functions

    /**
     * Returns the SQL snippet to get the md5 sum of a column.
     *
     * Note: Not SQL92, but common functionality.
     *
     * @deprecated
     *
     * @param string $column
     *
     * @return string
     */
    public function getMd5Expression($column)
    {
        Deprecation::trigger(
            'doctrine/dbal',
            'https://github.com/doctrine/dbal/pulls/4724',
            'AbstractPlatform::getMd5Expression() is deprecated.'
        );

        return 'MD5(' . $column . ')';
    }

    /**
     * Returns the SQL snippet to get the length of a text column in characters.
     *
     * @param string $column
     *
     * @return string
     */
    public function getLengthExpression($column)
    {
        return 'LENGTH(' . $column . ')';
    }

    /**
     * Returns the SQL snippet to get the squared value of a column.
     *
     * @deprecated Use SQRT() in SQL instead.
     *
     * @param string $column The column to use.
     *
     * @return string Generated SQL including an SQRT aggregate function.
     */
    public function getSqrtExpression($column)
    {
        Deprecation::trigger(
            'doctrine/dbal',
            'https://github.com/doctrine/dbal/pulls/4724',
            'AbstractPlatform::getSqrtExpression() is deprecated. Use SQRT() in SQL instead.'
        );

        return 'SQRT(' . $column . ')';
    }

    /**
     * Returns the SQL snippet to round a numeric column to the number of decimals specified.
     *
     * @deprecated Use ROUND() in SQL instead.
     *
     * @param string $column
     * @param int    $decimals
     *
     * @return string
     */
    public function getRoundExpression($column, $decimals = 0)
    {
        Deprecation::trigger(
            'doctrine/dbal',
            'https://github.com/doctrine/dbal/pulls/4724',
            'AbstractPlatform::getRoundExpression() is deprecated. Use ROUND() in SQL instead.'
        );

        return 'ROUND(' . $column . ', ' . $decimals . ')';
    }

    /**
     * Returns the SQL snippet to get the remainder of the division operation $expression1 / $expression2.
     *
     * @param string $expression1
     * @param string $expression2
     *
     * @return string
     */
    public function getModExpression($expression1, $expression2)
    {
        return 'MOD(' . $expression1 . ', ' . $expression2 . ')';
    }

    /**
     * Returns the SQL snippet to trim a string.
     *
     * @param string      $str  The expression to apply the trim to.
     * @param int         $mode The position of the trim (leading/trailing/both).
     * @param string|bool $char The char to trim, has to be quoted already. Defaults to space.
     *
     * @return string
     */
    public function getTrimExpression($str, $mode = TrimMode::UNSPECIFIED, $char = false)
    {
        $expression = '';

        switch ($mode) {
            case TrimMode::LEADING:
                $expression = 'LEADING ';
                break;

            case TrimMode::TRAILING:
                $expression = 'TRAILING ';
                break;

            case TrimMode::BOTH:
                $expression = 'BOTH ';
                break;
        }

        if ($char !== false) {
            $expression .= $char . ' ';
        }

        if ($mode !== TrimMode::UNSPECIFIED || $char !== false) {
            $expression .= 'FROM ';
        }

        return 'TRIM(' . $expression . $str . ')';
    }

    /**
     * Returns the SQL snippet to trim trailing space characters from the expression.
     *
     * @deprecated Use RTRIM() in SQL instead.
     *
     * @param string $str Literal string or column name.
     *
     * @return string
     */
    public function getRtrimExpression($str)
    {
        Deprecation::trigger(
            'doctrine/dbal',
            'https://github.com/doctrine/dbal/pulls/4724',
            'AbstractPlatform::getRtrimExpression() is deprecated. Use RTRIM() in SQL instead.'
        );

        return 'RTRIM(' . $str . ')';
    }

    /**
     * Returns the SQL snippet to trim leading space characters from the expression.
     *
     * @deprecated Use LTRIM() in SQL instead.
     *
     * @param string $str Literal string or column name.
     *
     * @return string
     */
    public function getLtrimExpression($str)
    {
        Deprecation::trigger(
            'doctrine/dbal',
            'https://github.com/doctrine/dbal/pulls/4724',
            'AbstractPlatform::getLtrimExpression() is deprecated. Use LTRIM() in SQL instead.'
        );

        return 'LTRIM(' . $str . ')';
    }

    /**
     * Returns the SQL snippet to change all characters from the expression to uppercase,
     * according to the current character set mapping.
     *
     * @deprecated Use UPPER() in SQL instead.
     *
     * @param string $str Literal string or column name.
     *
     * @return string
     */
    public function getUpperExpression($str)
    {
        Deprecation::trigger(
            'doctrine/dbal',
            'https://github.com/doctrine/dbal/pulls/4724',
            'AbstractPlatform::getUpperExpression() is deprecated. Use UPPER() in SQL instead.'
        );

        return 'UPPER(' . $str . ')';
    }

    /**
     * Returns the SQL snippet to change all characters from the expression to lowercase,
     * according to the current character set mapping.
     *
     * @deprecated Use LOWER() in SQL instead.
     *
     * @param string $str Literal string or column name.
     *
     * @return string
     */
    public function getLowerExpression($str)
    {
        Deprecation::trigger(
            'doctrine/dbal',
            'https://github.com/doctrine/dbal/pulls/4724',
            'AbstractPlatform::getLowerExpression() is deprecated. Use LOWER() in SQL instead.'
        );

        return 'LOWER(' . $str . ')';
    }

    /**
     * Returns the SQL snippet to get the position of the first occurrence of substring $substr in string $str.
     *
     * @param string    $str      Literal string.
     * @param string    $substr   Literal string to find.
     * @param int|false $startPos Position to start at, beginning of string by default.
     *
     * @return string
     *
     * @throws Exception If not supported on this platform.
     */
    public function getLocateExpression($str, $substr, $startPos = false)
    {
        throw Exception::notSupported(__METHOD__);
    }

    /**
     * Returns the SQL snippet to get the current system date.
     *
     * @deprecated Generate dates within the application.
     *
     * @return string
     */
    public function getNowExpression()
    {
        Deprecation::trigger(
            'doctrine/dbal',
            'https://github.com/doctrine/dbal/pull/4753',
            'AbstractPlatform::getNowExpression() is deprecated. Generate dates within the application.'
        );

        return 'NOW()';
>>>>>>> 4d61e813
    }

    /**
     * Marks this type as to be commented in ALTER TABLE and CREATE TABLE statements.
     *
     * @param string|Type $doctrineType
     */
    public function markDoctrineTypeCommented($doctrineType): void
    {
        if ($this->doctrineTypeComments === null) {
            $this->initializeCommentedDoctrineTypes();
        }

        assert(is_array($this->doctrineTypeComments));

        $this->doctrineTypeComments[] = $doctrineType instanceof Type ? $doctrineType->getName() : $doctrineType;
    }

    /**
     * Gets the comment to append to a column comment that helps parsing this type in reverse engineering.
     */
    public function getDoctrineTypeComment(Type $doctrineType): string
    {
        return '(DC2Type:' . $doctrineType->getName() . ')';
    }

    /**
     * Gets the comment of a passed column modified by potential doctrine type comment hints.
     */
    protected function getColumnComment(Column $column): string
    {
        $comment = $column->getComment();

        if ($this->isCommentedDoctrineType($column->getType())) {
            $comment .= $this->getDoctrineTypeComment($column->getType());
        }

        return $comment;
    }

    /**
     * Gets the character used for identifier quoting.
     */
    public function getIdentifierQuoteCharacter(): string
    {
        return '"';
    }

    /**
     * Returns the regular expression operator.
     *
     * @throws Exception If not supported on this platform.
     */
    public function getRegexpExpression(): string
    {
        throw NotSupported::new(__METHOD__);
    }

    /**
     * Returns the SQL snippet to get the length of a text column.
     *
     * @param string $string SQL expression producing the string.
     */
    public function getLengthExpression(string $string): string
    {
        return 'LENGTH(' . $string . ')';
    }

    /**
     * Returns the SQL snippet to trim a string.
     *
     * @param string      $str  The expression to apply the trim to.
     * @param int         $mode The position of the trim (leading/trailing/both).
     * @param string|null $char The char to trim, has to be quoted already. Defaults to space.
     *
     * @throws InvalidArgumentException
     */
    public function getTrimExpression(string $str, int $mode = TrimMode::UNSPECIFIED, ?string $char = null): string
    {
        $tokens = [];

        switch ($mode) {
            case TrimMode::UNSPECIFIED:
                break;

            case TrimMode::LEADING:
                $tokens[] = 'LEADING';
                break;

            case TrimMode::TRAILING:
                $tokens[] = 'TRAILING';
                break;

            case TrimMode::BOTH:
                $tokens[] = 'BOTH';
                break;

            default:
                throw new InvalidArgumentException(
                    sprintf(
                        'The value of $mode is expected to be one of the TrimMode constants, %d given.',
                        $mode
                    )
                );
        }

        if ($char !== null) {
            $tokens[] = $char;
        }

        if (count($tokens) > 0) {
            $tokens[] = 'FROM';
        }

        $tokens[] = $str;

        return sprintf('TRIM(%s)', implode(' ', $tokens));
    }

    /**
     * Returns the SQL snippet to get the position of the first occurrence of the substring in the string.
     *
     * @param string      $string    SQL expression producing the string to locate the substring in.
     * @param string      $substring SQL expression producing the substring to locate.
     * @param string|null $start     SQL expression producing the position to start at.
     *                               Defaults to the beginning of the string.
     */
    abstract public function getLocateExpression(string $string, string $substring, ?string $start = null): string;

    /**
     * Returns an SQL snippet to get a substring inside the string.
     *
     * Note: Not SQL92, but common functionality.
     *
     * @param string      $string SQL expression producing the string from which a substring should be extracted.
     * @param string      $start  SQL expression producing the position to start at,
     * @param string|null $length SQL expression producing the length of the substring portion to be returned.
     *                            By default, the entire substring is returned.
     */
    public function getSubstringExpression(string $string, string $start, ?string $length = null): string
    {
        if ($length === null) {
            return sprintf('SUBSTRING(%s FROM %s)', $string, $start);
        }

        return sprintf('SUBSTRING(%s FROM %s FOR %s)', $string, $start, $length);
    }

    /**
     * Returns a SQL snippet to concatenate the given strings.
     */
    public function getConcatExpression(string ...$string): string
    {
        return implode(' || ', $string);
    }

    /**
     * Returns the SQL to calculate the difference in days between the two passed dates.
     *
     * Computes diff = date1 - date2.
     */
    abstract public function getDateDiffExpression(string $date1, string $date2): string;

    /**
     * Returns the SQL to add the number of given seconds to a date.
     *
     * @param string $date    SQL expression producing the date.
     * @param string $seconds SQL expression producing the number of seconds.
     *
     * @throws Exception If not supported on this platform.
     */
    public function getDateAddSecondsExpression(string $date, string $seconds): string
    {
        return $this->getDateArithmeticIntervalExpression($date, '+', $seconds, DateIntervalUnit::SECOND);
    }

    /**
     * Returns the SQL to subtract the number of given seconds from a date.
     *
     * @param string $date    SQL expression producing the date.
     * @param string $seconds SQL expression producing the number of seconds.
     *
     * @throws Exception If not supported on this platform.
     */
    public function getDateSubSecondsExpression(string $date, string $seconds): string
    {
        return $this->getDateArithmeticIntervalExpression($date, '-', $seconds, DateIntervalUnit::SECOND);
    }

    /**
     * Returns the SQL to add the number of given minutes to a date.
     *
     * @param string $date    SQL expression producing the date.
     * @param string $minutes SQL expression producing the number of minutes.
     *
     * @throws Exception If not supported on this platform.
     */
    public function getDateAddMinutesExpression(string $date, string $minutes): string
    {
        return $this->getDateArithmeticIntervalExpression($date, '+', $minutes, DateIntervalUnit::MINUTE);
    }

    /**
     * Returns the SQL to subtract the number of given minutes from a date.
     *
     * @param string $date    SQL expression producing the date.
     * @param string $minutes SQL expression producing the number of minutes.
     *
     * @throws Exception If not supported on this platform.
     */
    public function getDateSubMinutesExpression(string $date, string $minutes): string
    {
        return $this->getDateArithmeticIntervalExpression($date, '-', $minutes, DateIntervalUnit::MINUTE);
    }

    /**
     * Returns the SQL to add the number of given hours to a date.
     *
     * @param string $date  SQL expression producing the date.
     * @param string $hours SQL expression producing the number of hours.
     *
     * @throws Exception If not supported on this platform.
     */
    public function getDateAddHourExpression(string $date, string $hours): string
    {
        return $this->getDateArithmeticIntervalExpression($date, '+', $hours, DateIntervalUnit::HOUR);
    }

    /**
     * Returns the SQL to subtract the number of given hours to a date.
     *
     * @param string $date  SQL expression producing the date.
     * @param string $hours SQL expression producing the number of hours.
     *
     * @throws Exception If not supported on this platform.
     */
    public function getDateSubHourExpression(string $date, string $hours): string
    {
        return $this->getDateArithmeticIntervalExpression($date, '-', $hours, DateIntervalUnit::HOUR);
    }

    /**
     * Returns the SQL to add the number of given days to a date.
     *
     * @param string $date SQL expression producing the date.
     * @param string $days SQL expression producing the number of days.
     *
     * @throws Exception If not supported on this platform.
     */
    public function getDateAddDaysExpression(string $date, string $days): string
    {
        return $this->getDateArithmeticIntervalExpression($date, '+', $days, DateIntervalUnit::DAY);
    }

    /**
     * Returns the SQL to subtract the number of given days to a date.
     *
     * @param string $date SQL expression producing the date.
     * @param string $days SQL expression producing the number of days.
     *
     * @throws Exception If not supported on this platform.
     */
    public function getDateSubDaysExpression(string $date, string $days): string
    {
        return $this->getDateArithmeticIntervalExpression($date, '-', $days, DateIntervalUnit::DAY);
    }

    /**
     * Returns the SQL to add the number of given weeks to a date.
     *
     * @param string $date  SQL expression producing the date.
     * @param string $weeks SQL expression producing the number of weeks.
     *
     * @throws Exception If not supported on this platform.
     */
    public function getDateAddWeeksExpression(string $date, string $weeks): string
    {
        return $this->getDateArithmeticIntervalExpression($date, '+', $weeks, DateIntervalUnit::WEEK);
    }

    /**
     * Returns the SQL to subtract the number of given weeks from a date.
     *
     * @param string $date  SQL expression producing the date.
     * @param string $weeks SQL expression producing the number of weeks.
     *
     * @throws Exception If not supported on this platform.
     */
    public function getDateSubWeeksExpression(string $date, string $weeks): string
    {
        return $this->getDateArithmeticIntervalExpression($date, '-', $weeks, DateIntervalUnit::WEEK);
    }

    /**
     * Returns the SQL to add the number of given months to a date.
     *
     * @param string $date   SQL expression producing the date.
     * @param string $months SQL expression producing the number of months.
     *
     * @throws Exception If not supported on this platform.
     */
    public function getDateAddMonthExpression(string $date, string $months): string
    {
        return $this->getDateArithmeticIntervalExpression($date, '+', $months, DateIntervalUnit::MONTH);
    }

    /**
     * Returns the SQL to subtract the number of given months to a date.
     *
     * @param string $date   SQL expression producing the date.
     * @param string $months SQL expression producing the number of months.
     *
     * @throws Exception If not supported on this platform.
     */
    public function getDateSubMonthExpression(string $date, string $months): string
    {
        return $this->getDateArithmeticIntervalExpression($date, '-', $months, DateIntervalUnit::MONTH);
    }

    /**
     * Returns the SQL to add the number of given quarters to a date.
     *
     * @param string $date     SQL expression producing the date.
     * @param string $quarters SQL expression producing the number of quarters.
     *
     * @throws Exception If not supported on this platform.
     */
    public function getDateAddQuartersExpression(string $date, string $quarters): string
    {
        return $this->getDateArithmeticIntervalExpression($date, '+', $quarters, DateIntervalUnit::QUARTER);
    }

    /**
     * Returns the SQL to subtract the number of given quarters from a date.
     *
     * @param string $date     SQL expression producing the date.
     * @param string $quarters SQL expression producing the number of quarters.
     *
     * @throws Exception If not supported on this platform.
     */
    public function getDateSubQuartersExpression(string $date, string $quarters): string
    {
        return $this->getDateArithmeticIntervalExpression($date, '-', $quarters, DateIntervalUnit::QUARTER);
    }

    /**
     * Returns the SQL to add the number of given years to a date.
     *
     * @param string $date  SQL expression producing the date.
     * @param string $years SQL expression producing the number of years.
     *
     * @throws Exception If not supported on this platform.
     */
    public function getDateAddYearsExpression(string $date, string $years): string
    {
        return $this->getDateArithmeticIntervalExpression($date, '+', $years, DateIntervalUnit::YEAR);
    }

    /**
     * Returns the SQL to subtract the number of given years from a date.
     *
     * @param string $date  SQL expression producing the date.
     * @param string $years SQL expression producing the number of years.
     *
     * @throws Exception If not supported on this platform.
     */
    public function getDateSubYearsExpression(string $date, string $years): string
    {
        return $this->getDateArithmeticIntervalExpression($date, '-', $years, DateIntervalUnit::YEAR);
    }

    /**
     * Returns the SQL for a date arithmetic expression.
     *
     * @param string $date     SQL expression representing a date to perform the arithmetic operation on.
     * @param string $operator The arithmetic operator (+ or -).
     * @param string $interval SQL expression representing the value of the interval that shall be calculated
     *                         into the date.
     * @param string $unit     The unit of the interval that shall be calculated into the date.
     *                         One of the DATE_INTERVAL_UNIT_* constants.
     */
    abstract protected function getDateArithmeticIntervalExpression(
        string $date,
        string $operator,
        string $interval,
        string $unit
    ): string;

    /**
     * Generates the SQL expression which represents the given date interval multiplied by a number
     *
     * @param string $interval   SQL expression describing the interval value
     * @param int    $multiplier Interval multiplier
     *
     * @throws Exception
     */
    protected function multiplyInterval(string $interval, int $multiplier): string
    {
        return sprintf('(%s * %d)', $interval, $multiplier);
    }

    /**
     * Returns the SQL bit AND comparison expression.
     *
     * @param string $value1 SQL expression producing the first value.
     * @param string $value2 SQL expression producing the second value.
     */
    public function getBitAndComparisonExpression(string $value1, string $value2): string
    {
        return '(' . $value1 . ' & ' . $value2 . ')';
    }

    /**
     * Returns the SQL bit OR comparison expression.
     *
     * @param string $value1 SQL expression producing the first value.
     * @param string $value2 SQL expression producing the second value.
     */
    public function getBitOrComparisonExpression(string $value1, string $value2): string
    {
        return '(' . $value1 . ' | ' . $value2 . ')';
    }

    /**
     * Returns the SQL expression which represents the currently selected database.
     */
    abstract public function getCurrentDatabaseExpression(): string;

    /**
     * Returns the FOR UPDATE expression.
     */
    public function getForUpdateSQL(): string
    {
        return 'FOR UPDATE';
    }

    /**
     * Honors that some SQL vendors such as MsSql use table hints for locking instead of the
     * ANSI SQL FOR UPDATE specification.
     *
     * @param string $fromClause The FROM clause to append the hint for the given lock mode to
     * @param int    $lockMode   One of the Doctrine\DBAL\LockMode::* constants
     */
    public function appendLockHint(string $fromClause, int $lockMode): string
    {
        switch ($lockMode) {
            case LockMode::NONE:
            case LockMode::OPTIMISTIC:
            case LockMode::PESSIMISTIC_READ:
            case LockMode::PESSIMISTIC_WRITE:
                return $fromClause;

            default:
                throw InvalidLockMode::fromLockMode($lockMode);
        }
    }

    /**
     * Returns the SQL snippet to append to any SELECT statement which locks rows in shared read lock.
     *
     * This defaults to the ANSI SQL "FOR UPDATE", which is an exclusive lock (Write). Some database
     * vendors allow to lighten this constraint up to be a real read lock.
     */
    public function getReadLockSQL(): string
    {
        return $this->getForUpdateSQL();
    }

    /**
     * Returns the SQL snippet to append to any SELECT statement which obtains an exclusive lock on the rows.
     *
     * The semantics of this lock mode should equal the SELECT .. FOR UPDATE of the ANSI SQL standard.
     */
    public function getWriteLockSQL(): string
    {
        return $this->getForUpdateSQL();
    }

    /**
     * Returns the SQL snippet to drop an existing table.
     */
    public function getDropTableSQL(string $table): string
    {
        if ($this->_eventManager !== null && $this->_eventManager->hasListeners(Events::onSchemaDropTable)) {
            $eventArgs = new SchemaDropTableEventArgs($table, $this);
            $this->_eventManager->dispatchEvent(Events::onSchemaDropTable, $eventArgs);

            if ($eventArgs->isDefaultPrevented()) {
                $sql = $eventArgs->getSql();

                if ($sql === null) {
                    throw new UnexpectedValueException(
                        'Default implementation of DROP TABLE was overridden with NULL.'
                    );
                }

                return $sql;
            }
        }

        return 'DROP TABLE ' . $table;
    }

    /**
     * Returns the SQL to safely drop a temporary table WITHOUT implicitly committing an open transaction.
     */
    public function getDropTemporaryTableSQL(string $table): string
    {
        return $this->getDropTableSQL($table);
    }

    /**
     * Returns the SQL to drop an index from a table.
     */
    public function getDropIndexSQL(string $name, string $table): string
    {
        return 'DROP INDEX ' . $name;
    }

    /**
     * Returns the SQL to drop a constraint.
     *
     * @internal The method should be only used from within the {@link AbstractPlatform} class hierarchy.
     */
    protected function getDropConstraintSQL(string $name, string $table): string
    {
        return 'ALTER TABLE ' . $table . ' DROP CONSTRAINT ' . $name;
    }

    /**
     * Returns the SQL to drop a foreign key.
     */
    public function getDropForeignKeySQL(string $foreignKey, string $table): string
    {
        return 'ALTER TABLE ' . $table . ' DROP FOREIGN KEY ' . $foreignKey;
    }

    /**
     * Returns the SQL to drop a unique constraint.
     */
    public function getDropUniqueConstraintSQL(string $name, string $tableName): string
    {
        return $this->getDropConstraintSQL($name, $tableName);
    }

    /**
     * Returns the SQL statement(s) to create a table with the specified name, columns and constraints
     * on this platform.
     *
     * @return array<int, string> The sequence of SQL statements.
     *
     * @throws Exception
     */
    public function getCreateTableSQL(Table $table, int $createFlags = self::CREATE_INDEXES): array
    {
        if (count($table->getColumns()) === 0) {
            throw NoColumnsSpecifiedForTable::new($table->getName());
        }

        $tableName                    = $table->getQuotedName($this);
        $options                      = $table->getOptions();
        $options['uniqueConstraints'] = [];
        $options['indexes']           = [];
        $options['primary']           = [];

        if (($createFlags & self::CREATE_INDEXES) > 0) {
            foreach ($table->getIndexes() as $index) {
                if (! $index->isPrimary()) {
                    $options['indexes'][$index->getQuotedName($this)] = $index;

                    continue;
                }

                $options['primary']       = $index->getQuotedColumns($this);
                $options['primary_index'] = $index;
            }

            foreach ($table->getUniqueConstraints() as $uniqueConstraint) {
                $options['uniqueConstraints'][$uniqueConstraint->getQuotedName($this)] = $uniqueConstraint;
            }
        }

        if (($createFlags & self::CREATE_FOREIGNKEYS) > 0) {
            $options['foreignKeys'] = [];

            foreach ($table->getForeignKeys() as $fkConstraint) {
                $options['foreignKeys'][] = $fkConstraint;
            }
        }

        $columnSql = [];
        $columns   = [];

        foreach ($table->getColumns() as $column) {
            if (
                $this->_eventManager !== null
                && $this->_eventManager->hasListeners(Events::onSchemaCreateTableColumn)
            ) {
                $eventArgs = new SchemaCreateTableColumnEventArgs($column, $table, $this);

                $this->_eventManager->dispatchEvent(Events::onSchemaCreateTableColumn, $eventArgs);

                $columnSql = array_merge($columnSql, $eventArgs->getSql());

                if ($eventArgs->isDefaultPrevented()) {
                    continue;
                }
            }

            $columnData = $this->columnToArray($column);

            if (in_array($column->getName(), $options['primary'], true)) {
                $columnData['primary'] = true;
            }

            $columns[] = $columnData;
        }

        if ($this->_eventManager !== null && $this->_eventManager->hasListeners(Events::onSchemaCreateTable)) {
            $eventArgs = new SchemaCreateTableEventArgs($table, $columns, $options, $this);

            $this->_eventManager->dispatchEvent(Events::onSchemaCreateTable, $eventArgs);

            if ($eventArgs->isDefaultPrevented()) {
                return array_merge($eventArgs->getSql(), $columnSql);
            }
        }

        $sql = $this->_getCreateTableSQL($tableName, $columns, $options);

        if ($this->supportsCommentOnStatement()) {
            if ($table->hasOption('comment')) {
                $sql[] = $this->getCommentOnTableSQL($tableName, $table->getOption('comment'));
            }

            foreach ($table->getColumns() as $column) {
                $comment = $this->getColumnComment($column);

                if ($comment === '') {
                    continue;
                }

                $sql[] = $this->getCommentOnColumnSQL($tableName, $column->getQuotedName($this), $comment);
            }
        }

        return array_merge($sql, $columnSql);
    }

    protected function getCommentOnTableSQL(string $tableName, string $comment): string
    {
        $tableName = new Identifier($tableName);

        return sprintf(
            'COMMENT ON TABLE %s IS %s',
            $tableName->getQuotedName($this),
            $this->quoteStringLiteral($comment)
        );
    }

    public function getCommentOnColumnSQL(string $tableName, string $columnName, string $comment): string
    {
        $tableName  = new Identifier($tableName);
        $columnName = new Identifier($columnName);

        return sprintf(
            'COMMENT ON COLUMN %s.%s IS %s',
            $tableName->getQuotedName($this),
            $columnName->getQuotedName($this),
            $this->quoteStringLiteral($comment)
        );
    }

    /**
     * Returns the SQL to create inline comment on a column.
     *
     * @throws Exception If not supported on this platform.
     */
    public function getInlineColumnCommentSQL(string $comment): string
    {
        if (! $this->supportsInlineColumnComments()) {
            throw NotSupported::new(__METHOD__);
        }

        return 'COMMENT ' . $this->quoteStringLiteral($comment);
    }

    /**
     * Returns the SQL used to create a table.
     *
     * @param mixed[][] $columns
     * @param mixed[]   $options
     *
     * @return array<int, string>
     */
    protected function _getCreateTableSQL(string $name, array $columns, array $options = []): array
    {
        $columnListSql = $this->getColumnDeclarationListSQL($columns);

        if (isset($options['uniqueConstraints']) && ! empty($options['uniqueConstraints'])) {
            foreach ($options['uniqueConstraints'] as $definition) {
                $columnListSql .= ', ' . $this->getUniqueConstraintDeclarationSQL($definition);
            }
        }

        if (isset($options['primary']) && ! empty($options['primary'])) {
            $columnListSql .= ', PRIMARY KEY(' . implode(', ', array_unique(array_values($options['primary']))) . ')';
        }

        if (isset($options['indexes']) && ! empty($options['indexes'])) {
            foreach ($options['indexes'] as $index => $definition) {
                $columnListSql .= ', ' . $this->getIndexDeclarationSQL($definition);
            }
        }

        $query = 'CREATE TABLE ' . $name . ' (' . $columnListSql;
        $check = $this->getCheckDeclarationSQL($columns);

        if (! empty($check)) {
            $query .= ', ' . $check;
        }

        $query .= ')';

        $sql = [$query];

        if (isset($options['foreignKeys'])) {
            foreach ((array) $options['foreignKeys'] as $definition) {
                $sql[] = $this->getCreateForeignKeySQL($definition, $name);
            }
        }

        return $sql;
    }

    public function getCreateTemporaryTableSnippetSQL(): string
    {
        return 'CREATE TEMPORARY TABLE';
    }

    /**
     * Returns the SQL to create a sequence on this platform.
     *
     * @throws Exception If not supported on this platform.
     */
    public function getCreateSequenceSQL(Sequence $sequence): string
    {
        throw NotSupported::new(__METHOD__);
    }

    /**
     * Returns the SQL to change a sequence on this platform.
     *
     * @throws Exception If not supported on this platform.
     */
    public function getAlterSequenceSQL(Sequence $sequence): string
    {
        throw NotSupported::new(__METHOD__);
    }

    /**
     * Returns the SQL snippet to drop an existing sequence.
     *
     * @throws Exception If not supported on this platform.
     */
    public function getDropSequenceSQL(string $name): string
    {
        if (! $this->supportsSequences()) {
            throw NotSupported::new(__METHOD__);
        }

        return 'DROP SEQUENCE ' . $name;
    }

    /**
     * Returns the SQL to create an index on a table on this platform.
     *
     * @throws InvalidArgumentException
     */
    public function getCreateIndexSQL(Index $index, string $table): string
    {
        $name    = $index->getQuotedName($this);
        $columns = $index->getColumns();

        if (count($columns) === 0) {
            throw new InvalidArgumentException('Incomplete definition. "columns" required.');
        }

        if ($index->isPrimary()) {
            return $this->getCreatePrimaryKeySQL($index, $table);
        }

        $query  = 'CREATE ' . $this->getCreateIndexSQLFlags($index) . 'INDEX ' . $name . ' ON ' . $table;
        $query .= ' (' . $this->getIndexFieldDeclarationListSQL($index) . ')' . $this->getPartialIndexSQL($index);

        return $query;
    }

    /**
     * Adds condition for partial index.
     */
    protected function getPartialIndexSQL(Index $index): string
    {
        if ($this->supportsPartialIndexes() && $index->hasOption('where')) {
            return ' WHERE ' . $index->getOption('where');
        }

        return '';
    }

    /**
     * Adds additional flags for index generation.
     */
    protected function getCreateIndexSQLFlags(Index $index): string
    {
        return $index->isUnique() ? 'UNIQUE ' : '';
    }

    /**
     * Returns the SQL to create an unnamed primary key constraint.
     */
    public function getCreatePrimaryKeySQL(Index $index, string $table): string
    {
        return 'ALTER TABLE ' . $table . ' ADD PRIMARY KEY (' . $this->getIndexFieldDeclarationListSQL($index) . ')';
    }

    /**
     * Returns the SQL to create a named schema.
     *
     * @throws Exception If not supported on this platform.
     */
    public function getCreateSchemaSQL(string $schemaName): string
    {
        if (! $this->supportsSchemas()) {
            throw NotSupported::new(__METHOD__);
        }

        return 'CREATE SCHEMA ' . $schemaName;
    }

    /**
     * Returns the SQL to create a unique constraint on a table on this platform.
     */
    public function getCreateUniqueConstraintSQL(UniqueConstraint $constraint, string $tableName): string
    {
        return 'ALTER TABLE ' . $tableName . ' ADD CONSTRAINT ' . $constraint->getQuotedName($this) . ' UNIQUE'
            . ' (' . implode(', ', $constraint->getQuotedColumns($this)) . ')';
    }

    /**
     * Returns the SQL snippet to drop a schema.
     *
     * @throws Exception If not supported on this platform.
     */
    public function getDropSchemaSQL(string $schemaName): string
    {
        if (! $this->supportsSchemas()) {
            throw NotSupported::new(__METHOD__);
        }

        return 'DROP SCHEMA ' . $schemaName;
    }

    /**
     * Quotes a string so that it can be safely used as a table or column name,
     * even if it is a reserved word of the platform. This also detects identifier
     * chains separated by dot and quotes them independently.
     *
     * NOTE: Just because you CAN use quoted identifiers doesn't mean
     * you SHOULD use them. In general, they end up causing way more
     * problems than they solve.
     *
     * @param string $identifier The identifier name to be quoted.
     *
     * @return string The quoted identifier string.
     */
    public function quoteIdentifier(string $identifier): string
    {
        if (strpos($identifier, '.') !== false) {
            $parts = array_map([$this, 'quoteSingleIdentifier'], explode('.', $identifier));

            return implode('.', $parts);
        }

        return $this->quoteSingleIdentifier($identifier);
    }

    /**
     * Quotes a single identifier (no dot chain separation).
     *
     * @param string $str The identifier name to be quoted.
     *
     * @return string The quoted identifier string.
     */
    public function quoteSingleIdentifier(string $str): string
    {
        $c = $this->getIdentifierQuoteCharacter();

        return $c . str_replace($c, $c . $c, $str) . $c;
    }

    /**
     * Returns the SQL to create a new foreign key.
     *
     * @param ForeignKeyConstraint $foreignKey The foreign key constraint.
     * @param string               $table      The name of the table on which the foreign key is to be created.
     */
    public function getCreateForeignKeySQL(ForeignKeyConstraint $foreignKey, string $table): string
    {
        return 'ALTER TABLE ' . $table . ' ADD ' . $this->getForeignKeyDeclarationSQL($foreignKey);
    }

    /**
     * Gets the SQL statements for altering an existing table.
     *
     * This method returns an array of SQL statements, since some platforms need several statements.
     *
     * @return array<int, string>
     *
     * @throws Exception If not supported on this platform.
     */
    abstract public function getAlterTableSQL(TableDiff $diff): array;

    /**
     * @param mixed[] $columnSql
     */
    protected function onSchemaAlterTableAddColumn(Column $column, TableDiff $diff, array &$columnSql): bool
    {
        if ($this->_eventManager === null) {
            return false;
        }

        if (! $this->_eventManager->hasListeners(Events::onSchemaAlterTableAddColumn)) {
            return false;
        }

        $eventArgs = new SchemaAlterTableAddColumnEventArgs($column, $diff, $this);
        $this->_eventManager->dispatchEvent(Events::onSchemaAlterTableAddColumn, $eventArgs);

        $columnSql = array_merge($columnSql, $eventArgs->getSql());

        return $eventArgs->isDefaultPrevented();
    }

    /**
     * @param string[] $columnSql
     */
    protected function onSchemaAlterTableRemoveColumn(Column $column, TableDiff $diff, array &$columnSql): bool
    {
        if ($this->_eventManager === null) {
            return false;
        }

        if (! $this->_eventManager->hasListeners(Events::onSchemaAlterTableRemoveColumn)) {
            return false;
        }

        $eventArgs = new SchemaAlterTableRemoveColumnEventArgs($column, $diff, $this);
        $this->_eventManager->dispatchEvent(Events::onSchemaAlterTableRemoveColumn, $eventArgs);

        $columnSql = array_merge($columnSql, $eventArgs->getSql());

        return $eventArgs->isDefaultPrevented();
    }

    /**
     * @param string[] $columnSql
     */
    protected function onSchemaAlterTableChangeColumn(ColumnDiff $columnDiff, TableDiff $diff, array &$columnSql): bool
    {
        if ($this->_eventManager === null) {
            return false;
        }

        if (! $this->_eventManager->hasListeners(Events::onSchemaAlterTableChangeColumn)) {
            return false;
        }

        $eventArgs = new SchemaAlterTableChangeColumnEventArgs($columnDiff, $diff, $this);
        $this->_eventManager->dispatchEvent(Events::onSchemaAlterTableChangeColumn, $eventArgs);

        $columnSql = array_merge($columnSql, $eventArgs->getSql());

        return $eventArgs->isDefaultPrevented();
    }

    /**
     * @param string[] $columnSql
     */
    protected function onSchemaAlterTableRenameColumn(
        string $oldColumnName,
        Column $column,
        TableDiff $diff,
        array &$columnSql
    ): bool {
        if ($this->_eventManager === null) {
            return false;
        }

        if (! $this->_eventManager->hasListeners(Events::onSchemaAlterTableRenameColumn)) {
            return false;
        }

        $eventArgs = new SchemaAlterTableRenameColumnEventArgs($oldColumnName, $column, $diff, $this);
        $this->_eventManager->dispatchEvent(Events::onSchemaAlterTableRenameColumn, $eventArgs);

        $columnSql = array_merge($columnSql, $eventArgs->getSql());

        return $eventArgs->isDefaultPrevented();
    }

    /**
     * @param string[] $sql
     */
    protected function onSchemaAlterTable(TableDiff $diff, array &$sql): bool
    {
        if ($this->_eventManager === null) {
            return false;
        }

        if (! $this->_eventManager->hasListeners(Events::onSchemaAlterTable)) {
            return false;
        }

        $eventArgs = new SchemaAlterTableEventArgs($diff, $this);
        $this->_eventManager->dispatchEvent(Events::onSchemaAlterTable, $eventArgs);

        $sql = array_merge($sql, $eventArgs->getSql());

        return $eventArgs->isDefaultPrevented();
    }

    /**
     * @return string[]
     */
    protected function getPreAlterTableIndexForeignKeySQL(TableDiff $diff): array
    {
        $tableName = $diff->getName($this)->getQuotedName($this);

        $sql = [];
        if ($this->supportsForeignKeyConstraints()) {
            foreach ($diff->removedForeignKeys as $foreignKey) {
                $sql[] = $this->getDropForeignKeySQL($foreignKey->getQuotedName($this), $tableName);
            }

            foreach ($diff->changedForeignKeys as $foreignKey) {
                $sql[] = $this->getDropForeignKeySQL($foreignKey->getQuotedName($this), $tableName);
            }
        }

        foreach ($diff->removedIndexes as $index) {
            $sql[] = $this->getDropIndexSQL($index->getQuotedName($this), $tableName);
        }

        foreach ($diff->changedIndexes as $index) {
            $sql[] = $this->getDropIndexSQL($index->getQuotedName($this), $tableName);
        }

        return $sql;
    }

    /**
     * @return string[]
     */
    protected function getPostAlterTableIndexForeignKeySQL(TableDiff $diff): array
    {
        $sql     = [];
        $newName = $diff->getNewName();

        if ($newName !== null) {
            $tableName = $newName->getQuotedName($this);
        } else {
            $tableName = $diff->getName($this)->getQuotedName($this);
        }

        if ($this->supportsForeignKeyConstraints()) {
            foreach ($diff->addedForeignKeys as $foreignKey) {
                $sql[] = $this->getCreateForeignKeySQL($foreignKey, $tableName);
            }

            foreach ($diff->changedForeignKeys as $foreignKey) {
                $sql[] = $this->getCreateForeignKeySQL($foreignKey, $tableName);
            }
        }

        foreach ($diff->addedIndexes as $index) {
            $sql[] = $this->getCreateIndexSQL($index, $tableName);
        }

        foreach ($diff->changedIndexes as $index) {
            $sql[] = $this->getCreateIndexSQL($index, $tableName);
        }

        foreach ($diff->renamedIndexes as $oldIndexName => $index) {
            $oldIndexName = new Identifier($oldIndexName);
            $sql          = array_merge(
                $sql,
                $this->getRenameIndexSQL($oldIndexName->getQuotedName($this), $index, $tableName)
            );
        }

        return $sql;
    }

    /**
     * Returns the SQL for renaming an index on a table.
     *
     * @param string $oldIndexName The name of the index to rename from.
     * @param Index  $index        The definition of the index to rename to.
     * @param string $tableName    The table to rename the given index on.
     *
     * @return string[] The sequence of SQL statements for renaming the given index.
     */
    protected function getRenameIndexSQL(string $oldIndexName, Index $index, string $tableName): array
    {
        return [
            $this->getDropIndexSQL($oldIndexName, $tableName),
            $this->getCreateIndexSQL($index, $tableName),
        ];
    }

    /**
     * Gets declaration of a number of columns in bulk.
     *
     * @param mixed[][] $columns A multidimensional array.
     *                           The first dimension determines the ordinal position of the column,
     *                           while the second dimension is keyed with the name of the properties
     *                           of the column being declared as array indexes. Currently, the types
     *                           of supported column properties are as follows:
     *
     *      length
     *          Integer value that determines the maximum length of the text
     *          column. If this argument is missing the column should be
     *          declared to have the longest length allowed by the DBMS.
     *
     *      default
     *          Text value to be used as default for this column.
     *
     *      notnull
     *          Boolean flag that indicates whether this column is constrained
     *          to not be set to null.
     *      charset
     *          Text value with the default CHARACTER SET for this column.
     *      collation
     *          Text value with the default COLLATION for this column.
     *      unique
     *          unique constraint
     */
    public function getColumnDeclarationListSQL(array $columns): string
    {
        $declarations = [];

        foreach ($columns as $column) {
            $declarations[] = $this->getColumnDeclarationSQL($column['name'], $column);
        }

        return implode(', ', $declarations);
    }

    /**
     * Obtains DBMS specific SQL code portion needed to declare a generic type
     * column to be used in statements like CREATE TABLE.
     *
     * @param string  $name   The name the column to be declared.
     * @param mixed[] $column An associative array with the name of the properties
     *                        of the column being declared as array indexes. Currently, the types
     *                        of supported column properties are as follows:
     *
     *      length
     *          Integer value that determines the maximum length of the text
     *          column. If this argument is missing the column should be
     *          declared to have the longest length allowed by the DBMS.
     *
     *      default
     *          Text value to be used as default for this column.
     *
     *      notnull
     *          Boolean flag that indicates whether this column is constrained
     *          to not be set to null.
     *      charset
     *          Text value with the default CHARACTER SET for this column.
     *      collation
     *          Text value with the default COLLATION for this column.
     *      unique
     *          unique constraint
     *      check
     *          column check constraint
     *      columnDefinition
     *          a string that defines the complete column
     *
     * @return string DBMS specific SQL code portion that should be used to declare the column.
     *
     * @throws Exception
     */
    public function getColumnDeclarationSQL(string $name, array $column): string
    {
        if (isset($column['columnDefinition'])) {
            $declaration = $this->getCustomTypeDeclarationSQL($column);
        } else {
            $default = $this->getDefaultValueDeclarationSQL($column);

            $charset = ! empty($column['charset']) ?
                ' ' . $this->getColumnCharsetDeclarationSQL($column['charset']) : '';

            $collation = ! empty($column['collation']) ?
                ' ' . $this->getColumnCollationDeclarationSQL($column['collation']) : '';

            $notnull = ! empty($column['notnull']) ? ' NOT NULL' : '';

            $unique = ! empty($column['unique']) ? ' UNIQUE' : '';

            $check = ! empty($column['check']) ? ' ' . $column['check'] : '';

            $typeDecl    = $column['type']->getSQLDeclaration($column, $this);
            $declaration = $typeDecl . $charset . $default . $notnull . $unique . $check . $collation;

            if ($this->supportsInlineColumnComments() && isset($column['comment']) && $column['comment'] !== '') {
                $declaration .= ' ' . $this->getInlineColumnCommentSQL($column['comment']);
            }
        }

        return $name . ' ' . $declaration;
    }

    /**
     * Returns the SQL snippet that declares a floating point column of arbitrary precision.
     *
     * @param mixed[] $column
     */
    public function getDecimalTypeDeclarationSQL(array $column): string
    {
        $column['precision'] = ! isset($column['precision']) || empty($column['precision'])
            ? 10 : $column['precision'];
        $column['scale']     = ! isset($column['scale']) || empty($column['scale'])
            ? 0 : $column['scale'];

        return 'NUMERIC(' . $column['precision'] . ', ' . $column['scale'] . ')';
    }

    /**
     * Obtains DBMS specific SQL code portion needed to set a default value
     * declaration to be used in statements like CREATE TABLE.
     *
     * @param mixed[] $column The column definition array.
     *
     * @return string DBMS specific SQL code portion needed to set a default value.
     */
    public function getDefaultValueDeclarationSQL(array $column): string
    {
        if (! isset($column['default'])) {
            return empty($column['notnull']) ? ' DEFAULT NULL' : '';
        }

        $default = $column['default'];

        if (! isset($column['type'])) {
            return " DEFAULT '" . $default . "'";
        }

        $type = $column['type'];

        if ($type instanceof Types\PhpIntegerMappingType) {
            return ' DEFAULT ' . $default;
        }

        if ($type instanceof Types\PhpDateTimeMappingType && $default === $this->getCurrentTimestampSQL()) {
            return ' DEFAULT ' . $this->getCurrentTimestampSQL();
        }

        if ($type instanceof Types\TimeType && $default === $this->getCurrentTimeSQL()) {
            return ' DEFAULT ' . $this->getCurrentTimeSQL();
        }

        if ($type instanceof Types\DateType && $default === $this->getCurrentDateSQL()) {
            return ' DEFAULT ' . $this->getCurrentDateSQL();
        }

        if ($type instanceof Types\BooleanType) {
            return " DEFAULT '" . $this->convertBooleans($default) . "'";
        }

        if (is_int($default) || is_float($default)) {
            return ' DEFAULT ' . $default;
        }

        return ' DEFAULT ' . $this->quoteStringLiteral($default);
    }

    /**
     * Obtains DBMS specific SQL code portion needed to set a CHECK constraint
     * declaration to be used in statements like CREATE TABLE.
     *
     * @param string[]|mixed[][] $definition The check definition.
     *
     * @return string DBMS specific SQL code portion needed to set a CHECK constraint.
     */
    public function getCheckDeclarationSQL(array $definition): string
    {
        $constraints = [];
        foreach ($definition as $def) {
            if (is_string($def)) {
                $constraints[] = 'CHECK (' . $def . ')';
            } else {
                if (isset($def['min'])) {
                    $constraints[] = 'CHECK (' . $def['name'] . ' >= ' . $def['min'] . ')';
                }

                if (! isset($def['max'])) {
                    continue;
                }

                $constraints[] = 'CHECK (' . $def['name'] . ' <= ' . $def['max'] . ')';
            }
        }

        return implode(', ', $constraints);
    }

    /**
     * Obtains DBMS specific SQL code portion needed to set a unique
     * constraint declaration to be used in statements like CREATE TABLE.
     *
     * @param UniqueConstraint $constraint The unique constraint definition.
     *
     * @return string DBMS specific SQL code portion needed to set a constraint.
     *
     * @throws InvalidArgumentException
     */
    public function getUniqueConstraintDeclarationSQL(UniqueConstraint $constraint): string
    {
        $columns = $constraint->getColumns();

        if (count($columns) === 0) {
            throw new InvalidArgumentException('Incomplete definition. "columns" required.');
        }

        $chunks = ['CONSTRAINT'];

        if ($constraint->getName() !== '') {
            $chunks[] = $constraint->getQuotedName($this);
        }

        $chunks[] = 'UNIQUE';

        if ($constraint->hasFlag('clustered')) {
            $chunks[] = 'CLUSTERED';
        }

        $chunks[] = sprintf('(%s)', $this->getColumnsFieldDeclarationListSQL($columns));

        return implode(' ', $chunks);
    }

    /**
     * Obtains DBMS specific SQL code portion needed to set an index
     * declaration to be used in statements like CREATE TABLE.
     *
     * @param Index $index The index definition.
     *
     * @return string DBMS specific SQL code portion needed to set an index.
     *
     * @throws InvalidArgumentException
     */
    public function getIndexDeclarationSQL(Index $index): string
    {
        $columns = $index->getColumns();

        if (count($columns) === 0) {
            throw new InvalidArgumentException('Incomplete definition. "columns" required.');
        }

        return $this->getCreateIndexSQLFlags($index) . 'INDEX ' . $index->getQuotedName($this)
            . ' (' . $this->getIndexFieldDeclarationListSQL($index) . ')' . $this->getPartialIndexSQL($index);
    }

    /**
     * Obtains SQL code portion needed to create a custom column,
     * e.g. when a column has the "columnDefinition" keyword.
     * Only "AUTOINCREMENT" and "PRIMARY KEY" are added if appropriate.
     *
     * @param mixed[] $column
     */
    public function getCustomTypeDeclarationSQL(array $column): string
    {
        return $column['columnDefinition'];
    }

    /**
     * Obtains DBMS specific SQL code portion needed to set an index
     * declaration to be used in statements like CREATE TABLE.
     */
    public function getIndexFieldDeclarationListSQL(Index $index): string
    {
        return implode(', ', $index->getQuotedColumns($this));
    }

    /**
     * Obtains DBMS specific SQL code portion needed to set an index
     * declaration to be used in statements like CREATE TABLE.
     *
     * @param mixed[] $columns
     */
    public function getColumnsFieldDeclarationListSQL(array $columns): string
    {
        $ret = [];

        foreach ($columns as $column => $definition) {
            if (is_array($definition)) {
                $ret[] = $column;
            } else {
                $ret[] = $definition;
            }
        }

        return implode(', ', $ret);
    }

    /**
     * Some vendors require temporary table names to be qualified specially.
     */
    public function getTemporaryTableName(string $tableName): string
    {
        return $tableName;
    }

    /**
     * Obtain DBMS specific SQL code portion needed to set the FOREIGN KEY constraint
     * of a column declaration to be used in statements like CREATE TABLE.
     *
     * @return string DBMS specific SQL code portion needed to set the FOREIGN KEY constraint
     *                of a column declaration.
     */
    public function getForeignKeyDeclarationSQL(ForeignKeyConstraint $foreignKey): string
    {
        $sql  = $this->getForeignKeyBaseDeclarationSQL($foreignKey);
        $sql .= $this->getAdvancedForeignKeyOptionsSQL($foreignKey);

        return $sql;
    }

    /**
     * Returns the FOREIGN KEY query section dealing with non-standard options
     * as MATCH, INITIALLY DEFERRED, ON UPDATE, ...
     *
     * @param ForeignKeyConstraint $foreignKey The foreign key definition.
     */
    public function getAdvancedForeignKeyOptionsSQL(ForeignKeyConstraint $foreignKey): string
    {
        $query = '';
        if ($foreignKey->hasOption('onUpdate')) {
            $query .= ' ON UPDATE ' . $this->getForeignKeyReferentialActionSQL($foreignKey->getOption('onUpdate'));
        }

        if ($foreignKey->hasOption('onDelete')) {
            $query .= ' ON DELETE ' . $this->getForeignKeyReferentialActionSQL($foreignKey->getOption('onDelete'));
        }

        return $query;
    }

    /**
     * Returns the given referential action in uppercase if valid, otherwise throws an exception.
     *
     * @param string $action The foreign key referential action.
     *
     * @throws InvalidArgumentException If unknown referential action given.
     */
    public function getForeignKeyReferentialActionSQL(string $action): string
    {
        $upper = strtoupper($action);
        switch ($upper) {
            case 'CASCADE':
            case 'SET NULL':
            case 'NO ACTION':
            case 'RESTRICT':
            case 'SET DEFAULT':
                return $upper;

            default:
                throw new InvalidArgumentException(sprintf('Invalid foreign key action "%s".', $upper));
        }
    }

    /**
     * Obtains DBMS specific SQL code portion needed to set the FOREIGN KEY constraint
     * of a column declaration to be used in statements like CREATE TABLE.
     *
     * @throws InvalidArgumentException
     */
    public function getForeignKeyBaseDeclarationSQL(ForeignKeyConstraint $foreignKey): string
    {
        $sql = '';
        if ($foreignKey->getName() !== '') {
            $sql .= 'CONSTRAINT ' . $foreignKey->getQuotedName($this) . ' ';
        }

        $sql .= 'FOREIGN KEY (';

        if (count($foreignKey->getLocalColumns()) === 0) {
            throw new InvalidArgumentException('Incomplete definition. "local" required.');
        }

        if (count($foreignKey->getForeignColumns()) === 0) {
            throw new InvalidArgumentException('Incomplete definition. "foreign" required.');
        }

        if (strlen($foreignKey->getForeignTableName()) === 0) {
            throw new InvalidArgumentException('Incomplete definition. "foreignTable" required.');
        }

        return $sql . implode(', ', $foreignKey->getQuotedLocalColumns($this))
            . ') REFERENCES '
            . $foreignKey->getQuotedForeignTableName($this) . ' ('
            . implode(', ', $foreignKey->getQuotedForeignColumns($this)) . ')';
    }

    /**
     * Obtains DBMS specific SQL code portion needed to set the CHARACTER SET
     * of a column declaration to be used in statements like CREATE TABLE.
     *
     * @param string $charset The name of the charset.
     *
     * @return string DBMS specific SQL code portion needed to set the CHARACTER SET
     *                of a column declaration.
     */
    public function getColumnCharsetDeclarationSQL(string $charset): string
    {
        return '';
    }

    /**
     * Obtains DBMS specific SQL code portion needed to set the COLLATION
     * of a column declaration to be used in statements like CREATE TABLE.
     *
     * @param string $collation The name of the collation.
     *
     * @return string DBMS specific SQL code portion needed to set the COLLATION
     *                of a column declaration.
     */
    public function getColumnCollationDeclarationSQL(string $collation): string
    {
        return $this->supportsColumnCollation() ? 'COLLATE ' . $collation : '';
    }

    /**
     * Whether the platform prefers identity columns (eg. autoincrement) for ID generation.
     * Subclasses should override this method to return TRUE if they prefer identity columns.
     */
    public function prefersIdentityColumns(): bool
    {
        return false;
    }

    /**
     * Some platforms need the boolean values to be converted.
     *
     * The default conversion in this implementation converts to integers (false => 0, true => 1).
     *
     * Note: if the input is not a boolean the original input might be returned.
     *
     * There are two contexts when converting booleans: Literals and Prepared Statements.
     * This method should handle the literal case
     *
     * @param mixed $item A boolean or an array of them.
     *
     * @return mixed A boolean database value or an array of them.
     */
    public function convertBooleans($item)
    {
        if (is_array($item)) {
            foreach ($item as $k => $value) {
                if (! is_bool($value)) {
                    continue;
                }

                $item[$k] = (int) $value;
            }
        } elseif (is_bool($item)) {
            $item = (int) $item;
        }

        return $item;
    }

    /**
     * Some platforms have boolean literals that needs to be correctly converted
     *
     * The default conversion tries to convert value into bool "(bool)$item"
     *
     * @param mixed $item
     */
    public function convertFromBoolean($item): ?bool
    {
        if ($item === null) {
            return null;
        }

        return (bool) $item;
    }

    /**
     * This method should handle the prepared statements case. When there is no
     * distinction, it's OK to use the same method.
     *
     * Note: if the input is not a boolean the original input might be returned.
     *
     * @param mixed $item A boolean or an array of them.
     *
     * @return mixed A boolean database value or an array of them.
     */
    public function convertBooleansToDatabaseValue($item)
    {
        return $this->convertBooleans($item);
    }

    /**
     * Returns the SQL specific for the platform to get the current date.
     */
    public function getCurrentDateSQL(): string
    {
        return 'CURRENT_DATE';
    }

    /**
     * Returns the SQL specific for the platform to get the current time.
     */
    public function getCurrentTimeSQL(): string
    {
        return 'CURRENT_TIME';
    }

    /**
     * Returns the SQL specific for the platform to get the current timestamp
     */
    public function getCurrentTimestampSQL(): string
    {
        return 'CURRENT_TIMESTAMP';
    }

    /**
     * Returns the SQL for a given transaction isolation level Connection constant.
     *
     * @throws InvalidArgumentException
     */
    protected function _getTransactionIsolationLevelSQL(int $level): string
    {
        switch ($level) {
            case TransactionIsolationLevel::READ_UNCOMMITTED:
                return 'READ UNCOMMITTED';

            case TransactionIsolationLevel::READ_COMMITTED:
                return 'READ COMMITTED';

            case TransactionIsolationLevel::REPEATABLE_READ:
                return 'REPEATABLE READ';

            case TransactionIsolationLevel::SERIALIZABLE:
                return 'SERIALIZABLE';

            default:
                throw new InvalidArgumentException(sprintf('Invalid isolation level "%s".', $level));
        }
    }

    /**
     * @throws Exception If not supported on this platform.
     */
    public function getListDatabasesSQL(): string
    {
        throw NotSupported::new(__METHOD__);
    }

    /**
     * @throws Exception If not supported on this platform.
     */
    public function getListSequencesSQL(string $database): string
    {
        throw NotSupported::new(__METHOD__);
    }

    /**
     * @throws Exception If not supported on this platform.
     */
    public function getListTableConstraintsSQL(string $table): string
    {
        throw NotSupported::new(__METHOD__);
    }

    abstract public function getListTableColumnsSQL(string $table, ?string $database = null): string;

    abstract public function getListTablesSQL(): string;

    /**
     * Returns the SQL to list all views of a database or user.
     */
    abstract public function getListViewsSQL(string $database): string;

    /**
     * Returns the list of indexes for the current database.
     *
     * The current database parameter is optional but will always be passed
     * when using the SchemaManager API and is the database the given table is in.
     *
     * Attention: Some platforms only support currentDatabase when they
     * are connected with that database. Cross-database information schema
     * requests may be impossible.
     */
    abstract public function getListTableIndexesSQL(string $table, ?string $database = null): string;

    abstract public function getListTableForeignKeysSQL(string $table, ?string $database = null): string;

    public function getCreateViewSQL(string $name, string $sql): string
    {
        return 'CREATE VIEW ' . $name . ' AS ' . $sql;
    }

    public function getDropViewSQL(string $name): string
    {
        return 'DROP VIEW ' . $name;
    }

    /**
     * @throws Exception If not supported on this platform.
     */
    public function getSequenceNextValSQL(string $sequence): string
    {
        throw NotSupported::new(__METHOD__);
    }

    /**
     * Returns the SQL to create a new database.
     *
     * @param string $name The name of the database that should be created.
     *
     * @throws Exception If not supported on this platform.
     */
    public function getCreateDatabaseSQL(string $name): string
    {
        if (! $this->supportsCreateDropDatabase()) {
            throw NotSupported::new(__METHOD__);
        }

        return 'CREATE DATABASE ' . $name;
    }

    /**
     * Returns the SQL snippet to drop an existing database.
     *
     * @param string $name The name of the database that should be dropped.
     *
     * @throws Exception If not supported on this platform.
     */
    public function getDropDatabaseSQL(string $name): string
    {
        if (! $this->supportsCreateDropDatabase()) {
            throw NotSupported::new(__METHOD__);
        }

        return 'DROP DATABASE ' . $name;
    }

    /**
     * Returns the SQL to set the transaction isolation level.
     */
    abstract public function getSetTransactionIsolationSQL(int $level): string;

    /**
     * Obtains DBMS specific SQL to be used to create datetime columns in
     * statements like CREATE TABLE.
     *
     * @param mixed[] $column
     */
    abstract public function getDateTimeTypeDeclarationSQL(array $column): string;

    /**
     * Obtains DBMS specific SQL to be used to create datetime with timezone offset columns.
     *
     * @param mixed[] $column
     */
    public function getDateTimeTzTypeDeclarationSQL(array $column): string
    {
        return $this->getDateTimeTypeDeclarationSQL($column);
    }

    /**
     * Obtains DBMS specific SQL to be used to create date columns in statements
     * like CREATE TABLE.
     *
     * @param mixed[] $column
     */
    abstract public function getDateTypeDeclarationSQL(array $column): string;

    /**
     * Obtains DBMS specific SQL to be used to create time columns in statements
     * like CREATE TABLE.
     *
     * @param mixed[] $column
     */
    abstract public function getTimeTypeDeclarationSQL(array $column): string;

    /**
     * @param mixed[] $column
     */
    public function getFloatDeclarationSQL(array $column): string
    {
        return 'DOUBLE PRECISION';
    }

    /**
     * Gets the default transaction isolation level of the platform.
     *
     * @see TransactionIsolationLevel
     *
     * @return int The default isolation level.
     */
    public function getDefaultTransactionIsolationLevel(): int
    {
        return TransactionIsolationLevel::READ_COMMITTED;
    }

    /* supports*() methods */

    /**
     * Whether the platform supports sequences.
     */
    public function supportsSequences(): bool
    {
        return false;
    }

    /**
     * Whether the platform supports identity columns.
     *
     * Identity columns are columns that receive an auto-generated value from the
     * database on insert of a row.
     */
    public function supportsIdentityColumns(): bool
    {
        return false;
    }

    /**
     * Whether the platform emulates identity columns through sequences.
     *
     * Some platforms that do not support identity columns natively
     * but support sequences can emulate identity columns by using
     * sequences.
     */
    public function usesSequenceEmulatedIdentityColumns(): bool
    {
        return false;
    }

    /**
     * Returns the name of the sequence for a particular identity column in a particular table.
     *
     * @see usesSequenceEmulatedIdentityColumns
     *
     * @param string $tableName  The name of the table to return the sequence name for.
     * @param string $columnName The name of the identity column in the table to return the sequence name for.
     *
     * @throws Exception If not supported on this platform.
     */
    public function getIdentitySequenceName(string $tableName, string $columnName): string
    {
        throw NotSupported::new(__METHOD__);
    }

    /**
     * Whether the platform supports partial indexes.
     */
    public function supportsPartialIndexes(): bool
    {
        return false;
    }

    /**
     * Whether the platform supports indexes with column length definitions.
     */
    public function supportsColumnLengthIndexes(): bool
    {
        return false;
    }

    /**
     * Whether the platform supports savepoints.
     */
    public function supportsSavepoints(): bool
    {
        return true;
    }

    /**
     * Whether the platform supports releasing savepoints.
     */
    public function supportsReleaseSavepoints(): bool
    {
        return $this->supportsSavepoints();
    }

    /**
     * Whether the platform supports foreign key constraints.
     */
    public function supportsForeignKeyConstraints(): bool
    {
        return true;
    }

    /**
     * Whether the platform supports database schemas.
     */
    public function supportsSchemas(): bool
    {
        return false;
    }

    /**
     * Returns the default schema name.
     *
     * @throws Exception If not supported on this platform.
     */
    public function getDefaultSchemaName(): string
    {
        throw NotSupported::new(__METHOD__);
    }

    /**
     * Whether this platform supports create database.
     *
     * Some databases don't allow to create and drop databases at all or only with certain tools.
     */
    public function supportsCreateDropDatabase(): bool
    {
        return true;
    }

    /**
     * Whether this platform support to add inline column comments as postfix.
     */
    public function supportsInlineColumnComments(): bool
    {
        return false;
    }

    /**
     * Whether this platform support the proprietary syntax "COMMENT ON asset".
     */
    public function supportsCommentOnStatement(): bool
    {
        return false;
    }

    /**
     * Does this platform have native guid type.
     */
    public function hasNativeGuidType(): bool
    {
        return false;
    }

    /**
     * Does this platform have native JSON type.
     */
    public function hasNativeJsonType(): bool
    {
        return false;
    }

    /**
     * Does this platform support column collation?
     */
    public function supportsColumnCollation(): bool
    {
        return false;
    }

    /**
     * Gets the format string, as accepted by the date() function, that describes
     * the format of a stored datetime value of this platform.
     *
     * @return string The format string.
     */
    public function getDateTimeFormatString(): string
    {
        return 'Y-m-d H:i:s';
    }

    /**
     * Gets the format string, as accepted by the date() function, that describes
     * the format of a stored datetime with timezone value of this platform.
     *
     * @return string The format string.
     */
    public function getDateTimeTzFormatString(): string
    {
        return 'Y-m-d H:i:s';
    }

    /**
     * Gets the format string, as accepted by the date() function, that describes
     * the format of a stored date value of this platform.
     *
     * @return string The format string.
     */
    public function getDateFormatString(): string
    {
        return 'Y-m-d';
    }

    /**
     * Gets the format string, as accepted by the date() function, that describes
     * the format of a stored time value of this platform.
     *
     * @return string The format string.
     */
    public function getTimeFormatString(): string
    {
        return 'H:i:s';
    }

    /**
     * Adds an driver-specific LIMIT clause to the query.
     *
     * @throws Exception
     */
    final public function modifyLimitQuery(string $query, ?int $limit, int $offset = 0): string
    {
        if ($offset < 0) {
            throw new Exception(sprintf(
                'Offset must be a positive integer or zero, %d given.',
                $offset
            ));
        }

        return $this->doModifyLimitQuery($query, $limit, $offset);
    }

    /**
     * Adds an platform-specific LIMIT clause to the query.
     */
    protected function doModifyLimitQuery(string $query, ?int $limit, int $offset): string
    {
        if ($limit !== null) {
            $query .= sprintf(' LIMIT %d', $limit);
        }

        if ($offset > 0) {
            $query .= sprintf(' OFFSET %d', $offset);
        }

        return $query;
    }

    /**
     * Maximum length of any given database identifier, like tables or column names.
     */
    public function getMaxIdentifierLength(): int
    {
        return 63;
    }

    /**
     * Returns the insert SQL for an empty insert statement.
     */
    public function getEmptyIdentityInsertSQL(string $quotedTableName, string $quotedIdentifierColumnName): string
    {
        return 'INSERT INTO ' . $quotedTableName . ' (' . $quotedIdentifierColumnName . ') VALUES (null)';
    }

    /**
     * Generates a Truncate Table SQL statement for a given table.
     *
     * Cascade is not supported on many platforms but would optionally cascade the truncate by
     * following the foreign keys.
     */
    public function getTruncateTableSQL(string $tableName, bool $cascade = false): string
    {
        $tableIdentifier = new Identifier($tableName);

        return 'TRUNCATE ' . $tableIdentifier->getQuotedName($this);
    }

    /**
     * This is for test reasons, many vendors have special requirements for dummy statements.
     */
    public function getDummySelectSQL(string $expression = '1'): string
    {
        return sprintf('SELECT %s', $expression);
    }

    /**
     * Returns the SQL to create a new savepoint.
     */
    public function createSavePoint(string $savepoint): string
    {
        return 'SAVEPOINT ' . $savepoint;
    }

    /**
     * Returns the SQL to release a savepoint.
     */
    public function releaseSavePoint(string $savepoint): string
    {
        return 'RELEASE SAVEPOINT ' . $savepoint;
    }

    /**
     * Returns the SQL to rollback a savepoint.
     */
    public function rollbackSavePoint(string $savepoint): string
    {
        return 'ROLLBACK TO SAVEPOINT ' . $savepoint;
    }

    /**
     * Returns the keyword list instance of this platform.
     *
     * @throws Exception If no keyword list is specified.
     */
    final public function getReservedKeywordsList(): KeywordList
    {
        // Check for an existing instantiation of the keywords class.
        if ($this->_keywords === null) {
            // Store the instance so it doesn't need to be generated on every request.
            $this->_keywords = $this->createReservedKeywordsList();
        }

        return $this->_keywords;
    }

    /**
     * Creates an instance of the reserved keyword list of this platform.
     */
    abstract protected function createReservedKeywordsList(): KeywordList;

    /**
     * Quotes a literal string.
     * This method is NOT meant to fix SQL injections!
     * It is only meant to escape this platform's string literal
     * quote character inside the given literal string.
     *
     * @param string $str The literal string to be quoted.
     *
     * @return string The quoted literal string.
     */
    public function quoteStringLiteral(string $str): string
    {
        $c = $this->getStringLiteralQuoteCharacter();

        return $c . str_replace($c, $c . $c, $str) . $c;
    }

    /**
     * Gets the character used for string literal quoting.
     */
    public function getStringLiteralQuoteCharacter(): string
    {
        return "'";
    }

    /**
     * Escapes metacharacters in a string intended to be used with a LIKE
     * operator.
     *
     * @param string $inputString a literal, unquoted string
     * @param string $escapeChar  should be reused by the caller in the LIKE
     *                            expression.
     */
    final public function escapeStringForLike(string $inputString, string $escapeChar): string
    {
        $sql = preg_replace(
            '~([' . preg_quote($this->getLikeWildcardCharacters() . $escapeChar, '~') . '])~u',
            addcslashes($escapeChar, '\\') . '$1',
            $inputString
        );

        assert(is_string($sql));

        return $sql;
    }

    /**
     * @return array<string,mixed> An associative array with the name of the properties
     *                             of the column being declared as array indexes.
     */
    private function columnToArray(Column $column): array
    {
        return array_merge($column->toArray(), [
            'name' => $column->getQuotedName($this),
            'version' => $column->hasPlatformOption('version') ? $column->getPlatformOption('version') : false,
            'comment' => $this->getColumnComment($column),
        ]);
    }

    /**
     * @internal
     */
    public function createSQLParser(): Parser
    {
        return new Parser(false);
    }

    protected function getLikeWildcardCharacters(): string
    {
        return '%_';
    }

    /**
     * Compares the definitions of the given columns in the context of this platform.
     *
     * @throws Exception
     */
    public function columnsEqual(Column $column1, Column $column2): bool
    {
        if (
            $this->getColumnDeclarationSQL('', $this->columnToArray($column1))
            !== $this->getColumnDeclarationSQL('', $this->columnToArray($column2))
        ) {
            return false;
        }

        // If the platform supports inline comments, all comparison is already done above
        if ($this->supportsInlineColumnComments()) {
            return true;
        }

        if ($column1->getComment() !== $column2->getComment()) {
            return false;
        }

        return $column1->getType() === $column2->getType();
    }
}<|MERGE_RESOLUTION|>--- conflicted
+++ resolved
@@ -420,28 +420,37 @@
 
         assert(is_array($this->doctrineTypeComments));
 
-<<<<<<< HEAD
         return in_array($doctrineType->getName(), $this->doctrineTypeComments, true);
-=======
+    }
+
+    /**
+     * Marks this type as to be commented in ALTER TABLE and CREATE TABLE statements.
+     *
+     * @param string|Type $doctrineType
+     */
+    public function markDoctrineTypeCommented($doctrineType): void
+    {
+        if ($this->doctrineTypeComments === null) {
+            $this->initializeCommentedDoctrineTypes();
+        }
+
+        assert(is_array($this->doctrineTypeComments));
+
         $this->doctrineTypeComments[] = $doctrineType instanceof Type ? $doctrineType->getName() : $doctrineType;
     }
 
     /**
      * Gets the comment to append to a column comment that helps parsing this type in reverse engineering.
-     *
-     * @return string
-     */
-    public function getDoctrineTypeComment(Type $doctrineType)
+     */
+    public function getDoctrineTypeComment(Type $doctrineType): string
     {
         return '(DC2Type:' . $doctrineType->getName() . ')';
     }
 
     /**
      * Gets the comment of a passed column modified by potential doctrine type comment hints.
-     *
-     * @return string|null
-     */
-    protected function getColumnComment(Column $column)
+     */
+    protected function getColumnComment(Column $column): string
     {
         $comment = $column->getComment();
 
@@ -454,574 +463,24 @@
 
     /**
      * Gets the character used for identifier quoting.
-     *
-     * @return string
-     */
-    public function getIdentifierQuoteCharacter()
+     */
+    public function getIdentifierQuoteCharacter(): string
     {
         return '"';
     }
 
     /**
-     * Gets the string portion that starts an SQL comment.
-     *
-     * @deprecated
-     *
-     * @return string
-     */
-    public function getSqlCommentStartString()
-    {
-        Deprecation::trigger(
-            'doctrine/dbal',
-            'https://github.com/doctrine/dbal/pulls/4724',
-            'AbstractPlatform::getSqlCommentStartString() is deprecated.'
-        );
-
-        return '--';
-    }
-
-    /**
-     * Gets the string portion that ends an SQL comment.
-     *
-     * @deprecated
-     *
-     * @return string
-     */
-    public function getSqlCommentEndString()
-    {
-        Deprecation::trigger(
-            'doctrine/dbal',
-            'https://github.com/doctrine/dbal/pulls/4724',
-            'AbstractPlatform::getSqlCommentEndString() is deprecated.'
-        );
-
-        return "\n";
-    }
-
-    /**
-     * Gets the maximum length of a char column.
-     *
-     * @deprecated
-     */
-    public function getCharMaxLength(): int
-    {
-        Deprecation::triggerIfCalledFromOutside(
-            'doctrine/dbal',
-            'https://github.com/doctrine/dbal/issues/3263',
-            'AbstractPlatform::getCharMaxLength() is deprecated.'
-        );
-
-        return $this->getVarcharMaxLength();
-    }
-
-    /**
-     * Gets the maximum length of a varchar column.
-     *
-     * @deprecated
-     *
-     * @return int
-     */
-    public function getVarcharMaxLength()
-    {
-        Deprecation::triggerIfCalledFromOutside(
-            'doctrine/dbal',
-            'https://github.com/doctrine/dbal/issues/3263',
-            'AbstractPlatform::getVarcharMaxLength() is deprecated.'
-        );
-
-        return 4000;
-    }
-
-    /**
-     * Gets the default length of a varchar column.
-     *
-     * @deprecated
-     *
-     * @return int
-     */
-    public function getVarcharDefaultLength()
-    {
-        Deprecation::trigger(
-            'doctrine/dbal',
-            'https://github.com/doctrine/dbal/issues/3263',
-            'Relying on the default varchar column length is deprecated, specify the length explicitly.'
-        );
-
-        return 255;
-    }
-
-    /**
-     * Gets the maximum length of a binary column.
-     *
-     * @deprecated
-     *
-     * @return int
-     */
-    public function getBinaryMaxLength()
-    {
-        Deprecation::triggerIfCalledFromOutside(
-            'doctrine/dbal',
-            'https://github.com/doctrine/dbal/issues/3263',
-            'AbstractPlatform::getBinaryMaxLength() is deprecated.'
-        );
-
-        return 4000;
-    }
-
-    /**
-     * Gets the default length of a binary column.
-     *
-     * @deprecated
-     *
-     * @return int
-     */
-    public function getBinaryDefaultLength()
-    {
-        Deprecation::trigger(
-            'doctrine/dbal',
-            'https://github.com/doctrine/dbal/issues/3263',
-            'Relying on the default binary column length is deprecated, specify the length explicitly.'
-        );
-
-        return 255;
-    }
-
-    /**
-     * Gets all SQL wildcard characters of the platform.
-     *
-     * @deprecated Use {@link AbstractPlatform::getLikeWildcardCharacters()} instead.
-     *
-     * @return string[]
-     */
-    public function getWildcards()
-    {
-        Deprecation::trigger(
-            'doctrine/dbal',
-            'https://github.com/doctrine/dbal/pulls/4724',
-            'AbstractPlatform::getWildcards() is deprecated.'
-            . ' Use AbstractPlatform::getLikeWildcardCharacters() instead.'
-        );
-
-        return ['%', '_'];
-    }
-
-    /**
      * Returns the regular expression operator.
      *
-     * @return string
-     *
-     * @throws Exception If not supported on this platform.
-     */
-    public function getRegexpExpression()
-    {
-        throw Exception::notSupported(__METHOD__);
-    }
-
-    /**
-     * Returns the SQL snippet to get the average value of a column.
-     *
-     * @deprecated Use AVG() in SQL instead.
-     *
-     * @param string $column The column to use.
-     *
-     * @return string Generated SQL including an AVG aggregate function.
-     */
-    public function getAvgExpression($column)
-    {
-        Deprecation::trigger(
-            'doctrine/dbal',
-            'https://github.com/doctrine/dbal/pulls/4724',
-            'AbstractPlatform::getAvgExpression() is deprecated. Use AVG() in SQL instead.'
-        );
-
-        return 'AVG(' . $column . ')';
-    }
-
-    /**
-     * Returns the SQL snippet to get the number of rows (without a NULL value) of a column.
-     *
-     * If a '*' is used instead of a column the number of selected rows is returned.
-     *
-     * @deprecated Use COUNT() in SQL instead.
-     *
-     * @param string|int $column The column to use.
-     *
-     * @return string Generated SQL including a COUNT aggregate function.
-     */
-    public function getCountExpression($column)
-    {
-        Deprecation::trigger(
-            'doctrine/dbal',
-            'https://github.com/doctrine/dbal/pulls/4724',
-            'AbstractPlatform::getCountExpression() is deprecated. Use COUNT() in SQL instead.'
-        );
-
-        return 'COUNT(' . $column . ')';
-    }
-
-    /**
-     * Returns the SQL snippet to get the highest value of a column.
-     *
-     * @deprecated Use MAX() in SQL instead.
-     *
-     * @param string $column The column to use.
-     *
-     * @return string Generated SQL including a MAX aggregate function.
-     */
-    public function getMaxExpression($column)
-    {
-        Deprecation::trigger(
-            'doctrine/dbal',
-            'https://github.com/doctrine/dbal/pulls/4724',
-            'AbstractPlatform::getMaxExpression() is deprecated. Use MAX() in SQL instead.'
-        );
-
-        return 'MAX(' . $column . ')';
-    }
-
-    /**
-     * Returns the SQL snippet to get the lowest value of a column.
-     *
-     * @deprecated Use MIN() in SQL instead.
-     *
-     * @param string $column The column to use.
-     *
-     * @return string Generated SQL including a MIN aggregate function.
-     */
-    public function getMinExpression($column)
-    {
-        Deprecation::trigger(
-            'doctrine/dbal',
-            'https://github.com/doctrine/dbal/pulls/4724',
-            'AbstractPlatform::getMinExpression() is deprecated. Use MIN() in SQL instead.'
-        );
-
-        return 'MIN(' . $column . ')';
-    }
-
-    /**
-     * Returns the SQL snippet to get the total sum of a column.
-     *
-     * @deprecated Use SUM() in SQL instead.
-     *
-     * @param string $column The column to use.
-     *
-     * @return string Generated SQL including a SUM aggregate function.
-     */
-    public function getSumExpression($column)
-    {
-        Deprecation::trigger(
-            'doctrine/dbal',
-            'https://github.com/doctrine/dbal/pulls/4724',
-            'AbstractPlatform::getSumExpression() is deprecated. Use SUM() in SQL instead.'
-        );
-
-        return 'SUM(' . $column . ')';
-    }
-
-    // scalar functions
-
-    /**
-     * Returns the SQL snippet to get the md5 sum of a column.
-     *
-     * Note: Not SQL92, but common functionality.
-     *
-     * @deprecated
-     *
-     * @param string $column
-     *
-     * @return string
-     */
-    public function getMd5Expression($column)
-    {
-        Deprecation::trigger(
-            'doctrine/dbal',
-            'https://github.com/doctrine/dbal/pulls/4724',
-            'AbstractPlatform::getMd5Expression() is deprecated.'
-        );
-
-        return 'MD5(' . $column . ')';
+     * @throws Exception If not supported on this platform.
+     */
+    public function getRegexpExpression(): string
+    {
+        throw NotSupported::new(__METHOD__);
     }
 
     /**
      * Returns the SQL snippet to get the length of a text column in characters.
-     *
-     * @param string $column
-     *
-     * @return string
-     */
-    public function getLengthExpression($column)
-    {
-        return 'LENGTH(' . $column . ')';
-    }
-
-    /**
-     * Returns the SQL snippet to get the squared value of a column.
-     *
-     * @deprecated Use SQRT() in SQL instead.
-     *
-     * @param string $column The column to use.
-     *
-     * @return string Generated SQL including an SQRT aggregate function.
-     */
-    public function getSqrtExpression($column)
-    {
-        Deprecation::trigger(
-            'doctrine/dbal',
-            'https://github.com/doctrine/dbal/pulls/4724',
-            'AbstractPlatform::getSqrtExpression() is deprecated. Use SQRT() in SQL instead.'
-        );
-
-        return 'SQRT(' . $column . ')';
-    }
-
-    /**
-     * Returns the SQL snippet to round a numeric column to the number of decimals specified.
-     *
-     * @deprecated Use ROUND() in SQL instead.
-     *
-     * @param string $column
-     * @param int    $decimals
-     *
-     * @return string
-     */
-    public function getRoundExpression($column, $decimals = 0)
-    {
-        Deprecation::trigger(
-            'doctrine/dbal',
-            'https://github.com/doctrine/dbal/pulls/4724',
-            'AbstractPlatform::getRoundExpression() is deprecated. Use ROUND() in SQL instead.'
-        );
-
-        return 'ROUND(' . $column . ', ' . $decimals . ')';
-    }
-
-    /**
-     * Returns the SQL snippet to get the remainder of the division operation $expression1 / $expression2.
-     *
-     * @param string $expression1
-     * @param string $expression2
-     *
-     * @return string
-     */
-    public function getModExpression($expression1, $expression2)
-    {
-        return 'MOD(' . $expression1 . ', ' . $expression2 . ')';
-    }
-
-    /**
-     * Returns the SQL snippet to trim a string.
-     *
-     * @param string      $str  The expression to apply the trim to.
-     * @param int         $mode The position of the trim (leading/trailing/both).
-     * @param string|bool $char The char to trim, has to be quoted already. Defaults to space.
-     *
-     * @return string
-     */
-    public function getTrimExpression($str, $mode = TrimMode::UNSPECIFIED, $char = false)
-    {
-        $expression = '';
-
-        switch ($mode) {
-            case TrimMode::LEADING:
-                $expression = 'LEADING ';
-                break;
-
-            case TrimMode::TRAILING:
-                $expression = 'TRAILING ';
-                break;
-
-            case TrimMode::BOTH:
-                $expression = 'BOTH ';
-                break;
-        }
-
-        if ($char !== false) {
-            $expression .= $char . ' ';
-        }
-
-        if ($mode !== TrimMode::UNSPECIFIED || $char !== false) {
-            $expression .= 'FROM ';
-        }
-
-        return 'TRIM(' . $expression . $str . ')';
-    }
-
-    /**
-     * Returns the SQL snippet to trim trailing space characters from the expression.
-     *
-     * @deprecated Use RTRIM() in SQL instead.
-     *
-     * @param string $str Literal string or column name.
-     *
-     * @return string
-     */
-    public function getRtrimExpression($str)
-    {
-        Deprecation::trigger(
-            'doctrine/dbal',
-            'https://github.com/doctrine/dbal/pulls/4724',
-            'AbstractPlatform::getRtrimExpression() is deprecated. Use RTRIM() in SQL instead.'
-        );
-
-        return 'RTRIM(' . $str . ')';
-    }
-
-    /**
-     * Returns the SQL snippet to trim leading space characters from the expression.
-     *
-     * @deprecated Use LTRIM() in SQL instead.
-     *
-     * @param string $str Literal string or column name.
-     *
-     * @return string
-     */
-    public function getLtrimExpression($str)
-    {
-        Deprecation::trigger(
-            'doctrine/dbal',
-            'https://github.com/doctrine/dbal/pulls/4724',
-            'AbstractPlatform::getLtrimExpression() is deprecated. Use LTRIM() in SQL instead.'
-        );
-
-        return 'LTRIM(' . $str . ')';
-    }
-
-    /**
-     * Returns the SQL snippet to change all characters from the expression to uppercase,
-     * according to the current character set mapping.
-     *
-     * @deprecated Use UPPER() in SQL instead.
-     *
-     * @param string $str Literal string or column name.
-     *
-     * @return string
-     */
-    public function getUpperExpression($str)
-    {
-        Deprecation::trigger(
-            'doctrine/dbal',
-            'https://github.com/doctrine/dbal/pulls/4724',
-            'AbstractPlatform::getUpperExpression() is deprecated. Use UPPER() in SQL instead.'
-        );
-
-        return 'UPPER(' . $str . ')';
-    }
-
-    /**
-     * Returns the SQL snippet to change all characters from the expression to lowercase,
-     * according to the current character set mapping.
-     *
-     * @deprecated Use LOWER() in SQL instead.
-     *
-     * @param string $str Literal string or column name.
-     *
-     * @return string
-     */
-    public function getLowerExpression($str)
-    {
-        Deprecation::trigger(
-            'doctrine/dbal',
-            'https://github.com/doctrine/dbal/pulls/4724',
-            'AbstractPlatform::getLowerExpression() is deprecated. Use LOWER() in SQL instead.'
-        );
-
-        return 'LOWER(' . $str . ')';
-    }
-
-    /**
-     * Returns the SQL snippet to get the position of the first occurrence of substring $substr in string $str.
-     *
-     * @param string    $str      Literal string.
-     * @param string    $substr   Literal string to find.
-     * @param int|false $startPos Position to start at, beginning of string by default.
-     *
-     * @return string
-     *
-     * @throws Exception If not supported on this platform.
-     */
-    public function getLocateExpression($str, $substr, $startPos = false)
-    {
-        throw Exception::notSupported(__METHOD__);
-    }
-
-    /**
-     * Returns the SQL snippet to get the current system date.
-     *
-     * @deprecated Generate dates within the application.
-     *
-     * @return string
-     */
-    public function getNowExpression()
-    {
-        Deprecation::trigger(
-            'doctrine/dbal',
-            'https://github.com/doctrine/dbal/pull/4753',
-            'AbstractPlatform::getNowExpression() is deprecated. Generate dates within the application.'
-        );
-
-        return 'NOW()';
->>>>>>> 4d61e813
-    }
-
-    /**
-     * Marks this type as to be commented in ALTER TABLE and CREATE TABLE statements.
-     *
-     * @param string|Type $doctrineType
-     */
-    public function markDoctrineTypeCommented($doctrineType): void
-    {
-        if ($this->doctrineTypeComments === null) {
-            $this->initializeCommentedDoctrineTypes();
-        }
-
-        assert(is_array($this->doctrineTypeComments));
-
-        $this->doctrineTypeComments[] = $doctrineType instanceof Type ? $doctrineType->getName() : $doctrineType;
-    }
-
-    /**
-     * Gets the comment to append to a column comment that helps parsing this type in reverse engineering.
-     */
-    public function getDoctrineTypeComment(Type $doctrineType): string
-    {
-        return '(DC2Type:' . $doctrineType->getName() . ')';
-    }
-
-    /**
-     * Gets the comment of a passed column modified by potential doctrine type comment hints.
-     */
-    protected function getColumnComment(Column $column): string
-    {
-        $comment = $column->getComment();
-
-        if ($this->isCommentedDoctrineType($column->getType())) {
-            $comment .= $this->getDoctrineTypeComment($column->getType());
-        }
-
-        return $comment;
-    }
-
-    /**
-     * Gets the character used for identifier quoting.
-     */
-    public function getIdentifierQuoteCharacter(): string
-    {
-        return '"';
-    }
-
-    /**
-     * Returns the regular expression operator.
-     *
-     * @throws Exception If not supported on this platform.
-     */
-    public function getRegexpExpression(): string
-    {
-        throw NotSupported::new(__METHOD__);
-    }
-
-    /**
-     * Returns the SQL snippet to get the length of a text column.
      *
      * @param string $string SQL expression producing the string.
      */
