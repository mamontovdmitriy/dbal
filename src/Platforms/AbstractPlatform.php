<?php

declare(strict_types=1);

namespace Doctrine\DBAL\Platforms;

use Doctrine\Common\EventManager;
use Doctrine\DBAL\Event\SchemaAlterTableAddColumnEventArgs;
use Doctrine\DBAL\Event\SchemaAlterTableChangeColumnEventArgs;
use Doctrine\DBAL\Event\SchemaAlterTableEventArgs;
use Doctrine\DBAL\Event\SchemaAlterTableRemoveColumnEventArgs;
use Doctrine\DBAL\Event\SchemaAlterTableRenameColumnEventArgs;
use Doctrine\DBAL\Event\SchemaCreateTableColumnEventArgs;
use Doctrine\DBAL\Event\SchemaCreateTableEventArgs;
use Doctrine\DBAL\Event\SchemaDropTableEventArgs;
use Doctrine\DBAL\Events;
use Doctrine\DBAL\Exception;
use Doctrine\DBAL\Exception\ColumnLengthRequired;
use Doctrine\DBAL\Exception\InvalidLockMode;
use Doctrine\DBAL\LockMode;
use Doctrine\DBAL\Platforms\Exception\NoColumnsSpecifiedForTable;
use Doctrine\DBAL\Platforms\Exception\NotSupported;
use Doctrine\DBAL\Platforms\Keywords\KeywordList;
use Doctrine\DBAL\Schema\Column;
use Doctrine\DBAL\Schema\ColumnDiff;
use Doctrine\DBAL\Schema\ForeignKeyConstraint;
use Doctrine\DBAL\Schema\Identifier;
use Doctrine\DBAL\Schema\Index;
use Doctrine\DBAL\Schema\Sequence;
use Doctrine\DBAL\Schema\Table;
use Doctrine\DBAL\Schema\TableDiff;
use Doctrine\DBAL\Schema\UniqueConstraint;
use Doctrine\DBAL\SQL\Parser;
use Doctrine\DBAL\TransactionIsolationLevel;
use Doctrine\DBAL\Types;
use Doctrine\DBAL\Types\Exception\TypeNotFound;
use Doctrine\DBAL\Types\Type;
use Doctrine\Deprecations\Deprecation;
use InvalidArgumentException;
use UnexpectedValueException;

use function addcslashes;
use function array_map;
use function array_merge;
use function array_unique;
use function array_values;
use function assert;
use function count;
use function explode;
use function implode;
use function in_array;
use function is_array;
use function is_bool;
use function is_float;
use function is_int;
use function is_string;
use function preg_quote;
use function preg_replace;
use function sprintf;
use function str_contains;
use function str_replace;
use function strlen;
use function strtolower;
use function strtoupper;

/**
 * Base class for all DatabasePlatforms. The DatabasePlatforms are the central
 * point of abstraction of platform-specific behaviors, features and SQL dialects.
 * They are a passive source of information.
 *
 * @todo Remove any unnecessary methods.
 */
abstract class AbstractPlatform
{
    public const CREATE_INDEXES = 1;

    public const CREATE_FOREIGNKEYS = 2;

    /** @var string[]|null */
    protected ?array $doctrineTypeMapping = null;

    protected ?EventManager $_eventManager = null;

    /**
     * Holds the KeywordList instance for the current platform.
     */
    protected ?KeywordList $_keywords = null;

    /**
     * Sets the EventManager used by the Platform.
     */
    public function setEventManager(EventManager $eventManager): void
    {
        $this->_eventManager = $eventManager;
    }

    /**
     * Gets the EventManager used by the Platform.
     */
    public function getEventManager(): ?EventManager
    {
        return $this->_eventManager;
    }

    /**
     * Returns the SQL snippet that declares a boolean column.
     *
     * @param mixed[] $column
     */
    abstract public function getBooleanTypeDeclarationSQL(array $column): string;

    /**
     * Returns the SQL snippet that declares a 4 byte integer column.
     *
     * @param mixed[] $column
     */
    abstract public function getIntegerTypeDeclarationSQL(array $column): string;

    /**
     * Returns the SQL snippet that declares an 8 byte integer column.
     *
     * @param mixed[] $column
     */
    abstract public function getBigIntTypeDeclarationSQL(array $column): string;

    /**
     * Returns the SQL snippet that declares a 2 byte integer column.
     *
     * @param mixed[] $column
     */
    abstract public function getSmallIntTypeDeclarationSQL(array $column): string;

    /**
     * Returns the SQL snippet that declares common properties of an integer column.
     *
     * @param mixed[] $column
     */
    abstract protected function _getCommonIntegerTypeDeclarationSQL(array $column): string;

    /**
     * Lazy load Doctrine Type Mappings.
     */
    abstract protected function initializeDoctrineTypeMappings(): void;

    /**
     * Initializes Doctrine Type Mappings with the platform defaults
     * and with all additional type mappings.
     */
    private function initializeAllDoctrineTypeMappings(): void
    {
        $this->initializeDoctrineTypeMappings();

        foreach (Type::getTypesMap() as $typeName => $className) {
            foreach (Type::getType($typeName)->getMappedDatabaseTypes($this) as $dbType) {
                $this->doctrineTypeMapping[$dbType] = $typeName;
            }
        }
    }

    /**
     * Returns the SQL snippet used to declare a column that can
     * store characters in the ASCII character set
     *
     * @param array<string, mixed> $column The column definition.
     *
     * @throws ColumnLengthRequired
     */
    public function getAsciiStringTypeDeclarationSQL(array $column): string
    {
        return $this->getStringTypeDeclarationSQL($column);
    }

    /**
     * Returns the SQL snippet used to declare a string column type.
     *
     * @param array<string, mixed> $column The column definition.
     *
     * @throws ColumnLengthRequired
     */
    public function getStringTypeDeclarationSQL(array $column): string
    {
        $length = $column['length'] ?? null;

        if (empty($column['fixed'])) {
            return $this->getVarcharTypeDeclarationSQLSnippet($length);
        }

        return $this->getCharTypeDeclarationSQLSnippet($length);
    }

    /**
     * Returns the SQL snippet used to declare a binary string column type.
     *
     * @param array<string, mixed> $column The column definition.
     *
     * @throws ColumnLengthRequired
     */
    public function getBinaryTypeDeclarationSQL(array $column): string
    {
        $length = $column['length'] ?? null;

        if (empty($column['fixed'])) {
            return $this->getVarbinaryTypeDeclarationSQLSnippet($length);
        }

        return $this->getBinaryTypeDeclarationSQLSnippet($length);
    }

    /**
     * Returns the SQL snippet to declare a GUID/UUID column.
     *
     * By default this maps directly to a CHAR(36) and only maps to more
     * special datatypes when the underlying databases support this datatype.
     *
     * @param array<string, mixed> $column The column definition.
     *
     * @throws Exception
     */
    public function getGuidTypeDeclarationSQL(array $column): string
    {
        $column['length'] = 36;
        $column['fixed']  = true;

        return $this->getStringTypeDeclarationSQL($column);
    }

    /**
     * Returns the SQL snippet to declare a JSON column.
     *
     * By default this maps directly to a CLOB and only maps to more
     * special datatypes when the underlying databases support this datatype.
     *
     * @param mixed[] $column
     */
    public function getJsonTypeDeclarationSQL(array $column): string
    {
        return $this->getClobTypeDeclarationSQL($column);
    }

    /**
     * @param int|null $length The length of the column in characters
     *                         or NULL if the length should be omitted.
     *
     * @throws ColumnLengthRequired
     */
    protected function getCharTypeDeclarationSQLSnippet(?int $length): string
    {
        $sql = 'CHAR';

        if ($length !== null) {
            $sql .= sprintf('(%d)', $length);
        }

        return $sql;
    }

    /**
     * @param int|null $length The length of the column in characters
     *                         or NULL if the length should be omitted.
     *
     * @throws ColumnLengthRequired
     */
    protected function getVarcharTypeDeclarationSQLSnippet(?int $length): string
    {
        if ($length === null) {
            throw ColumnLengthRequired::new($this, 'VARCHAR');
        }

        return sprintf('VARCHAR(%d)', $length);
    }

    /**
     * Returns the SQL snippet used to declare a fixed length binary column type.
     *
     * @param int|null $length The length of the column in bytes
     *                         or NULL if the length should be omitted.
     *
     * @throws ColumnLengthRequired
     */
    protected function getBinaryTypeDeclarationSQLSnippet(?int $length): string
    {
        $sql = 'BINARY';

        if ($length !== null) {
            $sql .= sprintf('(%d)', $length);
        }

        return $sql;
    }

    /**
     * Returns the SQL snippet used to declare a variable length binary column type.
     *
     * @param int|null $length The length of the column in bytes
     *                         or NULL if the length should be omitted.
     *
     * @throws ColumnLengthRequired
     */
    protected function getVarbinaryTypeDeclarationSQLSnippet(?int $length): string
    {
        if ($length === null) {
            throw ColumnLengthRequired::new($this, 'VARBINARY');
        }

        return sprintf('VARBINARY(%d)', $length);
    }

    /**
     * Returns the SQL snippet used to declare a CLOB column type.
     *
     * @param mixed[] $column
     */
    abstract public function getClobTypeDeclarationSQL(array $column): string;

    /**
     * Returns the SQL Snippet used to declare a BLOB column type.
     *
     * @param mixed[] $column
     */
    abstract public function getBlobTypeDeclarationSQL(array $column): string;

    /**
     * Registers a doctrine type to be used in conjunction with a column type of this platform.
     *
     * @throws Exception If the type is not found.
     */
    public function registerDoctrineTypeMapping(string $dbType, string $doctrineType): void
    {
        if ($this->doctrineTypeMapping === null) {
            $this->initializeAllDoctrineTypeMappings();
        }

        if (! Types\Type::hasType($doctrineType)) {
            throw TypeNotFound::new($doctrineType);
        }

        $dbType                             = strtolower($dbType);
        $this->doctrineTypeMapping[$dbType] = $doctrineType;
    }

    /**
     * Gets the Doctrine type that is mapped for the given database column type.
     *
     * @throws Exception
     */
    public function getDoctrineTypeMapping(string $dbType): string
    {
        if ($this->doctrineTypeMapping === null) {
            $this->initializeAllDoctrineTypeMappings();
        }

        $dbType = strtolower($dbType);

        if (! isset($this->doctrineTypeMapping[$dbType])) {
            throw new Exception(sprintf(
                'Unknown database type "%s" requested, %s may not support it.',
                $dbType,
                static::class
            ));
        }

        return $this->doctrineTypeMapping[$dbType];
    }

    /**
     * Checks if a database type is currently supported by this platform.
     */
    public function hasDoctrineTypeMappingFor(string $dbType): bool
    {
        if ($this->doctrineTypeMapping === null) {
            $this->initializeAllDoctrineTypeMappings();
        }

        $dbType = strtolower($dbType);

        return isset($this->doctrineTypeMapping[$dbType]);
    }

    /**
     * Gets the character used for identifier quoting.
     *
     * @deprecated Use {@see quoteIdentifier()} to quote identifiers instead.
     */
    public function getIdentifierQuoteCharacter(): string
    {
        Deprecation::triggerIfCalledFromOutside(
            'doctrine/dbal',
            'https://github.com/doctrine/dbal/pull/5388',
            'AbstractPlatform::getIdentifierQuoteCharacter() is deprecated. Use quoteIdentifier() instead.'
        );

        return '"';
    }

    /**
     * Returns the regular expression operator.
     *
     * @throws Exception If not supported on this platform.
     */
    public function getRegexpExpression(): string
    {
        throw NotSupported::new(__METHOD__);
    }

    /**
     * Returns the SQL snippet to get the length of a text column in characters.
     *
     * @param string $string SQL expression producing the string.
     */
    public function getLengthExpression(string $string): string
    {
        return 'LENGTH(' . $string . ')';
    }

    /**
     * Returns the SQL snippet to get the remainder of the operation of division of dividend by divisor.
     *
     * @param string $dividend SQL expression producing the dividend.
     * @param string $divisor  SQL expression producing the divisor.
     */
    public function getModExpression(string $dividend, string $divisor): string
    {
        return 'MOD(' . $dividend . ', ' . $divisor . ')';
    }

    /**
     * Returns the SQL snippet to trim a string.
     *
     * @param string      $str  The expression to apply the trim to.
     * @param int         $mode The position of the trim (leading/trailing/both).
     * @param string|null $char The char to trim, has to be quoted already. Defaults to space.
     *
     * @throws InvalidArgumentException
     */
    public function getTrimExpression(string $str, int $mode = TrimMode::UNSPECIFIED, ?string $char = null): string
    {
        $tokens = [];

        switch ($mode) {
            case TrimMode::UNSPECIFIED:
                break;

            case TrimMode::LEADING:
                $tokens[] = 'LEADING';
                break;

            case TrimMode::TRAILING:
                $tokens[] = 'TRAILING';
                break;

            case TrimMode::BOTH:
                $tokens[] = 'BOTH';
                break;

            default:
                throw new InvalidArgumentException(
                    sprintf(
                        'The value of $mode is expected to be one of the TrimMode constants, %d given.',
                        $mode
                    )
                );
        }

        if ($char !== null) {
            $tokens[] = $char;
        }

        if (count($tokens) > 0) {
            $tokens[] = 'FROM';
        }

        $tokens[] = $str;

        return sprintf('TRIM(%s)', implode(' ', $tokens));
    }

    /**
     * Returns the SQL snippet to get the position of the first occurrence of the substring in the string.
     *
     * @param string      $string    SQL expression producing the string to locate the substring in.
     * @param string      $substring SQL expression producing the substring to locate.
     * @param string|null $start     SQL expression producing the position to start at.
     *                               Defaults to the beginning of the string.
     */
    abstract public function getLocateExpression(string $string, string $substring, ?string $start = null): string;

    /**
     * Returns an SQL snippet to get a substring inside the string.
     *
     * Note: Not SQL92, but common functionality.
     *
     * @param string      $string SQL expression producing the string from which a substring should be extracted.
     * @param string      $start  SQL expression producing the position to start at,
     * @param string|null $length SQL expression producing the length of the substring portion to be returned.
     *                            By default, the entire substring is returned.
     */
    public function getSubstringExpression(string $string, string $start, ?string $length = null): string
    {
        if ($length === null) {
            return sprintf('SUBSTRING(%s FROM %s)', $string, $start);
        }

        return sprintf('SUBSTRING(%s FROM %s FOR %s)', $string, $start, $length);
    }

    /**
     * Returns a SQL snippet to concatenate the given strings.
     */
    public function getConcatExpression(string ...$string): string
    {
        return implode(' || ', $string);
    }

    /**
     * Returns the SQL to calculate the difference in days between the two passed dates.
     *
     * Computes diff = date1 - date2.
     */
    abstract public function getDateDiffExpression(string $date1, string $date2): string;

    /**
     * Returns the SQL to add the number of given seconds to a date.
     *
     * @param string $date    SQL expression producing the date.
     * @param string $seconds SQL expression producing the number of seconds.
     */
    public function getDateAddSecondsExpression(string $date, string $seconds): string
    {
        return $this->getDateArithmeticIntervalExpression($date, '+', $seconds, DateIntervalUnit::SECOND);
    }

    /**
     * Returns the SQL to subtract the number of given seconds from a date.
     *
     * @param string $date    SQL expression producing the date.
     * @param string $seconds SQL expression producing the number of seconds.
     */
    public function getDateSubSecondsExpression(string $date, string $seconds): string
    {
        return $this->getDateArithmeticIntervalExpression($date, '-', $seconds, DateIntervalUnit::SECOND);
    }

    /**
     * Returns the SQL to add the number of given minutes to a date.
     *
     * @param string $date    SQL expression producing the date.
     * @param string $minutes SQL expression producing the number of minutes.
     */
    public function getDateAddMinutesExpression(string $date, string $minutes): string
    {
        return $this->getDateArithmeticIntervalExpression($date, '+', $minutes, DateIntervalUnit::MINUTE);
    }

    /**
     * Returns the SQL to subtract the number of given minutes from a date.
     *
     * @param string $date    SQL expression producing the date.
     * @param string $minutes SQL expression producing the number of minutes.
     */
    public function getDateSubMinutesExpression(string $date, string $minutes): string
    {
        return $this->getDateArithmeticIntervalExpression($date, '-', $minutes, DateIntervalUnit::MINUTE);
    }

    /**
     * Returns the SQL to add the number of given hours to a date.
     *
     * @param string $date  SQL expression producing the date.
     * @param string $hours SQL expression producing the number of hours.
     */
    public function getDateAddHourExpression(string $date, string $hours): string
    {
        return $this->getDateArithmeticIntervalExpression($date, '+', $hours, DateIntervalUnit::HOUR);
    }

    /**
     * Returns the SQL to subtract the number of given hours to a date.
     *
     * @param string $date  SQL expression producing the date.
     * @param string $hours SQL expression producing the number of hours.
     */
    public function getDateSubHourExpression(string $date, string $hours): string
    {
        return $this->getDateArithmeticIntervalExpression($date, '-', $hours, DateIntervalUnit::HOUR);
    }

    /**
     * Returns the SQL to add the number of given days to a date.
     *
     * @param string $date SQL expression producing the date.
     * @param string $days SQL expression producing the number of days.
     */
    public function getDateAddDaysExpression(string $date, string $days): string
    {
        return $this->getDateArithmeticIntervalExpression($date, '+', $days, DateIntervalUnit::DAY);
    }

    /**
     * Returns the SQL to subtract the number of given days to a date.
     *
     * @param string $date SQL expression producing the date.
     * @param string $days SQL expression producing the number of days.
     */
    public function getDateSubDaysExpression(string $date, string $days): string
    {
        return $this->getDateArithmeticIntervalExpression($date, '-', $days, DateIntervalUnit::DAY);
    }

    /**
     * Returns the SQL to add the number of given weeks to a date.
     *
     * @param string $date  SQL expression producing the date.
     * @param string $weeks SQL expression producing the number of weeks.
     */
    public function getDateAddWeeksExpression(string $date, string $weeks): string
    {
        return $this->getDateArithmeticIntervalExpression($date, '+', $weeks, DateIntervalUnit::WEEK);
    }

    /**
     * Returns the SQL to subtract the number of given weeks from a date.
     *
     * @param string $date  SQL expression producing the date.
     * @param string $weeks SQL expression producing the number of weeks.
     */
    public function getDateSubWeeksExpression(string $date, string $weeks): string
    {
        return $this->getDateArithmeticIntervalExpression($date, '-', $weeks, DateIntervalUnit::WEEK);
    }

    /**
     * Returns the SQL to add the number of given months to a date.
     *
     * @param string $date   SQL expression producing the date.
     * @param string $months SQL expression producing the number of months.
     */
    public function getDateAddMonthExpression(string $date, string $months): string
    {
        return $this->getDateArithmeticIntervalExpression($date, '+', $months, DateIntervalUnit::MONTH);
    }

    /**
     * Returns the SQL to subtract the number of given months to a date.
     *
     * @param string $date   SQL expression producing the date.
     * @param string $months SQL expression producing the number of months.
     */
    public function getDateSubMonthExpression(string $date, string $months): string
    {
        return $this->getDateArithmeticIntervalExpression($date, '-', $months, DateIntervalUnit::MONTH);
    }

    /**
     * Returns the SQL to add the number of given quarters to a date.
     *
     * @param string $date     SQL expression producing the date.
     * @param string $quarters SQL expression producing the number of quarters.
     */
    public function getDateAddQuartersExpression(string $date, string $quarters): string
    {
        return $this->getDateArithmeticIntervalExpression($date, '+', $quarters, DateIntervalUnit::QUARTER);
    }

    /**
     * Returns the SQL to subtract the number of given quarters from a date.
     *
     * @param string $date     SQL expression producing the date.
     * @param string $quarters SQL expression producing the number of quarters.
     */
    public function getDateSubQuartersExpression(string $date, string $quarters): string
    {
        return $this->getDateArithmeticIntervalExpression($date, '-', $quarters, DateIntervalUnit::QUARTER);
    }

    /**
     * Returns the SQL to add the number of given years to a date.
     *
     * @param string $date  SQL expression producing the date.
     * @param string $years SQL expression producing the number of years.
     */
    public function getDateAddYearsExpression(string $date, string $years): string
    {
        return $this->getDateArithmeticIntervalExpression($date, '+', $years, DateIntervalUnit::YEAR);
    }

    /**
     * Returns the SQL to subtract the number of given years from a date.
     *
     * @param string $date  SQL expression producing the date.
     * @param string $years SQL expression producing the number of years.
     */
    public function getDateSubYearsExpression(string $date, string $years): string
    {
        return $this->getDateArithmeticIntervalExpression($date, '-', $years, DateIntervalUnit::YEAR);
    }

    /**
     * Returns the SQL for a date arithmetic expression.
     *
     * @param string $date     SQL expression representing a date to perform the arithmetic operation on.
     * @param string $operator The arithmetic operator (+ or -).
     * @param string $interval SQL expression representing the value of the interval that shall be calculated
     *                         into the date.
     * @param string $unit     The unit of the interval that shall be calculated into the date.
     *                         One of the DATE_INTERVAL_UNIT_* constants.
     */
    abstract protected function getDateArithmeticIntervalExpression(
        string $date,
        string $operator,
        string $interval,
        string $unit
    ): string;

    /**
     * Generates the SQL expression which represents the given date interval multiplied by a number
     *
     * @param string $interval   SQL expression describing the interval value
     * @param int    $multiplier Interval multiplier
     */
    protected function multiplyInterval(string $interval, int $multiplier): string
    {
        return sprintf('(%s * %d)', $interval, $multiplier);
    }

    /**
     * Returns the SQL bit AND comparison expression.
     *
     * @param string $value1 SQL expression producing the first value.
     * @param string $value2 SQL expression producing the second value.
     */
    public function getBitAndComparisonExpression(string $value1, string $value2): string
    {
        return '(' . $value1 . ' & ' . $value2 . ')';
    }

    /**
     * Returns the SQL bit OR comparison expression.
     *
     * @param string $value1 SQL expression producing the first value.
     * @param string $value2 SQL expression producing the second value.
     */
    public function getBitOrComparisonExpression(string $value1, string $value2): string
    {
        return '(' . $value1 . ' | ' . $value2 . ')';
    }

    /**
     * Returns the SQL expression which represents the currently selected database.
     */
    abstract public function getCurrentDatabaseExpression(): string;

    /**
     * Returns the FOR UPDATE expression.
     */
    public function getForUpdateSQL(): string
    {
        return 'FOR UPDATE';
    }

    /**
     * Honors that some SQL vendors such as MsSql use table hints for locking instead of the
     * ANSI SQL FOR UPDATE specification.
     *
     * @param string $fromClause The FROM clause to append the hint for the given lock mode to
     * @param int    $lockMode   One of the Doctrine\DBAL\LockMode::* constants
     * @psalm-param LockMode::* $lockMode
     */
    public function appendLockHint(string $fromClause, int $lockMode): string
    {
        switch ($lockMode) {
            case LockMode::NONE:
            case LockMode::OPTIMISTIC:
            case LockMode::PESSIMISTIC_READ:
            case LockMode::PESSIMISTIC_WRITE:
                return $fromClause;

            default:
                throw InvalidLockMode::fromLockMode($lockMode);
        }
    }

    /**
     * Returns the SQL snippet to append to any SELECT statement which locks rows in shared read lock.
     *
     * This defaults to the ANSI SQL "FOR UPDATE", which is an exclusive lock (Write). Some database
     * vendors allow to lighten this constraint up to be a real read lock.
     */
    public function getReadLockSQL(): string
    {
        return $this->getForUpdateSQL();
    }

    /**
     * Returns the SQL snippet to append to any SELECT statement which obtains an exclusive lock on the rows.
     *
     * The semantics of this lock mode should equal the SELECT .. FOR UPDATE of the ANSI SQL standard.
     */
    public function getWriteLockSQL(): string
    {
        return $this->getForUpdateSQL();
    }

    /**
     * Returns the SQL snippet to drop an existing table.
     */
    public function getDropTableSQL(string $table): string
    {
        if ($this->_eventManager !== null && $this->_eventManager->hasListeners(Events::onSchemaDropTable)) {
            $eventArgs = new SchemaDropTableEventArgs($table, $this);
            $this->_eventManager->dispatchEvent(Events::onSchemaDropTable, $eventArgs);

            if ($eventArgs->isDefaultPrevented()) {
                $sql = $eventArgs->getSql();

                if ($sql === null) {
                    throw new UnexpectedValueException(
                        'Default implementation of DROP TABLE was overridden with NULL.'
                    );
                }

                return $sql;
            }
        }

        return 'DROP TABLE ' . $table;
    }

    /**
     * Returns the SQL to safely drop a temporary table WITHOUT implicitly committing an open transaction.
     */
    public function getDropTemporaryTableSQL(string $table): string
    {
        return $this->getDropTableSQL($table);
    }

    /**
     * Returns the SQL to drop an index from a table.
     */
    public function getDropIndexSQL(string $name, string $table): string
    {
        return 'DROP INDEX ' . $name;
    }

    /**
     * Returns the SQL to drop a constraint.
     *
     * @internal The method should be only used from within the {@see AbstractPlatform} class hierarchy.
     */
    protected function getDropConstraintSQL(string $name, string $table): string
    {
        return 'ALTER TABLE ' . $table . ' DROP CONSTRAINT ' . $name;
    }

    /**
     * Returns the SQL to drop a foreign key.
     */
    public function getDropForeignKeySQL(string $foreignKey, string $table): string
    {
        return 'ALTER TABLE ' . $table . ' DROP FOREIGN KEY ' . $foreignKey;
    }

    /**
     * Returns the SQL to drop a unique constraint.
     */
    public function getDropUniqueConstraintSQL(string $name, string $tableName): string
    {
        return $this->getDropConstraintSQL($name, $tableName);
    }

    /**
     * Returns the SQL statement(s) to create a table with the specified name, columns and constraints
     * on this platform.
     *
     * @psalm-param int-mask-of<self::CREATE_*> $createFlags
     *
     * @return array<int, string> The sequence of SQL statements.
     *
     * @throws Exception
     */
    public function getCreateTableSQL(Table $table, int $createFlags = self::CREATE_INDEXES): array
    {
        if (count($table->getColumns()) === 0) {
            throw NoColumnsSpecifiedForTable::new($table->getName());
        }

        $tableName                    = $table->getQuotedName($this);
        $options                      = $table->getOptions();
        $options['uniqueConstraints'] = [];
        $options['indexes']           = [];
        $options['primary']           = [];

        if (($createFlags & self::CREATE_INDEXES) > 0) {
            foreach ($table->getIndexes() as $index) {
                if (! $index->isPrimary()) {
                    $options['indexes'][$index->getQuotedName($this)] = $index;

                    continue;
                }

                $options['primary']       = $index->getQuotedColumns($this);
                $options['primary_index'] = $index;
            }

            foreach ($table->getUniqueConstraints() as $uniqueConstraint) {
                $options['uniqueConstraints'][$uniqueConstraint->getQuotedName($this)] = $uniqueConstraint;
            }
        }

        if (($createFlags & self::CREATE_FOREIGNKEYS) > 0) {
            $options['foreignKeys'] = [];

            foreach ($table->getForeignKeys() as $fkConstraint) {
                $options['foreignKeys'][] = $fkConstraint;
            }
        }

        $columnSql = [];
        $columns   = [];

        foreach ($table->getColumns() as $column) {
            if (
                $this->_eventManager !== null
                && $this->_eventManager->hasListeners(Events::onSchemaCreateTableColumn)
            ) {
                $eventArgs = new SchemaCreateTableColumnEventArgs($column, $table, $this);

                $this->_eventManager->dispatchEvent(Events::onSchemaCreateTableColumn, $eventArgs);

                $columnSql = array_merge($columnSql, $eventArgs->getSql());

                if ($eventArgs->isDefaultPrevented()) {
                    continue;
                }
            }

            $columnData = $this->columnToArray($column);

            if (in_array($column->getName(), $options['primary'], true)) {
                $columnData['primary'] = true;
            }

            $columns[] = $columnData;
        }

        if ($this->_eventManager !== null && $this->_eventManager->hasListeners(Events::onSchemaCreateTable)) {
            $eventArgs = new SchemaCreateTableEventArgs($table, $columns, $options, $this);

            $this->_eventManager->dispatchEvent(Events::onSchemaCreateTable, $eventArgs);

            if ($eventArgs->isDefaultPrevented()) {
                return array_merge($eventArgs->getSql(), $columnSql);
            }
        }

        $sql = $this->_getCreateTableSQL($tableName, $columns, $options);

        if ($this->supportsCommentOnStatement()) {
            if ($table->hasOption('comment')) {
                $sql[] = $this->getCommentOnTableSQL($tableName, $table->getOption('comment'));
            }

            foreach ($table->getColumns() as $column) {
                $comment = $column->getComment();

                if ($comment === '') {
                    continue;
                }

                $sql[] = $this->getCommentOnColumnSQL($tableName, $column->getQuotedName($this), $comment);
            }
        }

        return array_merge($sql, $columnSql);
    }

    protected function getCommentOnTableSQL(string $tableName, string $comment): string
    {
        $tableName = new Identifier($tableName);

        return sprintf(
            'COMMENT ON TABLE %s IS %s',
            $tableName->getQuotedName($this),
            $this->quoteStringLiteral($comment)
        );
    }

    public function getCommentOnColumnSQL(string $tableName, string $columnName, string $comment): string
    {
        $tableName  = new Identifier($tableName);
        $columnName = new Identifier($columnName);

        return sprintf(
            'COMMENT ON COLUMN %s.%s IS %s',
            $tableName->getQuotedName($this),
            $columnName->getQuotedName($this),
            $this->quoteStringLiteral($comment)
        );
    }

    /**
     * Returns the SQL to create inline comment on a column.
     *
     * @throws Exception If not supported on this platform.
     */
    public function getInlineColumnCommentSQL(string $comment): string
    {
        if (! $this->supportsInlineColumnComments()) {
            throw NotSupported::new(__METHOD__);
        }

        return 'COMMENT ' . $this->quoteStringLiteral($comment);
    }

    /**
     * Returns the SQL used to create a table.
     *
     * @param mixed[][] $columns
     * @param mixed[]   $options
     *
     * @return array<int, string>
     */
    protected function _getCreateTableSQL(string $name, array $columns, array $options = []): array
    {
        $columnListSql = $this->getColumnDeclarationListSQL($columns);

        if (isset($options['uniqueConstraints']) && ! empty($options['uniqueConstraints'])) {
            foreach ($options['uniqueConstraints'] as $definition) {
                $columnListSql .= ', ' . $this->getUniqueConstraintDeclarationSQL($definition);
            }
        }

        if (isset($options['primary']) && ! empty($options['primary'])) {
            $columnListSql .= ', PRIMARY KEY(' . implode(', ', array_unique(array_values($options['primary']))) . ')';
        }

        if (isset($options['indexes']) && ! empty($options['indexes'])) {
            foreach ($options['indexes'] as $index => $definition) {
                $columnListSql .= ', ' . $this->getIndexDeclarationSQL($definition);
            }
        }

        $query = 'CREATE TABLE ' . $name . ' (' . $columnListSql;
        $check = $this->getCheckDeclarationSQL($columns);

        if (! empty($check)) {
            $query .= ', ' . $check;
        }

        $query .= ')';

        $sql = [$query];

        if (isset($options['foreignKeys'])) {
            foreach ($options['foreignKeys'] as $definition) {
                $sql[] = $this->getCreateForeignKeySQL($definition, $name);
            }
        }

        return $sql;
    }

    public function getCreateTemporaryTableSnippetSQL(): string
    {
        return 'CREATE TEMPORARY TABLE';
    }

    /**
     * Returns the SQL to create a sequence on this platform.
     *
     * @throws Exception If not supported on this platform.
     */
    public function getCreateSequenceSQL(Sequence $sequence): string
    {
        throw NotSupported::new(__METHOD__);
    }

    /**
     * Returns the SQL to change a sequence on this platform.
     *
     * @throws Exception If not supported on this platform.
     */
    public function getAlterSequenceSQL(Sequence $sequence): string
    {
        throw NotSupported::new(__METHOD__);
    }

    /**
     * Returns the SQL snippet to drop an existing sequence.
     *
     * @throws Exception If not supported on this platform.
     */
    public function getDropSequenceSQL(string $name): string
    {
        if (! $this->supportsSequences()) {
            throw NotSupported::new(__METHOD__);
        }

        return 'DROP SEQUENCE ' . $name;
    }

    /**
     * Returns the SQL to create an index on a table on this platform.
     *
     * @throws InvalidArgumentException
     */
    public function getCreateIndexSQL(Index $index, string $table): string
    {
        $name    = $index->getQuotedName($this);
        $columns = $index->getColumns();

        if (count($columns) === 0) {
            throw new InvalidArgumentException('Incomplete definition. "columns" required.');
        }

        if ($index->isPrimary()) {
            return $this->getCreatePrimaryKeySQL($index, $table);
        }

        $query  = 'CREATE ' . $this->getCreateIndexSQLFlags($index) . 'INDEX ' . $name . ' ON ' . $table;
        $query .= ' (' . $this->getIndexFieldDeclarationListSQL($index) . ')' . $this->getPartialIndexSQL($index);

        return $query;
    }

    /**
     * Adds condition for partial index.
     */
    protected function getPartialIndexSQL(Index $index): string
    {
        if ($this->supportsPartialIndexes() && $index->hasOption('where')) {
            return ' WHERE ' . $index->getOption('where');
        }

        return '';
    }

    /**
     * Adds additional flags for index generation.
     */
    protected function getCreateIndexSQLFlags(Index $index): string
    {
        return $index->isUnique() ? 'UNIQUE ' : '';
    }

    /**
     * Returns the SQL to create an unnamed primary key constraint.
     */
    public function getCreatePrimaryKeySQL(Index $index, string $table): string
    {
        return 'ALTER TABLE ' . $table . ' ADD PRIMARY KEY (' . $this->getIndexFieldDeclarationListSQL($index) . ')';
    }

    /**
     * Returns the SQL to create a named schema.
     *
     * @throws Exception If not supported on this platform.
     */
    public function getCreateSchemaSQL(string $schemaName): string
    {
        if (! $this->supportsSchemas()) {
            throw NotSupported::new(__METHOD__);
        }

        return 'CREATE SCHEMA ' . $schemaName;
    }

    /**
     * Returns the SQL to create a unique constraint on a table on this platform.
     */
    public function getCreateUniqueConstraintSQL(UniqueConstraint $constraint, string $tableName): string
    {
        return 'ALTER TABLE ' . $tableName . ' ADD CONSTRAINT ' . $constraint->getQuotedName($this) . ' UNIQUE'
            . ' (' . implode(', ', $constraint->getQuotedColumns($this)) . ')';
    }

    /**
     * Returns the SQL snippet to drop a schema.
     *
     * @throws Exception If not supported on this platform.
     */
    public function getDropSchemaSQL(string $schemaName): string
    {
        if (! $this->supportsSchemas()) {
            throw NotSupported::new(__METHOD__);
        }

        return 'DROP SCHEMA ' . $schemaName;
    }

    /**
     * Quotes a string so that it can be safely used as a table or column name,
     * even if it is a reserved word of the platform. This also detects identifier
     * chains separated by dot and quotes them independently.
     *
     * NOTE: Just because you CAN use quoted identifiers doesn't mean
     * you SHOULD use them. In general, they end up causing way more
     * problems than they solve.
     *
     * @param string $identifier The identifier name to be quoted.
     *
     * @return string The quoted identifier string.
     */
    public function quoteIdentifier(string $identifier): string
    {
        if (str_contains($identifier, '.')) {
            $parts = array_map([$this, 'quoteSingleIdentifier'], explode('.', $identifier));

            return implode('.', $parts);
        }

        return $this->quoteSingleIdentifier($identifier);
    }

    /**
     * Quotes a single identifier (no dot chain separation).
     *
     * @param string $str The identifier name to be quoted.
     *
     * @return string The quoted identifier string.
     */
    public function quoteSingleIdentifier(string $str): string
    {
        $c = $this->getIdentifierQuoteCharacter();

        return $c . str_replace($c, $c . $c, $str) . $c;
    }

    /**
     * Returns the SQL to create a new foreign key.
     *
     * @param ForeignKeyConstraint $foreignKey The foreign key constraint.
     * @param string               $table      The name of the table on which the foreign key is to be created.
     */
    public function getCreateForeignKeySQL(ForeignKeyConstraint $foreignKey, string $table): string
    {
        return 'ALTER TABLE ' . $table . ' ADD ' . $this->getForeignKeyDeclarationSQL($foreignKey);
    }

    /**
     * Gets the SQL statements for altering an existing table.
     *
     * This method returns an array of SQL statements, since some platforms need several statements.
     *
     * @return array<int, string>
     */
    abstract public function getAlterTableSQL(TableDiff $diff): array;

    /**
     * @param mixed[] $columnSql
     */
    protected function onSchemaAlterTableAddColumn(Column $column, TableDiff $diff, array &$columnSql): bool
    {
        if ($this->_eventManager === null) {
            return false;
        }

        if (! $this->_eventManager->hasListeners(Events::onSchemaAlterTableAddColumn)) {
            return false;
        }

        $eventArgs = new SchemaAlterTableAddColumnEventArgs($column, $diff, $this);
        $this->_eventManager->dispatchEvent(Events::onSchemaAlterTableAddColumn, $eventArgs);

        $columnSql = array_merge($columnSql, $eventArgs->getSql());

        return $eventArgs->isDefaultPrevented();
    }

    /**
     * @param string[] $columnSql
     */
    protected function onSchemaAlterTableRemoveColumn(Column $column, TableDiff $diff, array &$columnSql): bool
    {
        if ($this->_eventManager === null) {
            return false;
        }

        if (! $this->_eventManager->hasListeners(Events::onSchemaAlterTableRemoveColumn)) {
            return false;
        }

        $eventArgs = new SchemaAlterTableRemoveColumnEventArgs($column, $diff, $this);
        $this->_eventManager->dispatchEvent(Events::onSchemaAlterTableRemoveColumn, $eventArgs);

        $columnSql = array_merge($columnSql, $eventArgs->getSql());

        return $eventArgs->isDefaultPrevented();
    }

    /**
     * @param string[] $columnSql
     */
    protected function onSchemaAlterTableChangeColumn(ColumnDiff $columnDiff, TableDiff $diff, array &$columnSql): bool
    {
        if ($this->_eventManager === null) {
            return false;
        }

        if (! $this->_eventManager->hasListeners(Events::onSchemaAlterTableChangeColumn)) {
            return false;
        }

        $eventArgs = new SchemaAlterTableChangeColumnEventArgs($columnDiff, $diff, $this);
        $this->_eventManager->dispatchEvent(Events::onSchemaAlterTableChangeColumn, $eventArgs);

        $columnSql = array_merge($columnSql, $eventArgs->getSql());

        return $eventArgs->isDefaultPrevented();
    }

    /**
     * @param string[] $columnSql
     */
    protected function onSchemaAlterTableRenameColumn(
        string $oldColumnName,
        Column $column,
        TableDiff $diff,
        array &$columnSql
    ): bool {
        if ($this->_eventManager === null) {
            return false;
        }

        if (! $this->_eventManager->hasListeners(Events::onSchemaAlterTableRenameColumn)) {
            return false;
        }

        $eventArgs = new SchemaAlterTableRenameColumnEventArgs($oldColumnName, $column, $diff, $this);
        $this->_eventManager->dispatchEvent(Events::onSchemaAlterTableRenameColumn, $eventArgs);

        $columnSql = array_merge($columnSql, $eventArgs->getSql());

        return $eventArgs->isDefaultPrevented();
    }

    /**
     * @param string[] $sql
     */
    protected function onSchemaAlterTable(TableDiff $diff, array &$sql): bool
    {
        if ($this->_eventManager === null) {
            return false;
        }

        if (! $this->_eventManager->hasListeners(Events::onSchemaAlterTable)) {
            return false;
        }

        $eventArgs = new SchemaAlterTableEventArgs($diff, $this);
        $this->_eventManager->dispatchEvent(Events::onSchemaAlterTable, $eventArgs);

        $sql = array_merge($sql, $eventArgs->getSql());

        return $eventArgs->isDefaultPrevented();
    }

    /**
     * @return string[]
     */
    protected function getPreAlterTableIndexForeignKeySQL(TableDiff $diff): array
    {
        $tableName = $diff->getName($this)->getQuotedName($this);

        $sql = [];
        if ($this->supportsForeignKeyConstraints()) {
            foreach ($diff->removedForeignKeys as $foreignKey) {
                $sql[] = $this->getDropForeignKeySQL($foreignKey->getQuotedName($this), $tableName);
            }

            foreach ($diff->changedForeignKeys as $foreignKey) {
                $sql[] = $this->getDropForeignKeySQL($foreignKey->getQuotedName($this), $tableName);
            }
        }

        foreach ($diff->removedIndexes as $index) {
            $sql[] = $this->getDropIndexSQL($index->getQuotedName($this), $tableName);
        }

        foreach ($diff->changedIndexes as $index) {
            $sql[] = $this->getDropIndexSQL($index->getQuotedName($this), $tableName);
        }

        return $sql;
    }

    /**
     * @return string[]
     */
    protected function getPostAlterTableIndexForeignKeySQL(TableDiff $diff): array
    {
        $sql     = [];
        $newName = $diff->getNewName();

        if ($newName !== null) {
            $tableName = $newName->getQuotedName($this);
        } else {
            $tableName = $diff->getName($this)->getQuotedName($this);
        }

        if ($this->supportsForeignKeyConstraints()) {
            foreach ($diff->addedForeignKeys as $foreignKey) {
                $sql[] = $this->getCreateForeignKeySQL($foreignKey, $tableName);
            }

            foreach ($diff->changedForeignKeys as $foreignKey) {
                $sql[] = $this->getCreateForeignKeySQL($foreignKey, $tableName);
            }
        }

        foreach ($diff->addedIndexes as $index) {
            $sql[] = $this->getCreateIndexSQL($index, $tableName);
        }

        foreach ($diff->changedIndexes as $index) {
            $sql[] = $this->getCreateIndexSQL($index, $tableName);
        }

        foreach ($diff->renamedIndexes as $oldIndexName => $index) {
            $oldIndexName = new Identifier($oldIndexName);
            $sql          = array_merge(
                $sql,
                $this->getRenameIndexSQL($oldIndexName->getQuotedName($this), $index, $tableName)
            );
        }

        return $sql;
    }

    /**
     * Returns the SQL for renaming an index on a table.
     *
     * @param string $oldIndexName The name of the index to rename from.
     * @param Index  $index        The definition of the index to rename to.
     * @param string $tableName    The table to rename the given index on.
     *
     * @return string[] The sequence of SQL statements for renaming the given index.
     */
    protected function getRenameIndexSQL(string $oldIndexName, Index $index, string $tableName): array
    {
        return [
            $this->getDropIndexSQL($oldIndexName, $tableName),
            $this->getCreateIndexSQL($index, $tableName),
        ];
    }

    /**
     * Gets declaration of a number of columns in bulk.
     *
     * @param mixed[][] $columns A multidimensional array.
     *                           The first dimension determines the ordinal position of the column,
     *                           while the second dimension is keyed with the name of the properties
     *                           of the column being declared as array indexes. Currently, the types
     *                           of supported column properties are as follows:
     *
     *      length
     *          Integer value that determines the maximum length of the text
     *          column. If this argument is missing the column should be
     *          declared to have the longest length allowed by the DBMS.
     *
     *      default
     *          Text value to be used as default for this column.
     *
     *      notnull
     *          Boolean flag that indicates whether this column is constrained
     *          to not be set to null.
     *      charset
     *          Text value with the default CHARACTER SET for this column.
     *      collation
     *          Text value with the default COLLATION for this column.
     *      unique
     *          unique constraint
     */
    public function getColumnDeclarationListSQL(array $columns): string
    {
        $declarations = [];

        foreach ($columns as $column) {
            $declarations[] = $this->getColumnDeclarationSQL($column['name'], $column);
        }

        return implode(', ', $declarations);
    }

    /**
     * Obtains DBMS specific SQL code portion needed to declare a generic type
     * column to be used in statements like CREATE TABLE.
     *
     * @param string  $name   The name the column to be declared.
     * @param mixed[] $column An associative array with the name of the properties
     *                        of the column being declared as array indexes. Currently, the types
     *                        of supported column properties are as follows:
     *
     *      length
     *          Integer value that determines the maximum length of the text
     *          column. If this argument is missing the column should be
     *          declared to have the longest length allowed by the DBMS.
     *
     *      default
     *          Text value to be used as default for this column.
     *
     *      notnull
     *          Boolean flag that indicates whether this column is constrained
     *          to not be set to null.
     *      charset
     *          Text value with the default CHARACTER SET for this column.
     *      collation
     *          Text value with the default COLLATION for this column.
     *      unique
     *          unique constraint
     *      check
     *          column check constraint
     *      columnDefinition
     *          a string that defines the complete column
     *
     * @return string DBMS specific SQL code portion that should be used to declare the column.
     *
     * @throws Exception
     */
    public function getColumnDeclarationSQL(string $name, array $column): string
    {
        if (isset($column['columnDefinition'])) {
            $declaration = $this->getCustomTypeDeclarationSQL($column);
        } else {
            $default = $this->getDefaultValueDeclarationSQL($column);

            $charset = ! empty($column['charset']) ?
                ' ' . $this->getColumnCharsetDeclarationSQL($column['charset']) : '';

            $collation = ! empty($column['collation']) ?
                ' ' . $this->getColumnCollationDeclarationSQL($column['collation']) : '';

            $notnull = ! empty($column['notnull']) ? ' NOT NULL' : '';

            $unique = ! empty($column['unique']) ? ' UNIQUE' : '';

            $check = ! empty($column['check']) ? ' ' . $column['check'] : '';

            $typeDecl    = $column['type']->getSQLDeclaration($column, $this);
            $declaration = $typeDecl . $charset . $default . $notnull . $unique . $check . $collation;

            if ($this->supportsInlineColumnComments() && isset($column['comment']) && $column['comment'] !== '') {
                $declaration .= ' ' . $this->getInlineColumnCommentSQL($column['comment']);
            }
        }

        return $name . ' ' . $declaration;
    }

    /**
     * Returns the SQL snippet that declares a floating point column of arbitrary precision.
     *
     * @param mixed[] $column
     */
    public function getDecimalTypeDeclarationSQL(array $column): string
    {
        $column['precision'] = ! isset($column['precision']) || empty($column['precision'])
            ? 10 : $column['precision'];
        $column['scale']     = ! isset($column['scale']) || empty($column['scale'])
            ? 0 : $column['scale'];

        return 'NUMERIC(' . $column['precision'] . ', ' . $column['scale'] . ')';
    }

    /**
     * Obtains DBMS specific SQL code portion needed to set a default value
     * declaration to be used in statements like CREATE TABLE.
     *
     * @param mixed[] $column The column definition array.
     *
     * @return string DBMS specific SQL code portion needed to set a default value.
     */
    public function getDefaultValueDeclarationSQL(array $column): string
    {
        if (! isset($column['default'])) {
            return empty($column['notnull']) ? ' DEFAULT NULL' : '';
        }

        $default = $column['default'];

        if (! isset($column['type'])) {
            return " DEFAULT '" . $default . "'";
        }

        $type = $column['type'];

        if ($type instanceof Types\PhpIntegerMappingType) {
            return ' DEFAULT ' . $default;
        }

        if ($type instanceof Types\PhpDateTimeMappingType && $default === $this->getCurrentTimestampSQL()) {
            return ' DEFAULT ' . $this->getCurrentTimestampSQL();
        }

        if ($type instanceof Types\TimeType && $default === $this->getCurrentTimeSQL()) {
            return ' DEFAULT ' . $this->getCurrentTimeSQL();
        }

        if ($type instanceof Types\DateType && $default === $this->getCurrentDateSQL()) {
            return ' DEFAULT ' . $this->getCurrentDateSQL();
        }

        if ($type instanceof Types\BooleanType) {
            return ' DEFAULT ' . $this->convertBooleans($default);
        }

        if (is_int($default) || is_float($default)) {
            return ' DEFAULT ' . $default;
        }

        return ' DEFAULT ' . $this->quoteStringLiteral($default);
    }

    /**
     * Obtains DBMS specific SQL code portion needed to set a CHECK constraint
     * declaration to be used in statements like CREATE TABLE.
     *
     * @param string[]|mixed[][] $definition The check definition.
     *
     * @return string DBMS specific SQL code portion needed to set a CHECK constraint.
     */
    public function getCheckDeclarationSQL(array $definition): string
    {
        $constraints = [];
        foreach ($definition as $def) {
            if (is_string($def)) {
                $constraints[] = 'CHECK (' . $def . ')';
            } else {
                if (isset($def['min'])) {
                    $constraints[] = 'CHECK (' . $def['name'] . ' >= ' . $def['min'] . ')';
                }

                if (! isset($def['max'])) {
                    continue;
                }

                $constraints[] = 'CHECK (' . $def['name'] . ' <= ' . $def['max'] . ')';
            }
        }

        return implode(', ', $constraints);
    }

    /**
     * Obtains DBMS specific SQL code portion needed to set a unique
     * constraint declaration to be used in statements like CREATE TABLE.
     *
     * @param UniqueConstraint $constraint The unique constraint definition.
     *
     * @return string DBMS specific SQL code portion needed to set a constraint.
     *
     * @throws InvalidArgumentException
     */
    public function getUniqueConstraintDeclarationSQL(UniqueConstraint $constraint): string
    {
        $columns = $constraint->getColumns();

        if (count($columns) === 0) {
            throw new InvalidArgumentException('Incomplete definition. "columns" required.');
        }

        $chunks = ['CONSTRAINT'];

        if ($constraint->getName() !== '') {
            $chunks[] = $constraint->getQuotedName($this);
        }

        $chunks[] = 'UNIQUE';

        if ($constraint->hasFlag('clustered')) {
            $chunks[] = 'CLUSTERED';
        }

        $chunks[] = sprintf('(%s)', $this->getColumnsFieldDeclarationListSQL($columns));

        return implode(' ', $chunks);
    }

    /**
     * Obtains DBMS specific SQL code portion needed to set an index
     * declaration to be used in statements like CREATE TABLE.
     *
     * @param Index $index The index definition.
     *
     * @return string DBMS specific SQL code portion needed to set an index.
     *
     * @throws InvalidArgumentException
     */
    public function getIndexDeclarationSQL(Index $index): string
    {
        $columns = $index->getColumns();

        if (count($columns) === 0) {
            throw new InvalidArgumentException('Incomplete definition. "columns" required.');
        }

        return $this->getCreateIndexSQLFlags($index) . 'INDEX ' . $index->getQuotedName($this)
            . ' (' . $this->getIndexFieldDeclarationListSQL($index) . ')' . $this->getPartialIndexSQL($index);
    }

    /**
     * Obtains SQL code portion needed to create a custom column,
     * e.g. when a column has the "columnDefinition" keyword.
     * Only "AUTOINCREMENT" and "PRIMARY KEY" are added if appropriate.
     *
     * @param mixed[] $column
     */
    public function getCustomTypeDeclarationSQL(array $column): string
    {
        return $column['columnDefinition'];
    }

    /**
     * Obtains DBMS specific SQL code portion needed to set an index
     * declaration to be used in statements like CREATE TABLE.
     */
    public function getIndexFieldDeclarationListSQL(Index $index): string
    {
        return implode(', ', $index->getQuotedColumns($this));
    }

    /**
     * Obtains DBMS specific SQL code portion needed to set an index
     * declaration to be used in statements like CREATE TABLE.
     *
     * @param mixed[] $columns
     */
    public function getColumnsFieldDeclarationListSQL(array $columns): string
    {
        $ret = [];

        foreach ($columns as $column => $definition) {
            if (is_array($definition)) {
                $ret[] = $column;
            } else {
                $ret[] = $definition;
            }
        }

        return implode(', ', $ret);
    }

    /**
     * Some vendors require temporary table names to be qualified specially.
     */
    public function getTemporaryTableName(string $tableName): string
    {
        return $tableName;
    }

    /**
     * Obtain DBMS specific SQL code portion needed to set the FOREIGN KEY constraint
     * of a column declaration to be used in statements like CREATE TABLE.
     *
     * @return string DBMS specific SQL code portion needed to set the FOREIGN KEY constraint
     *                of a column declaration.
     */
    public function getForeignKeyDeclarationSQL(ForeignKeyConstraint $foreignKey): string
    {
        $sql  = $this->getForeignKeyBaseDeclarationSQL($foreignKey);
        $sql .= $this->getAdvancedForeignKeyOptionsSQL($foreignKey);

        return $sql;
    }

    /**
     * Returns the FOREIGN KEY query section dealing with non-standard options
     * as MATCH, INITIALLY DEFERRED, ON UPDATE, ...
     *
     * @param ForeignKeyConstraint $foreignKey The foreign key definition.
     */
    public function getAdvancedForeignKeyOptionsSQL(ForeignKeyConstraint $foreignKey): string
    {
        $query = '';
        if ($foreignKey->hasOption('onUpdate')) {
            $query .= ' ON UPDATE ' . $this->getForeignKeyReferentialActionSQL($foreignKey->getOption('onUpdate'));
        }

        if ($foreignKey->hasOption('onDelete')) {
            $query .= ' ON DELETE ' . $this->getForeignKeyReferentialActionSQL($foreignKey->getOption('onDelete'));
        }

        return $query;
    }

    /**
     * Returns the given referential action in uppercase if valid, otherwise throws an exception.
     *
     * @param string $action The foreign key referential action.
     *
     * @throws InvalidArgumentException If unknown referential action given.
     */
    public function getForeignKeyReferentialActionSQL(string $action): string
    {
        $upper = strtoupper($action);
        switch ($upper) {
            case 'CASCADE':
            case 'SET NULL':
            case 'NO ACTION':
            case 'RESTRICT':
            case 'SET DEFAULT':
                return $upper;

            default:
                throw new InvalidArgumentException(sprintf('Invalid foreign key action "%s".', $upper));
        }
    }

    /**
     * Obtains DBMS specific SQL code portion needed to set the FOREIGN KEY constraint
     * of a column declaration to be used in statements like CREATE TABLE.
     *
     * @throws InvalidArgumentException
     */
    public function getForeignKeyBaseDeclarationSQL(ForeignKeyConstraint $foreignKey): string
    {
        $sql = '';
        if ($foreignKey->getName() !== '') {
            $sql .= 'CONSTRAINT ' . $foreignKey->getQuotedName($this) . ' ';
        }

        $sql .= 'FOREIGN KEY (';

        if (count($foreignKey->getLocalColumns()) === 0) {
            throw new InvalidArgumentException('Incomplete definition. "local" required.');
        }

        if (count($foreignKey->getForeignColumns()) === 0) {
            throw new InvalidArgumentException('Incomplete definition. "foreign" required.');
        }

        if (strlen($foreignKey->getForeignTableName()) === 0) {
            throw new InvalidArgumentException('Incomplete definition. "foreignTable" required.');
        }

        return $sql . implode(', ', $foreignKey->getQuotedLocalColumns($this))
            . ') REFERENCES '
            . $foreignKey->getQuotedForeignTableName($this) . ' ('
            . implode(', ', $foreignKey->getQuotedForeignColumns($this)) . ')';
    }

    /**
     * Obtains DBMS specific SQL code portion needed to set the CHARACTER SET
     * of a column declaration to be used in statements like CREATE TABLE.
     *
     * @param string $charset The name of the charset.
     *
     * @return string DBMS specific SQL code portion needed to set the CHARACTER SET
     *                of a column declaration.
     */
    public function getColumnCharsetDeclarationSQL(string $charset): string
    {
        return '';
    }

    /**
     * Obtains DBMS specific SQL code portion needed to set the COLLATION
     * of a column declaration to be used in statements like CREATE TABLE.
     *
     * @param string $collation The name of the collation.
     *
     * @return string DBMS specific SQL code portion needed to set the COLLATION
     *                of a column declaration.
     */
    public function getColumnCollationDeclarationSQL(string $collation): string
    {
        return $this->supportsColumnCollation() ? 'COLLATE ' . $collation : '';
    }

    /**
     * Some platforms need the boolean values to be converted.
     *
     * The default conversion in this implementation converts to integers (false => 0, true => 1).
     *
     * Note: if the input is not a boolean the original input might be returned.
     *
     * There are two contexts when converting booleans: Literals and Prepared Statements.
     * This method should handle the literal case
     *
     * @param mixed $item A boolean or an array of them.
     *
     * @return mixed A boolean database value or an array of them.
     */
    public function convertBooleans(mixed $item): mixed
    {
        if (is_array($item)) {
            foreach ($item as $k => $value) {
                if (! is_bool($value)) {
                    continue;
                }

                $item[$k] = (int) $value;
            }
        } elseif (is_bool($item)) {
            $item = (int) $item;
        }

        return $item;
    }

    /**
     * Some platforms have boolean literals that needs to be correctly converted
     *
     * The default conversion tries to convert value into bool "(bool)$item"
     */
    public function convertFromBoolean(mixed $item): ?bool
    {
        if ($item === null) {
            return null;
        }

        return (bool) $item;
    }

    /**
     * This method should handle the prepared statements case. When there is no
     * distinction, it's OK to use the same method.
     *
     * Note: if the input is not a boolean the original input might be returned.
     *
     * @param mixed $item A boolean or an array of them.
     *
     * @return mixed A boolean database value or an array of them.
     */
    public function convertBooleansToDatabaseValue(mixed $item): mixed
    {
        return $this->convertBooleans($item);
    }

    /**
     * Returns the SQL specific for the platform to get the current date.
     */
    public function getCurrentDateSQL(): string
    {
        return 'CURRENT_DATE';
    }

    /**
     * Returns the SQL specific for the platform to get the current time.
     */
    public function getCurrentTimeSQL(): string
    {
        return 'CURRENT_TIME';
    }

    /**
     * Returns the SQL specific for the platform to get the current timestamp
     */
    public function getCurrentTimestampSQL(): string
    {
        return 'CURRENT_TIMESTAMP';
    }

    /**
     * Returns the SQL for a given transaction isolation level Connection constant.
     *
     * @throws InvalidArgumentException
     */
    protected function _getTransactionIsolationLevelSQL(int $level): string
    {
        switch ($level) {
            case TransactionIsolationLevel::READ_UNCOMMITTED:
                return 'READ UNCOMMITTED';

            case TransactionIsolationLevel::READ_COMMITTED:
                return 'READ COMMITTED';

            case TransactionIsolationLevel::REPEATABLE_READ:
                return 'REPEATABLE READ';

            case TransactionIsolationLevel::SERIALIZABLE:
                return 'SERIALIZABLE';

            default:
                throw new InvalidArgumentException(sprintf('Invalid isolation level "%s".', $level));
        }
    }

    /**
     * @throws Exception If not supported on this platform.
     */
    public function getListDatabasesSQL(): string
    {
        throw NotSupported::new(__METHOD__);
    }

    /**
     * @throws Exception If not supported on this platform.
     */
    public function getListSequencesSQL(string $database): string
    {
        throw NotSupported::new(__METHOD__);
    }

    /**
     * @deprecated The SQL used for schema introspection is an implementation detail and should not be relied upon.
     */
    abstract public function getListTablesSQL(): string;

    /**
     * Returns the SQL to list all views of a database or user.
     */
    abstract public function getListViewsSQL(string $database): string;

    public function getCreateViewSQL(string $name, string $sql): string
    {
        return 'CREATE VIEW ' . $name . ' AS ' . $sql;
    }

    public function getDropViewSQL(string $name): string
    {
        return 'DROP VIEW ' . $name;
    }

    /**
     * @throws Exception If not supported on this platform.
     */
    public function getSequenceNextValSQL(string $sequence): string
    {
        throw NotSupported::new(__METHOD__);
    }

    /**
     * Returns the SQL to create a new database.
     *
     * @param string $name The name of the database that should be created.
     *
     * @throws Exception If not supported on this platform.
     */
    public function getCreateDatabaseSQL(string $name): string
    {
        if (! $this->supportsCreateDropDatabase()) {
            throw NotSupported::new(__METHOD__);
        }

        return 'CREATE DATABASE ' . $name;
    }

    /**
     * Returns the SQL snippet to drop an existing database.
     *
     * @param string $name The name of the database that should be dropped.
     *
     * @throws Exception If not supported on this platform.
     */
    public function getDropDatabaseSQL(string $name): string
    {
        if (! $this->supportsCreateDropDatabase()) {
            throw NotSupported::new(__METHOD__);
        }

        return 'DROP DATABASE ' . $name;
    }

    /**
     * Returns the SQL to set the transaction isolation level.
     */
    abstract public function getSetTransactionIsolationSQL(int $level): string;

    /**
     * Obtains DBMS specific SQL to be used to create datetime columns in
     * statements like CREATE TABLE.
     *
     * @param mixed[] $column
     */
    abstract public function getDateTimeTypeDeclarationSQL(array $column): string;

    /**
     * Obtains DBMS specific SQL to be used to create datetime with timezone offset columns.
     *
     * @param mixed[] $column
     */
    public function getDateTimeTzTypeDeclarationSQL(array $column): string
    {
        return $this->getDateTimeTypeDeclarationSQL($column);
    }

    /**
     * Obtains DBMS specific SQL to be used to create date columns in statements
     * like CREATE TABLE.
     *
     * @param mixed[] $column
     */
    abstract public function getDateTypeDeclarationSQL(array $column): string;

    /**
     * Obtains DBMS specific SQL to be used to create time columns in statements
     * like CREATE TABLE.
     *
     * @param mixed[] $column
     */
    abstract public function getTimeTypeDeclarationSQL(array $column): string;

    /**
     * @param mixed[] $column
     */
    public function getFloatDeclarationSQL(array $column): string
    {
        return 'DOUBLE PRECISION';
    }

    /**
     * Gets the default transaction isolation level of the platform.
     *
     * @see TransactionIsolationLevel
     *
     * @return TransactionIsolationLevel::* The default isolation level.
     */
    public function getDefaultTransactionIsolationLevel(): int
    {
        return TransactionIsolationLevel::READ_COMMITTED;
    }

    /* supports*() methods */

    /**
     * Whether the platform supports sequences.
     */
    public function supportsSequences(): bool
    {
        return false;
    }

    /**
     * Whether the platform supports identity columns.
     *
     * Identity columns are columns that receive an auto-generated value from the
     * database on insert of a row.
     */
    public function supportsIdentityColumns(): bool
    {
        return false;
    }

    /**
     * Whether the platform emulates identity columns through sequences.
     *
     * Some platforms that do not support identity columns natively
     * but support sequences can emulate identity columns by using
     * sequences.
     */
    public function usesSequenceEmulatedIdentityColumns(): bool
    {
        return false;
    }

    /**
     * Returns the name of the sequence for a particular identity column in a particular table.
     *
     * @see usesSequenceEmulatedIdentityColumns
     *
     * @param string $tableName  The name of the table to return the sequence name for.
     * @param string $columnName The name of the identity column in the table to return the sequence name for.
     *
     * @throws Exception If not supported on this platform.
     */
    public function getIdentitySequenceName(string $tableName, string $columnName): string
    {
        throw NotSupported::new(__METHOD__);
    }

    /**
     * Whether the platform supports partial indexes.
     */
    public function supportsPartialIndexes(): bool
    {
        return false;
    }

    /**
     * Whether the platform supports indexes with column length definitions.
     */
    public function supportsColumnLengthIndexes(): bool
    {
        return false;
    }

    /**
     * Whether the platform supports savepoints.
     */
    public function supportsSavepoints(): bool
    {
        return true;
    }

    /**
     * Whether the platform supports releasing savepoints.
     */
    public function supportsReleaseSavepoints(): bool
    {
        return $this->supportsSavepoints();
    }

    /**
     * Whether the platform supports foreign key constraints.
     *
<<<<<<< HEAD
     * @deprecated All platforms should support foreign key constraints.
=======
     * @return bool
>>>>>>> 7b85b8cd
     */
    public function supportsForeignKeyConstraints(): bool
    {
        return true;
    }

    /**
     * Whether the platform supports database schemas.
     */
    public function supportsSchemas(): bool
    {
        return false;
    }

    /**
     * Returns the default schema name.
     *
     * @throws Exception If not supported on this platform.
     */
    public function getDefaultSchemaName(): string
    {
        throw NotSupported::new(__METHOD__);
    }

    /**
     * Whether this platform supports create database.
     *
     * Some databases don't allow to create and drop databases at all or only with certain tools.
     */
    public function supportsCreateDropDatabase(): bool
    {
        return true;
    }

    /**
     * Whether this platform support to add inline column comments as postfix.
     */
    public function supportsInlineColumnComments(): bool
    {
        return false;
    }

    /**
     * Whether this platform support the proprietary syntax "COMMENT ON asset".
     */
    public function supportsCommentOnStatement(): bool
    {
        return false;
    }

    /**
     * Does this platform have native guid type.
     */
    public function hasNativeGuidType(): bool
    {
        return false;
    }

    /**
     * Does this platform have native JSON type.
     */
    public function hasNativeJsonType(): bool
    {
        return false;
    }

    /**
     * Does this platform support column collation?
     */
    public function supportsColumnCollation(): bool
    {
        return false;
    }

    /**
     * Gets the format string, as accepted by the date() function, that describes
     * the format of a stored datetime value of this platform.
     *
     * @return string The format string.
     */
    public function getDateTimeFormatString(): string
    {
        return 'Y-m-d H:i:s';
    }

    /**
     * Gets the format string, as accepted by the date() function, that describes
     * the format of a stored datetime with timezone value of this platform.
     *
     * @return string The format string.
     */
    public function getDateTimeTzFormatString(): string
    {
        return 'Y-m-d H:i:s';
    }

    /**
     * Gets the format string, as accepted by the date() function, that describes
     * the format of a stored date value of this platform.
     *
     * @return string The format string.
     */
    public function getDateFormatString(): string
    {
        return 'Y-m-d';
    }

    /**
     * Gets the format string, as accepted by the date() function, that describes
     * the format of a stored time value of this platform.
     *
     * @return string The format string.
     */
    public function getTimeFormatString(): string
    {
        return 'H:i:s';
    }

    /**
     * Adds an driver-specific LIMIT clause to the query.
     *
     * @throws Exception
     */
    final public function modifyLimitQuery(string $query, ?int $limit, int $offset = 0): string
    {
        if ($offset < 0) {
            throw new Exception(sprintf(
                'Offset must be a positive integer or zero, %d given.',
                $offset
            ));
        }

        return $this->doModifyLimitQuery($query, $limit, $offset);
    }

    /**
     * Adds an platform-specific LIMIT clause to the query.
     */
    protected function doModifyLimitQuery(string $query, ?int $limit, int $offset): string
    {
        if ($limit !== null) {
            $query .= sprintf(' LIMIT %d', $limit);
        }

        if ($offset > 0) {
            $query .= sprintf(' OFFSET %d', $offset);
        }

        return $query;
    }

    /**
     * Maximum length of any given database identifier, like tables or column names.
     */
    public function getMaxIdentifierLength(): int
    {
        return 63;
    }

    /**
     * Returns the insert SQL for an empty insert statement.
     */
    public function getEmptyIdentityInsertSQL(string $quotedTableName, string $quotedIdentifierColumnName): string
    {
        return 'INSERT INTO ' . $quotedTableName . ' (' . $quotedIdentifierColumnName . ') VALUES (null)';
    }

    /**
     * Generates a Truncate Table SQL statement for a given table.
     *
     * Cascade is not supported on many platforms but would optionally cascade the truncate by
     * following the foreign keys.
     */
    public function getTruncateTableSQL(string $tableName, bool $cascade = false): string
    {
        $tableIdentifier = new Identifier($tableName);

        return 'TRUNCATE ' . $tableIdentifier->getQuotedName($this);
    }

    /**
     * This is for test reasons, many vendors have special requirements for dummy statements.
     */
    public function getDummySelectSQL(string $expression = '1'): string
    {
        return sprintf('SELECT %s', $expression);
    }

    /**
     * Returns the SQL to create a new savepoint.
     */
    public function createSavePoint(string $savepoint): string
    {
        return 'SAVEPOINT ' . $savepoint;
    }

    /**
     * Returns the SQL to release a savepoint.
     */
    public function releaseSavePoint(string $savepoint): string
    {
        return 'RELEASE SAVEPOINT ' . $savepoint;
    }

    /**
     * Returns the SQL to rollback a savepoint.
     */
    public function rollbackSavePoint(string $savepoint): string
    {
        return 'ROLLBACK TO SAVEPOINT ' . $savepoint;
    }

    /**
     * Returns the keyword list instance of this platform.
     */
    final public function getReservedKeywordsList(): KeywordList
    {
        // Check for an existing instantiation of the keywords class.
        if ($this->_keywords === null) {
            // Store the instance so it doesn't need to be generated on every request.
            $this->_keywords = $this->createReservedKeywordsList();
        }

        return $this->_keywords;
    }

    /**
     * Creates an instance of the reserved keyword list of this platform.
     */
    abstract protected function createReservedKeywordsList(): KeywordList;

    /**
     * Quotes a literal string.
     * This method is NOT meant to fix SQL injections!
     * It is only meant to escape this platform's string literal
     * quote character inside the given literal string.
     *
     * @param string $str The literal string to be quoted.
     *
     * @return string The quoted literal string.
     */
    public function quoteStringLiteral(string $str): string
    {
        $c = $this->getStringLiteralQuoteCharacter();

        return $c . str_replace($c, $c . $c, $str) . $c;
    }

    /**
     * Gets the character used for string literal quoting.
     *
     * @deprecated Use {@see quoteStringLiteral()} to quote string literals instead.
     */
    public function getStringLiteralQuoteCharacter(): string
    {
        Deprecation::triggerIfCalledFromOutside(
            'doctrine/dbal',
            'https://github.com/doctrine/dbal/pull/5388',
            'AbstractPlatform::getStringLiteralQuoteCharacter() is deprecated.'
                . ' Use quoteStringLiteral() instead.'
        );

        return "'";
    }

    /**
     * Escapes metacharacters in a string intended to be used with a LIKE
     * operator.
     *
     * @param string $inputString a literal, unquoted string
     * @param string $escapeChar  should be reused by the caller in the LIKE
     *                            expression.
     */
    final public function escapeStringForLike(string $inputString, string $escapeChar): string
    {
        $sql = preg_replace(
            '~([' . preg_quote($this->getLikeWildcardCharacters() . $escapeChar, '~') . '])~u',
            addcslashes($escapeChar, '\\') . '$1',
            $inputString
        );

        assert(is_string($sql));

        return $sql;
    }

    /**
     * @return array<string,mixed> An associative array with the name of the properties
     *                             of the column being declared as array indexes.
     */
    private function columnToArray(Column $column): array
    {
        return array_merge($column->toArray(), [
            'name' => $column->getQuotedName($this),
            'version' => $column->hasPlatformOption('version') ? $column->getPlatformOption('version') : false,
            'comment' => $column->getComment(),
        ]);
    }

    /**
     * @internal
     */
    public function createSQLParser(): Parser
    {
        return new Parser(false);
    }

    protected function getLikeWildcardCharacters(): string
    {
        return '%_';
    }

    /**
     * Compares the definitions of the given columns in the context of this platform.
     *
     * @throws Exception
     */
    public function columnsEqual(Column $column1, Column $column2): bool
    {
        $column1Array = $this->columnToArray($column1);
        $column2Array = $this->columnToArray($column2);

        // ignore explicit columnDefinition since it's not set on the Column generated by the SchemaManager
        unset($column1Array['columnDefinition']);
        unset($column2Array['columnDefinition']);

        if (
            $this->getColumnDeclarationSQL('', $column1Array)
            !== $this->getColumnDeclarationSQL('', $column2Array)
        ) {
            return false;
        }

        // If the platform supports inline comments, all comparison is already done above
        if ($this->supportsInlineColumnComments()) {
            return true;
        }

        return $column1->getComment() === $column2->getComment();
    }
}<|MERGE_RESOLUTION|>--- conflicted
+++ resolved
@@ -2192,12 +2192,6 @@
 
     /**
      * Whether the platform supports foreign key constraints.
-     *
-<<<<<<< HEAD
-     * @deprecated All platforms should support foreign key constraints.
-=======
-     * @return bool
->>>>>>> 7b85b8cd
      */
     public function supportsForeignKeyConstraints(): bool
     {
