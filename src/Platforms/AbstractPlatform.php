<?php

declare(strict_types=1);

namespace Doctrine\DBAL\Platforms;

use Doctrine\Common\EventManager;
use Doctrine\DBAL\Event\SchemaAlterTableAddColumnEventArgs;
use Doctrine\DBAL\Event\SchemaAlterTableChangeColumnEventArgs;
use Doctrine\DBAL\Event\SchemaAlterTableEventArgs;
use Doctrine\DBAL\Event\SchemaAlterTableRemoveColumnEventArgs;
use Doctrine\DBAL\Event\SchemaAlterTableRenameColumnEventArgs;
use Doctrine\DBAL\Event\SchemaCreateTableColumnEventArgs;
use Doctrine\DBAL\Event\SchemaCreateTableEventArgs;
use Doctrine\DBAL\Event\SchemaDropTableEventArgs;
use Doctrine\DBAL\Events;
use Doctrine\DBAL\Exception;
use Doctrine\DBAL\Exception\ColumnLengthRequired;
use Doctrine\DBAL\Exception\InvalidLockMode;
use Doctrine\DBAL\LockMode;
use Doctrine\DBAL\Platforms\Exception\NoColumnsSpecifiedForTable;
use Doctrine\DBAL\Platforms\Exception\NotSupported;
use Doctrine\DBAL\Platforms\Keywords\KeywordList;
use Doctrine\DBAL\Schema\Column;
use Doctrine\DBAL\Schema\ColumnDiff;
use Doctrine\DBAL\Schema\ForeignKeyConstraint;
use Doctrine\DBAL\Schema\Identifier;
use Doctrine\DBAL\Schema\Index;
use Doctrine\DBAL\Schema\Sequence;
use Doctrine\DBAL\Schema\Table;
use Doctrine\DBAL\Schema\TableDiff;
use Doctrine\DBAL\Schema\UniqueConstraint;
use Doctrine\DBAL\SQL\Parser;
use Doctrine\DBAL\TransactionIsolationLevel;
use Doctrine\DBAL\Types;
use Doctrine\DBAL\Types\Exception\TypeNotFound;
use Doctrine\DBAL\Types\Type;
use InvalidArgumentException;
use UnexpectedValueException;

use function addcslashes;
use function array_map;
use function array_merge;
use function array_unique;
use function array_values;
use function assert;
use function count;
use function explode;
use function implode;
use function in_array;
use function is_array;
use function is_bool;
use function is_float;
use function is_int;
use function is_string;
use function preg_quote;
use function preg_replace;
use function sprintf;
use function str_contains;
use function str_replace;
use function strlen;
use function strtolower;
use function strtoupper;

/**
 * Base class for all DatabasePlatforms. The DatabasePlatforms are the central
 * point of abstraction of platform-specific behaviors, features and SQL dialects.
 * They are a passive source of information.
 *
 * @todo Remove any unnecessary methods.
 */
abstract class AbstractPlatform
{
    public const CREATE_INDEXES = 1;

    public const CREATE_FOREIGNKEYS = 2;

    /** @var string[]|null */
    protected ?array $doctrineTypeMapping = null;

    protected ?EventManager $_eventManager = null;

    /**
     * Holds the KeywordList instance for the current platform.
     */
    protected ?KeywordList $_keywords = null;

    /**
     * Sets the EventManager used by the Platform.
     */
    public function setEventManager(EventManager $eventManager): void
    {
        $this->_eventManager = $eventManager;
    }

    /**
     * Gets the EventManager used by the Platform.
     */
    public function getEventManager(): ?EventManager
    {
        return $this->_eventManager;
    }

    /**
     * Returns the SQL snippet that declares a boolean column.
     *
     * @param mixed[] $column
     */
    abstract public function getBooleanTypeDeclarationSQL(array $column): string;

    /**
     * Returns the SQL snippet that declares a 4 byte integer column.
     *
     * @param mixed[] $column
     */
    abstract public function getIntegerTypeDeclarationSQL(array $column): string;

    /**
     * Returns the SQL snippet that declares an 8 byte integer column.
     *
     * @param mixed[] $column
     */
    abstract public function getBigIntTypeDeclarationSQL(array $column): string;

    /**
     * Returns the SQL snippet that declares a 2 byte integer column.
     *
     * @param mixed[] $column
     */
    abstract public function getSmallIntTypeDeclarationSQL(array $column): string;

    /**
     * Returns the SQL snippet that declares common properties of an integer column.
     *
     * @param mixed[] $column
     */
    abstract protected function _getCommonIntegerTypeDeclarationSQL(array $column): string;

    /**
     * Lazy load Doctrine Type Mappings.
     */
    abstract protected function initializeDoctrineTypeMappings(): void;

    /**
     * Initializes Doctrine Type Mappings with the platform defaults
     * and with all additional type mappings.
     */
    private function initializeAllDoctrineTypeMappings(): void
    {
        $this->initializeDoctrineTypeMappings();

        foreach (Type::getTypesMap() as $typeName => $className) {
            foreach (Type::getType($typeName)->getMappedDatabaseTypes($this) as $dbType) {
                $this->doctrineTypeMapping[$dbType] = $typeName;
            }
        }
    }

    /**
     * Returns the SQL snippet used to declare a column that can
     * store characters in the ASCII character set
     *
     * @param array<string, mixed> $column The column definition.
     *
     * @throws ColumnLengthRequired
     */
    public function getAsciiStringTypeDeclarationSQL(array $column): string
    {
        return $this->getStringTypeDeclarationSQL($column);
    }

    /**
     * Returns the SQL snippet used to declare a string column type.
     *
     * @param array<string, mixed> $column The column definition.
     *
     * @throws ColumnLengthRequired
     */
    public function getStringTypeDeclarationSQL(array $column): string
    {
        $length = $column['length'] ?? null;

        if (empty($column['fixed'])) {
            return $this->getVarcharTypeDeclarationSQLSnippet($length);
        }

        return $this->getCharTypeDeclarationSQLSnippet($length);
    }

    /**
     * Returns the SQL snippet used to declare a binary string column type.
     *
     * @param array<string, mixed> $column The column definition.
     *
     * @throws ColumnLengthRequired
     */
    public function getBinaryTypeDeclarationSQL(array $column): string
    {
        $length = $column['length'] ?? null;

        if (empty($column['fixed'])) {
            return $this->getVarbinaryTypeDeclarationSQLSnippet($length);
        }

        return $this->getBinaryTypeDeclarationSQLSnippet($length);
    }

    /**
     * Returns the SQL snippet to declare a GUID/UUID column.
     *
     * By default this maps directly to a CHAR(36) and only maps to more
     * special datatypes when the underlying databases support this datatype.
     *
     * @param array<string, mixed> $column The column definition.
     *
     * @throws Exception
     */
    public function getGuidTypeDeclarationSQL(array $column): string
    {
        $column['length'] = 36;
        $column['fixed']  = true;

        return $this->getStringTypeDeclarationSQL($column);
    }

    /**
     * Returns the SQL snippet to declare a JSON column.
     *
     * By default this maps directly to a CLOB and only maps to more
     * special datatypes when the underlying databases support this datatype.
     *
     * @param mixed[] $column
     */
    public function getJsonTypeDeclarationSQL(array $column): string
    {
        return $this->getClobTypeDeclarationSQL($column);
    }

    /**
     * @param int|null $length The length of the column in characters
     *                         or NULL if the length should be omitted.
     *
     * @throws ColumnLengthRequired
     */
    protected function getCharTypeDeclarationSQLSnippet(?int $length): string
    {
        $sql = 'CHAR';

        if ($length !== null) {
            $sql .= sprintf('(%d)', $length);
        }

        return $sql;
    }

    /**
     * @param int|null $length The length of the column in characters
     *                         or NULL if the length should be omitted.
     *
     * @throws ColumnLengthRequired
     */
    protected function getVarcharTypeDeclarationSQLSnippet(?int $length): string
    {
        if ($length === null) {
            throw ColumnLengthRequired::new($this, 'VARCHAR');
        }

        return sprintf('VARCHAR(%d)', $length);
    }

    /**
     * Returns the SQL snippet used to declare a fixed length binary column type.
     *
     * @param int|null $length The length of the column in bytes
     *                         or NULL if the length should be omitted.
     *
     * @throws ColumnLengthRequired
     */
    protected function getBinaryTypeDeclarationSQLSnippet(?int $length): string
    {
        $sql = 'BINARY';

        if ($length !== null) {
            $sql .= sprintf('(%d)', $length);
        }

        return $sql;
    }

    /**
     * Returns the SQL snippet used to declare a variable length binary column type.
     *
     * @param int|null $length The length of the column in bytes
     *                         or NULL if the length should be omitted.
     *
     * @throws ColumnLengthRequired
     */
    protected function getVarbinaryTypeDeclarationSQLSnippet(?int $length): string
    {
        if ($length === null) {
            throw ColumnLengthRequired::new($this, 'VARBINARY');
        }

        return sprintf('VARBINARY(%d)', $length);
    }

    /**
     * Returns the SQL snippet used to declare a CLOB column type.
     *
     * @param mixed[] $column
     */
    abstract public function getClobTypeDeclarationSQL(array $column): string;

    /**
     * Returns the SQL Snippet used to declare a BLOB column type.
     *
     * @param mixed[] $column
     */
    abstract public function getBlobTypeDeclarationSQL(array $column): string;

    /**
     * Registers a doctrine type to be used in conjunction with a column type of this platform.
     *
     * @throws Exception If the type is not found.
     */
    public function registerDoctrineTypeMapping(string $dbType, string $doctrineType): void
    {
        if ($this->doctrineTypeMapping === null) {
            $this->initializeAllDoctrineTypeMappings();
        }

        if (! Types\Type::hasType($doctrineType)) {
            throw TypeNotFound::new($doctrineType);
        }

        $dbType                             = strtolower($dbType);
        $this->doctrineTypeMapping[$dbType] = $doctrineType;
    }

    /**
     * Gets the Doctrine type that is mapped for the given database column type.
     *
     * @throws Exception
     */
    public function getDoctrineTypeMapping(string $dbType): string
    {
        if ($this->doctrineTypeMapping === null) {
            $this->initializeAllDoctrineTypeMappings();
        }

        $dbType = strtolower($dbType);

        if (! isset($this->doctrineTypeMapping[$dbType])) {
            throw new Exception(sprintf(
                'Unknown database type "%s" requested, %s may not support it.',
                $dbType,
                static::class
            ));
        }

        return $this->doctrineTypeMapping[$dbType];
    }

    /**
     * Checks if a database type is currently supported by this platform.
     */
    public function hasDoctrineTypeMappingFor(string $dbType): bool
    {
        if ($this->doctrineTypeMapping === null) {
            $this->initializeAllDoctrineTypeMappings();
        }

        $dbType = strtolower($dbType);

        return isset($this->doctrineTypeMapping[$dbType]);
    }

    /**
     * Gets the character used for identifier quoting.
     */
    public function getIdentifierQuoteCharacter(): string
    {
        return '"';
    }

    /**
     * Returns the regular expression operator.
     *
     * @throws Exception If not supported on this platform.
     */
    public function getRegexpExpression(): string
    {
        throw NotSupported::new(__METHOD__);
    }

    /**
     * Returns the SQL snippet to get the length of a text column in characters.
     *
     * @param string $string SQL expression producing the string.
     */
    public function getLengthExpression(string $string): string
    {
        return 'LENGTH(' . $string . ')';
    }

    /**
     * Returns the SQL snippet to get the remainder of the operation of division of dividend by divisor.
     *
     * @param string $dividend SQL expression producing the dividend.
     * @param string $divisor  SQL expression producing the divisor.
     */
    public function getModExpression(string $dividend, string $divisor): string
    {
        return 'MOD(' . $dividend . ', ' . $divisor . ')';
    }

    /**
     * Returns the SQL snippet to trim a string.
     *
     * @param string      $str  The expression to apply the trim to.
     * @param int         $mode The position of the trim (leading/trailing/both).
     * @param string|null $char The char to trim, has to be quoted already. Defaults to space.
     *
     * @throws InvalidArgumentException
     */
    public function getTrimExpression(string $str, int $mode = TrimMode::UNSPECIFIED, ?string $char = null): string
    {
        $tokens = [];

        switch ($mode) {
            case TrimMode::UNSPECIFIED:
                break;

            case TrimMode::LEADING:
                $tokens[] = 'LEADING';
                break;

            case TrimMode::TRAILING:
                $tokens[] = 'TRAILING';
                break;

            case TrimMode::BOTH:
                $tokens[] = 'BOTH';
                break;

            default:
                throw new InvalidArgumentException(
                    sprintf(
                        'The value of $mode is expected to be one of the TrimMode constants, %d given.',
                        $mode
                    )
                );
        }

        if ($char !== null) {
            $tokens[] = $char;
        }

        if (count($tokens) > 0) {
            $tokens[] = 'FROM';
        }

        $tokens[] = $str;

        return sprintf('TRIM(%s)', implode(' ', $tokens));
    }

    /**
     * Returns the SQL snippet to get the position of the first occurrence of the substring in the string.
     *
     * @param string      $string    SQL expression producing the string to locate the substring in.
     * @param string      $substring SQL expression producing the substring to locate.
     * @param string|null $start     SQL expression producing the position to start at.
     *                               Defaults to the beginning of the string.
     */
    abstract public function getLocateExpression(string $string, string $substring, ?string $start = null): string;

    /**
     * Returns an SQL snippet to get a substring inside the string.
     *
     * Note: Not SQL92, but common functionality.
     *
     * @param string      $string SQL expression producing the string from which a substring should be extracted.
     * @param string      $start  SQL expression producing the position to start at,
     * @param string|null $length SQL expression producing the length of the substring portion to be returned.
     *                            By default, the entire substring is returned.
     */
    public function getSubstringExpression(string $string, string $start, ?string $length = null): string
    {
        if ($length === null) {
            return sprintf('SUBSTRING(%s FROM %s)', $string, $start);
        }

        return sprintf('SUBSTRING(%s FROM %s FOR %s)', $string, $start, $length);
    }

    /**
     * Returns a SQL snippet to concatenate the given strings.
     */
    public function getConcatExpression(string ...$string): string
    {
        return implode(' || ', $string);
    }

    /**
     * Returns the SQL to calculate the difference in days between the two passed dates.
     *
     * Computes diff = date1 - date2.
     */
    abstract public function getDateDiffExpression(string $date1, string $date2): string;

    /**
     * Returns the SQL to add the number of given seconds to a date.
     *
     * @param string $date    SQL expression producing the date.
     * @param string $seconds SQL expression producing the number of seconds.
     */
    public function getDateAddSecondsExpression(string $date, string $seconds): string
    {
        return $this->getDateArithmeticIntervalExpression($date, '+', $seconds, DateIntervalUnit::SECOND);
    }

    /**
     * Returns the SQL to subtract the number of given seconds from a date.
     *
     * @param string $date    SQL expression producing the date.
     * @param string $seconds SQL expression producing the number of seconds.
     */
    public function getDateSubSecondsExpression(string $date, string $seconds): string
    {
        return $this->getDateArithmeticIntervalExpression($date, '-', $seconds, DateIntervalUnit::SECOND);
    }

    /**
     * Returns the SQL to add the number of given minutes to a date.
     *
     * @param string $date    SQL expression producing the date.
     * @param string $minutes SQL expression producing the number of minutes.
     */
    public function getDateAddMinutesExpression(string $date, string $minutes): string
    {
        return $this->getDateArithmeticIntervalExpression($date, '+', $minutes, DateIntervalUnit::MINUTE);
    }

    /**
     * Returns the SQL to subtract the number of given minutes from a date.
     *
     * @param string $date    SQL expression producing the date.
     * @param string $minutes SQL expression producing the number of minutes.
     */
    public function getDateSubMinutesExpression(string $date, string $minutes): string
    {
        return $this->getDateArithmeticIntervalExpression($date, '-', $minutes, DateIntervalUnit::MINUTE);
    }

    /**
     * Returns the SQL to add the number of given hours to a date.
     *
     * @param string $date  SQL expression producing the date.
     * @param string $hours SQL expression producing the number of hours.
     */
    public function getDateAddHourExpression(string $date, string $hours): string
    {
        return $this->getDateArithmeticIntervalExpression($date, '+', $hours, DateIntervalUnit::HOUR);
    }

    /**
     * Returns the SQL to subtract the number of given hours to a date.
     *
     * @param string $date  SQL expression producing the date.
     * @param string $hours SQL expression producing the number of hours.
     */
    public function getDateSubHourExpression(string $date, string $hours): string
    {
        return $this->getDateArithmeticIntervalExpression($date, '-', $hours, DateIntervalUnit::HOUR);
    }

    /**
     * Returns the SQL to add the number of given days to a date.
     *
     * @param string $date SQL expression producing the date.
     * @param string $days SQL expression producing the number of days.
     */
    public function getDateAddDaysExpression(string $date, string $days): string
    {
        return $this->getDateArithmeticIntervalExpression($date, '+', $days, DateIntervalUnit::DAY);
    }

    /**
     * Returns the SQL to subtract the number of given days to a date.
     *
     * @param string $date SQL expression producing the date.
     * @param string $days SQL expression producing the number of days.
     */
    public function getDateSubDaysExpression(string $date, string $days): string
    {
        return $this->getDateArithmeticIntervalExpression($date, '-', $days, DateIntervalUnit::DAY);
    }

    /**
     * Returns the SQL to add the number of given weeks to a date.
     *
     * @param string $date  SQL expression producing the date.
     * @param string $weeks SQL expression producing the number of weeks.
     */
    public function getDateAddWeeksExpression(string $date, string $weeks): string
    {
        return $this->getDateArithmeticIntervalExpression($date, '+', $weeks, DateIntervalUnit::WEEK);
    }

    /**
     * Returns the SQL to subtract the number of given weeks from a date.
     *
     * @param string $date  SQL expression producing the date.
     * @param string $weeks SQL expression producing the number of weeks.
     */
    public function getDateSubWeeksExpression(string $date, string $weeks): string
    {
        return $this->getDateArithmeticIntervalExpression($date, '-', $weeks, DateIntervalUnit::WEEK);
    }

    /**
     * Returns the SQL to add the number of given months to a date.
     *
     * @param string $date   SQL expression producing the date.
     * @param string $months SQL expression producing the number of months.
     */
    public function getDateAddMonthExpression(string $date, string $months): string
    {
        return $this->getDateArithmeticIntervalExpression($date, '+', $months, DateIntervalUnit::MONTH);
    }

    /**
     * Returns the SQL to subtract the number of given months to a date.
     *
     * @param string $date   SQL expression producing the date.
     * @param string $months SQL expression producing the number of months.
     */
    public function getDateSubMonthExpression(string $date, string $months): string
    {
        return $this->getDateArithmeticIntervalExpression($date, '-', $months, DateIntervalUnit::MONTH);
    }

    /**
     * Returns the SQL to add the number of given quarters to a date.
     *
     * @param string $date     SQL expression producing the date.
     * @param string $quarters SQL expression producing the number of quarters.
     */
    public function getDateAddQuartersExpression(string $date, string $quarters): string
    {
        return $this->getDateArithmeticIntervalExpression($date, '+', $quarters, DateIntervalUnit::QUARTER);
    }

    /**
     * Returns the SQL to subtract the number of given quarters from a date.
     *
     * @param string $date     SQL expression producing the date.
     * @param string $quarters SQL expression producing the number of quarters.
     */
    public function getDateSubQuartersExpression(string $date, string $quarters): string
    {
        return $this->getDateArithmeticIntervalExpression($date, '-', $quarters, DateIntervalUnit::QUARTER);
    }

    /**
     * Returns the SQL to add the number of given years to a date.
     *
     * @param string $date  SQL expression producing the date.
     * @param string $years SQL expression producing the number of years.
     */
    public function getDateAddYearsExpression(string $date, string $years): string
    {
        return $this->getDateArithmeticIntervalExpression($date, '+', $years, DateIntervalUnit::YEAR);
    }

    /**
     * Returns the SQL to subtract the number of given years from a date.
     *
     * @param string $date  SQL expression producing the date.
     * @param string $years SQL expression producing the number of years.
     */
    public function getDateSubYearsExpression(string $date, string $years): string
    {
        return $this->getDateArithmeticIntervalExpression($date, '-', $years, DateIntervalUnit::YEAR);
    }

    /**
     * Returns the SQL for a date arithmetic expression.
     *
     * @param string $date     SQL expression representing a date to perform the arithmetic operation on.
     * @param string $operator The arithmetic operator (+ or -).
     * @param string $interval SQL expression representing the value of the interval that shall be calculated
     *                         into the date.
     * @param string $unit     The unit of the interval that shall be calculated into the date.
     *                         One of the DATE_INTERVAL_UNIT_* constants.
     */
    abstract protected function getDateArithmeticIntervalExpression(
        string $date,
        string $operator,
        string $interval,
        string $unit
    ): string;

    /**
     * Generates the SQL expression which represents the given date interval multiplied by a number
     *
     * @param string $interval   SQL expression describing the interval value
     * @param int    $multiplier Interval multiplier
     */
    protected function multiplyInterval(string $interval, int $multiplier): string
    {
        return sprintf('(%s * %d)', $interval, $multiplier);
    }

    /**
     * Returns the SQL bit AND comparison expression.
     *
     * @param string $value1 SQL expression producing the first value.
     * @param string $value2 SQL expression producing the second value.
     */
    public function getBitAndComparisonExpression(string $value1, string $value2): string
    {
        return '(' . $value1 . ' & ' . $value2 . ')';
    }

    /**
     * Returns the SQL bit OR comparison expression.
     *
     * @param string $value1 SQL expression producing the first value.
     * @param string $value2 SQL expression producing the second value.
     */
    public function getBitOrComparisonExpression(string $value1, string $value2): string
    {
        return '(' . $value1 . ' | ' . $value2 . ')';
    }

    /**
     * Returns the SQL expression which represents the currently selected database.
     */
    abstract public function getCurrentDatabaseExpression(): string;

    /**
     * Returns the FOR UPDATE expression.
     */
    public function getForUpdateSQL(): string
    {
        return 'FOR UPDATE';
    }

    /**
     * Honors that some SQL vendors such as MsSql use table hints for locking instead of the
     * ANSI SQL FOR UPDATE specification.
     *
     * @param string $fromClause The FROM clause to append the hint for the given lock mode to
     * @param int    $lockMode   One of the Doctrine\DBAL\LockMode::* constants
     * @psalm-param LockMode::* $lockMode
     */
    public function appendLockHint(string $fromClause, int $lockMode): string
    {
        switch ($lockMode) {
            case LockMode::NONE:
            case LockMode::OPTIMISTIC:
            case LockMode::PESSIMISTIC_READ:
            case LockMode::PESSIMISTIC_WRITE:
                return $fromClause;

            default:
                throw InvalidLockMode::fromLockMode($lockMode);
        }
    }

    /**
     * Returns the SQL snippet to append to any SELECT statement which locks rows in shared read lock.
     *
     * This defaults to the ANSI SQL "FOR UPDATE", which is an exclusive lock (Write). Some database
     * vendors allow to lighten this constraint up to be a real read lock.
     */
    public function getReadLockSQL(): string
    {
        return $this->getForUpdateSQL();
    }

    /**
     * Returns the SQL snippet to append to any SELECT statement which obtains an exclusive lock on the rows.
     *
     * The semantics of this lock mode should equal the SELECT .. FOR UPDATE of the ANSI SQL standard.
     */
    public function getWriteLockSQL(): string
    {
        return $this->getForUpdateSQL();
    }

    /**
     * Returns the SQL snippet to drop an existing table.
     */
    public function getDropTableSQL(string $table): string
    {
        if ($this->_eventManager !== null && $this->_eventManager->hasListeners(Events::onSchemaDropTable)) {
            $eventArgs = new SchemaDropTableEventArgs($table, $this);
            $this->_eventManager->dispatchEvent(Events::onSchemaDropTable, $eventArgs);

            if ($eventArgs->isDefaultPrevented()) {
                $sql = $eventArgs->getSql();

                if ($sql === null) {
                    throw new UnexpectedValueException(
                        'Default implementation of DROP TABLE was overridden with NULL.'
                    );
                }

                return $sql;
            }
        }

        return 'DROP TABLE ' . $table;
    }

    /**
     * Returns the SQL to safely drop a temporary table WITHOUT implicitly committing an open transaction.
     */
    public function getDropTemporaryTableSQL(string $table): string
    {
        return $this->getDropTableSQL($table);
    }

    /**
     * Returns the SQL to drop an index from a table.
     */
    public function getDropIndexSQL(string $name, string $table): string
    {
        return 'DROP INDEX ' . $name;
    }

    /**
     * Returns the SQL to drop a constraint.
     *
     * @internal The method should be only used from within the {@see AbstractPlatform} class hierarchy.
     */
    protected function getDropConstraintSQL(string $name, string $table): string
    {
        return 'ALTER TABLE ' . $table . ' DROP CONSTRAINT ' . $name;
    }

    /**
     * Returns the SQL to drop a foreign key.
     */
    public function getDropForeignKeySQL(string $foreignKey, string $table): string
    {
        return 'ALTER TABLE ' . $table . ' DROP FOREIGN KEY ' . $foreignKey;
    }

    /**
     * Returns the SQL to drop a unique constraint.
     */
    public function getDropUniqueConstraintSQL(string $name, string $tableName): string
    {
        return $this->getDropConstraintSQL($name, $tableName);
    }

    /**
     * Returns the SQL statement(s) to create a table with the specified name, columns and constraints
     * on this platform.
     *
     * @return array<int, string> The sequence of SQL statements.
     *
     * @throws Exception
     */
    public function getCreateTableSQL(Table $table, int $createFlags = self::CREATE_INDEXES): array
    {
        if (count($table->getColumns()) === 0) {
            throw NoColumnsSpecifiedForTable::new($table->getName());
        }

        $tableName                    = $table->getQuotedName($this);
        $options                      = $table->getOptions();
        $options['uniqueConstraints'] = [];
        $options['indexes']           = [];
        $options['primary']           = [];

        if (($createFlags & self::CREATE_INDEXES) > 0) {
            foreach ($table->getIndexes() as $index) {
                if (! $index->isPrimary()) {
                    $options['indexes'][$index->getQuotedName($this)] = $index;

                    continue;
                }

                $options['primary']       = $index->getQuotedColumns($this);
                $options['primary_index'] = $index;
            }

            foreach ($table->getUniqueConstraints() as $uniqueConstraint) {
                $options['uniqueConstraints'][$uniqueConstraint->getQuotedName($this)] = $uniqueConstraint;
            }
        }

        if (($createFlags & self::CREATE_FOREIGNKEYS) > 0) {
            $options['foreignKeys'] = [];

            foreach ($table->getForeignKeys() as $fkConstraint) {
                $options['foreignKeys'][] = $fkConstraint;
            }
        }

        $columnSql = [];
        $columns   = [];

        foreach ($table->getColumns() as $column) {
            if (
                $this->_eventManager !== null
                && $this->_eventManager->hasListeners(Events::onSchemaCreateTableColumn)
            ) {
                $eventArgs = new SchemaCreateTableColumnEventArgs($column, $table, $this);

                $this->_eventManager->dispatchEvent(Events::onSchemaCreateTableColumn, $eventArgs);

                $columnSql = array_merge($columnSql, $eventArgs->getSql());

                if ($eventArgs->isDefaultPrevented()) {
                    continue;
                }
            }

            $columnData = $this->columnToArray($column);

            if (in_array($column->getName(), $options['primary'], true)) {
                $columnData['primary'] = true;
            }

            $columns[] = $columnData;
        }

        if ($this->_eventManager !== null && $this->_eventManager->hasListeners(Events::onSchemaCreateTable)) {
            $eventArgs = new SchemaCreateTableEventArgs($table, $columns, $options, $this);

            $this->_eventManager->dispatchEvent(Events::onSchemaCreateTable, $eventArgs);

            if ($eventArgs->isDefaultPrevented()) {
                return array_merge($eventArgs->getSql(), $columnSql);
            }
        }

        $sql = $this->_getCreateTableSQL($tableName, $columns, $options);

        if ($this->supportsCommentOnStatement()) {
            if ($table->hasOption('comment')) {
                $sql[] = $this->getCommentOnTableSQL($tableName, $table->getOption('comment'));
            }

            foreach ($table->getColumns() as $column) {
                $comment = $column->getComment();

                if ($comment === '') {
                    continue;
                }

                $sql[] = $this->getCommentOnColumnSQL($tableName, $column->getQuotedName($this), $comment);
            }
        }

        return array_merge($sql, $columnSql);
    }

    protected function getCommentOnTableSQL(string $tableName, string $comment): string
    {
        $tableName = new Identifier($tableName);

        return sprintf(
            'COMMENT ON TABLE %s IS %s',
            $tableName->getQuotedName($this),
            $this->quoteStringLiteral($comment)
        );
    }

    public function getCommentOnColumnSQL(string $tableName, string $columnName, string $comment): string
    {
        $tableName  = new Identifier($tableName);
        $columnName = new Identifier($columnName);

        return sprintf(
            'COMMENT ON COLUMN %s.%s IS %s',
            $tableName->getQuotedName($this),
            $columnName->getQuotedName($this),
            $this->quoteStringLiteral($comment)
        );
    }

    /**
     * Returns the SQL to create inline comment on a column.
     *
     * @throws Exception If not supported on this platform.
     */
    public function getInlineColumnCommentSQL(string $comment): string
    {
        if (! $this->supportsInlineColumnComments()) {
            throw NotSupported::new(__METHOD__);
        }

        return 'COMMENT ' . $this->quoteStringLiteral($comment);
    }

    /**
     * Returns the SQL used to create a table.
     *
     * @param mixed[][] $columns
     * @param mixed[]   $options
     *
     * @return array<int, string>
     */
    protected function _getCreateTableSQL(string $name, array $columns, array $options = []): array
    {
        $columnListSql = $this->getColumnDeclarationListSQL($columns);

        if (isset($options['uniqueConstraints']) && ! empty($options['uniqueConstraints'])) {
            foreach ($options['uniqueConstraints'] as $definition) {
                $columnListSql .= ', ' . $this->getUniqueConstraintDeclarationSQL($definition);
            }
        }

        if (isset($options['primary']) && ! empty($options['primary'])) {
            $columnListSql .= ', PRIMARY KEY(' . implode(', ', array_unique(array_values($options['primary']))) . ')';
        }

        if (isset($options['indexes']) && ! empty($options['indexes'])) {
            foreach ($options['indexes'] as $index => $definition) {
                $columnListSql .= ', ' . $this->getIndexDeclarationSQL($definition);
            }
        }

        $query = 'CREATE TABLE ' . $name . ' (' . $columnListSql;
        $check = $this->getCheckDeclarationSQL($columns);

        if (! empty($check)) {
            $query .= ', ' . $check;
        }

        $query .= ')';

        $sql = [$query];

        if (isset($options['foreignKeys'])) {
            foreach ((array) $options['foreignKeys'] as $definition) {
                $sql[] = $this->getCreateForeignKeySQL($definition, $name);
            }
        }

        return $sql;
    }

    public function getCreateTemporaryTableSnippetSQL(): string
    {
        return 'CREATE TEMPORARY TABLE';
    }

    /**
     * Returns the SQL to create a sequence on this platform.
     *
     * @throws Exception If not supported on this platform.
     */
    public function getCreateSequenceSQL(Sequence $sequence): string
    {
        throw NotSupported::new(__METHOD__);
    }

    /**
     * Returns the SQL to change a sequence on this platform.
     *
     * @throws Exception If not supported on this platform.
     */
    public function getAlterSequenceSQL(Sequence $sequence): string
    {
        throw NotSupported::new(__METHOD__);
    }

    /**
     * Returns the SQL snippet to drop an existing sequence.
     *
     * @throws Exception If not supported on this platform.
     */
    public function getDropSequenceSQL(string $name): string
    {
        if (! $this->supportsSequences()) {
            throw NotSupported::new(__METHOD__);
        }

        return 'DROP SEQUENCE ' . $name;
    }

    /**
     * Returns the SQL to create an index on a table on this platform.
     *
     * @throws InvalidArgumentException
     */
    public function getCreateIndexSQL(Index $index, string $table): string
    {
        $name    = $index->getQuotedName($this);
        $columns = $index->getColumns();

        if (count($columns) === 0) {
            throw new InvalidArgumentException('Incomplete definition. "columns" required.');
        }

        if ($index->isPrimary()) {
            return $this->getCreatePrimaryKeySQL($index, $table);
        }

        $query  = 'CREATE ' . $this->getCreateIndexSQLFlags($index) . 'INDEX ' . $name . ' ON ' . $table;
        $query .= ' (' . $this->getIndexFieldDeclarationListSQL($index) . ')' . $this->getPartialIndexSQL($index);

        return $query;
    }

    /**
     * Adds condition for partial index.
     */
    protected function getPartialIndexSQL(Index $index): string
    {
        if ($this->supportsPartialIndexes() && $index->hasOption('where')) {
            return ' WHERE ' . $index->getOption('where');
        }

        return '';
    }

    /**
     * Adds additional flags for index generation.
     */
    protected function getCreateIndexSQLFlags(Index $index): string
    {
        return $index->isUnique() ? 'UNIQUE ' : '';
    }

    /**
     * Returns the SQL to create an unnamed primary key constraint.
     */
    public function getCreatePrimaryKeySQL(Index $index, string $table): string
    {
        return 'ALTER TABLE ' . $table . ' ADD PRIMARY KEY (' . $this->getIndexFieldDeclarationListSQL($index) . ')';
    }

    /**
     * Returns the SQL to create a named schema.
     *
     * @throws Exception If not supported on this platform.
     */
    public function getCreateSchemaSQL(string $schemaName): string
    {
        if (! $this->supportsSchemas()) {
            throw NotSupported::new(__METHOD__);
        }

        return 'CREATE SCHEMA ' . $schemaName;
    }

    /**
     * Returns the SQL to create a unique constraint on a table on this platform.
     */
    public function getCreateUniqueConstraintSQL(UniqueConstraint $constraint, string $tableName): string
    {
        return 'ALTER TABLE ' . $tableName . ' ADD CONSTRAINT ' . $constraint->getQuotedName($this) . ' UNIQUE'
            . ' (' . implode(', ', $constraint->getQuotedColumns($this)) . ')';
    }

    /**
     * Returns the SQL snippet to drop a schema.
     *
     * @throws Exception If not supported on this platform.
     */
    public function getDropSchemaSQL(string $schemaName): string
    {
        if (! $this->supportsSchemas()) {
            throw NotSupported::new(__METHOD__);
        }

        return 'DROP SCHEMA ' . $schemaName;
    }

    /**
     * Quotes a string so that it can be safely used as a table or column name,
     * even if it is a reserved word of the platform. This also detects identifier
     * chains separated by dot and quotes them independently.
     *
     * NOTE: Just because you CAN use quoted identifiers doesn't mean
     * you SHOULD use them. In general, they end up causing way more
     * problems than they solve.
     *
     * @param string $identifier The identifier name to be quoted.
     *
     * @return string The quoted identifier string.
     */
    public function quoteIdentifier(string $identifier): string
    {
        if (str_contains($identifier, '.')) {
            $parts = array_map([$this, 'quoteSingleIdentifier'], explode('.', $identifier));

            return implode('.', $parts);
        }

        return $this->quoteSingleIdentifier($identifier);
    }

    /**
     * Quotes a single identifier (no dot chain separation).
     *
     * @param string $str The identifier name to be quoted.
     *
     * @return string The quoted identifier string.
     */
    public function quoteSingleIdentifier(string $str): string
    {
        $c = $this->getIdentifierQuoteCharacter();

        return $c . str_replace($c, $c . $c, $str) . $c;
    }

    /**
     * Returns the SQL to create a new foreign key.
     *
     * @param ForeignKeyConstraint $foreignKey The foreign key constraint.
     * @param string               $table      The name of the table on which the foreign key is to be created.
     */
    public function getCreateForeignKeySQL(ForeignKeyConstraint $foreignKey, string $table): string
    {
        return 'ALTER TABLE ' . $table . ' ADD ' . $this->getForeignKeyDeclarationSQL($foreignKey);
    }

    /**
     * Gets the SQL statements for altering an existing table.
     *
     * This method returns an array of SQL statements, since some platforms need several statements.
     *
     * @return array<int, string>
     */
    abstract public function getAlterTableSQL(TableDiff $diff): array;

    /**
     * @param mixed[] $columnSql
     */
    protected function onSchemaAlterTableAddColumn(Column $column, TableDiff $diff, array &$columnSql): bool
    {
        if ($this->_eventManager === null) {
            return false;
        }

        if (! $this->_eventManager->hasListeners(Events::onSchemaAlterTableAddColumn)) {
            return false;
        }

        $eventArgs = new SchemaAlterTableAddColumnEventArgs($column, $diff, $this);
        $this->_eventManager->dispatchEvent(Events::onSchemaAlterTableAddColumn, $eventArgs);

        $columnSql = array_merge($columnSql, $eventArgs->getSql());

        return $eventArgs->isDefaultPrevented();
    }

    /**
     * @param string[] $columnSql
     */
    protected function onSchemaAlterTableRemoveColumn(Column $column, TableDiff $diff, array &$columnSql): bool
    {
        if ($this->_eventManager === null) {
            return false;
        }

        if (! $this->_eventManager->hasListeners(Events::onSchemaAlterTableRemoveColumn)) {
            return false;
        }

        $eventArgs = new SchemaAlterTableRemoveColumnEventArgs($column, $diff, $this);
        $this->_eventManager->dispatchEvent(Events::onSchemaAlterTableRemoveColumn, $eventArgs);

        $columnSql = array_merge($columnSql, $eventArgs->getSql());

        return $eventArgs->isDefaultPrevented();
    }

    /**
     * @param string[] $columnSql
     */
    protected function onSchemaAlterTableChangeColumn(ColumnDiff $columnDiff, TableDiff $diff, array &$columnSql): bool
    {
        if ($this->_eventManager === null) {
            return false;
        }

        if (! $this->_eventManager->hasListeners(Events::onSchemaAlterTableChangeColumn)) {
            return false;
        }

        $eventArgs = new SchemaAlterTableChangeColumnEventArgs($columnDiff, $diff, $this);
        $this->_eventManager->dispatchEvent(Events::onSchemaAlterTableChangeColumn, $eventArgs);

        $columnSql = array_merge($columnSql, $eventArgs->getSql());

        return $eventArgs->isDefaultPrevented();
    }

    /**
     * @param string[] $columnSql
     */
    protected function onSchemaAlterTableRenameColumn(
        string $oldColumnName,
        Column $column,
        TableDiff $diff,
        array &$columnSql
    ): bool {
        if ($this->_eventManager === null) {
            return false;
        }

        if (! $this->_eventManager->hasListeners(Events::onSchemaAlterTableRenameColumn)) {
            return false;
        }

        $eventArgs = new SchemaAlterTableRenameColumnEventArgs($oldColumnName, $column, $diff, $this);
        $this->_eventManager->dispatchEvent(Events::onSchemaAlterTableRenameColumn, $eventArgs);

        $columnSql = array_merge($columnSql, $eventArgs->getSql());

        return $eventArgs->isDefaultPrevented();
    }

    /**
     * @param string[] $sql
     */
    protected function onSchemaAlterTable(TableDiff $diff, array &$sql): bool
    {
        if ($this->_eventManager === null) {
            return false;
        }

        if (! $this->_eventManager->hasListeners(Events::onSchemaAlterTable)) {
            return false;
        }

        $eventArgs = new SchemaAlterTableEventArgs($diff, $this);
        $this->_eventManager->dispatchEvent(Events::onSchemaAlterTable, $eventArgs);

        $sql = array_merge($sql, $eventArgs->getSql());

        return $eventArgs->isDefaultPrevented();
    }

    /**
     * @return string[]
     */
    protected function getPreAlterTableIndexForeignKeySQL(TableDiff $diff): array
    {
        $tableName = $diff->getName($this)->getQuotedName($this);

        $sql = [];
        if ($this->supportsForeignKeyConstraints()) {
            foreach ($diff->removedForeignKeys as $foreignKey) {
                $sql[] = $this->getDropForeignKeySQL($foreignKey->getQuotedName($this), $tableName);
            }

            foreach ($diff->changedForeignKeys as $foreignKey) {
                $sql[] = $this->getDropForeignKeySQL($foreignKey->getQuotedName($this), $tableName);
            }
        }

        foreach ($diff->removedIndexes as $index) {
            $sql[] = $this->getDropIndexSQL($index->getQuotedName($this), $tableName);
        }

        foreach ($diff->changedIndexes as $index) {
            $sql[] = $this->getDropIndexSQL($index->getQuotedName($this), $tableName);
        }

        return $sql;
    }

    /**
     * @return string[]
     */
    protected function getPostAlterTableIndexForeignKeySQL(TableDiff $diff): array
    {
        $sql     = [];
        $newName = $diff->getNewName();

        if ($newName !== null) {
            $tableName = $newName->getQuotedName($this);
        } else {
            $tableName = $diff->getName($this)->getQuotedName($this);
        }

        if ($this->supportsForeignKeyConstraints()) {
            foreach ($diff->addedForeignKeys as $foreignKey) {
                $sql[] = $this->getCreateForeignKeySQL($foreignKey, $tableName);
            }

            foreach ($diff->changedForeignKeys as $foreignKey) {
                $sql[] = $this->getCreateForeignKeySQL($foreignKey, $tableName);
            }
        }

        foreach ($diff->addedIndexes as $index) {
            $sql[] = $this->getCreateIndexSQL($index, $tableName);
        }

        foreach ($diff->changedIndexes as $index) {
            $sql[] = $this->getCreateIndexSQL($index, $tableName);
        }

        foreach ($diff->renamedIndexes as $oldIndexName => $index) {
            $oldIndexName = new Identifier($oldIndexName);
            $sql          = array_merge(
                $sql,
                $this->getRenameIndexSQL($oldIndexName->getQuotedName($this), $index, $tableName)
            );
        }

        return $sql;
    }

    /**
     * Returns the SQL for renaming an index on a table.
     *
     * @param string $oldIndexName The name of the index to rename from.
     * @param Index  $index        The definition of the index to rename to.
     * @param string $tableName    The table to rename the given index on.
     *
     * @return string[] The sequence of SQL statements for renaming the given index.
     */
    protected function getRenameIndexSQL(string $oldIndexName, Index $index, string $tableName): array
    {
        return [
            $this->getDropIndexSQL($oldIndexName, $tableName),
            $this->getCreateIndexSQL($index, $tableName),
        ];
    }

    /**
     * Gets declaration of a number of columns in bulk.
     *
     * @param mixed[][] $columns A multidimensional array.
     *                           The first dimension determines the ordinal position of the column,
     *                           while the second dimension is keyed with the name of the properties
     *                           of the column being declared as array indexes. Currently, the types
     *                           of supported column properties are as follows:
     *
     *      length
     *          Integer value that determines the maximum length of the text
     *          column. If this argument is missing the column should be
     *          declared to have the longest length allowed by the DBMS.
     *
     *      default
     *          Text value to be used as default for this column.
     *
     *      notnull
     *          Boolean flag that indicates whether this column is constrained
     *          to not be set to null.
     *      charset
     *          Text value with the default CHARACTER SET for this column.
     *      collation
     *          Text value with the default COLLATION for this column.
     *      unique
     *          unique constraint
     */
    public function getColumnDeclarationListSQL(array $columns): string
    {
        $declarations = [];

        foreach ($columns as $column) {
            $declarations[] = $this->getColumnDeclarationSQL($column['name'], $column);
        }

        return implode(', ', $declarations);
    }

    /**
     * Obtains DBMS specific SQL code portion needed to declare a generic type
     * column to be used in statements like CREATE TABLE.
     *
     * @param string  $name   The name the column to be declared.
     * @param mixed[] $column An associative array with the name of the properties
     *                        of the column being declared as array indexes. Currently, the types
     *                        of supported column properties are as follows:
     *
     *      length
     *          Integer value that determines the maximum length of the text
     *          column. If this argument is missing the column should be
     *          declared to have the longest length allowed by the DBMS.
     *
     *      default
     *          Text value to be used as default for this column.
     *
     *      notnull
     *          Boolean flag that indicates whether this column is constrained
     *          to not be set to null.
     *      charset
     *          Text value with the default CHARACTER SET for this column.
     *      collation
     *          Text value with the default COLLATION for this column.
     *      unique
     *          unique constraint
     *      check
     *          column check constraint
     *      columnDefinition
     *          a string that defines the complete column
     *
     * @return string DBMS specific SQL code portion that should be used to declare the column.
     *
     * @throws Exception
     */
    public function getColumnDeclarationSQL(string $name, array $column): string
    {
        if (isset($column['columnDefinition'])) {
            $declaration = $this->getCustomTypeDeclarationSQL($column);
        } else {
            $default = $this->getDefaultValueDeclarationSQL($column);

            $charset = ! empty($column['charset']) ?
                ' ' . $this->getColumnCharsetDeclarationSQL($column['charset']) : '';

            $collation = ! empty($column['collation']) ?
                ' ' . $this->getColumnCollationDeclarationSQL($column['collation']) : '';

            $notnull = ! empty($column['notnull']) ? ' NOT NULL' : '';

            $unique = ! empty($column['unique']) ? ' UNIQUE' : '';

            $check = ! empty($column['check']) ? ' ' . $column['check'] : '';

            $typeDecl    = $column['type']->getSQLDeclaration($column, $this);
            $declaration = $typeDecl . $charset . $default . $notnull . $unique . $check . $collation;

            if ($this->supportsInlineColumnComments() && isset($column['comment']) && $column['comment'] !== '') {
                $declaration .= ' ' . $this->getInlineColumnCommentSQL($column['comment']);
            }
        }

        return $name . ' ' . $declaration;
    }

    /**
     * Returns the SQL snippet that declares a floating point column of arbitrary precision.
     *
     * @param mixed[] $column
     */
    public function getDecimalTypeDeclarationSQL(array $column): string
    {
        $column['precision'] = ! isset($column['precision']) || empty($column['precision'])
            ? 10 : $column['precision'];
        $column['scale']     = ! isset($column['scale']) || empty($column['scale'])
            ? 0 : $column['scale'];

        return 'NUMERIC(' . $column['precision'] . ', ' . $column['scale'] . ')';
    }

    /**
     * Obtains DBMS specific SQL code portion needed to set a default value
     * declaration to be used in statements like CREATE TABLE.
     *
     * @param mixed[] $column The column definition array.
     *
     * @return string DBMS specific SQL code portion needed to set a default value.
     */
    public function getDefaultValueDeclarationSQL(array $column): string
    {
        if (! isset($column['default'])) {
            return empty($column['notnull']) ? ' DEFAULT NULL' : '';
        }

        $default = $column['default'];

        if (! isset($column['type'])) {
            return " DEFAULT '" . $default . "'";
        }

        $type = $column['type'];

        if ($type instanceof Types\PhpIntegerMappingType) {
            return ' DEFAULT ' . $default;
        }

        if ($type instanceof Types\PhpDateTimeMappingType && $default === $this->getCurrentTimestampSQL()) {
            return ' DEFAULT ' . $this->getCurrentTimestampSQL();
        }

        if ($type instanceof Types\TimeType && $default === $this->getCurrentTimeSQL()) {
            return ' DEFAULT ' . $this->getCurrentTimeSQL();
        }

        if ($type instanceof Types\DateType && $default === $this->getCurrentDateSQL()) {
            return ' DEFAULT ' . $this->getCurrentDateSQL();
        }

        if ($type instanceof Types\BooleanType) {
            return ' DEFAULT ' . $this->convertBooleans($default);
        }

        if (is_int($default) || is_float($default)) {
            return ' DEFAULT ' . $default;
        }

        return ' DEFAULT ' . $this->quoteStringLiteral($default);
    }

    /**
     * Obtains DBMS specific SQL code portion needed to set a CHECK constraint
     * declaration to be used in statements like CREATE TABLE.
     *
     * @param string[]|mixed[][] $definition The check definition.
     *
     * @return string DBMS specific SQL code portion needed to set a CHECK constraint.
     */
    public function getCheckDeclarationSQL(array $definition): string
    {
        $constraints = [];
        foreach ($definition as $def) {
            if (is_string($def)) {
                $constraints[] = 'CHECK (' . $def . ')';
            } else {
                if (isset($def['min'])) {
                    $constraints[] = 'CHECK (' . $def['name'] . ' >= ' . $def['min'] . ')';
                }

                if (! isset($def['max'])) {
                    continue;
                }

                $constraints[] = 'CHECK (' . $def['name'] . ' <= ' . $def['max'] . ')';
            }
        }

        return implode(', ', $constraints);
    }

    /**
     * Obtains DBMS specific SQL code portion needed to set a unique
     * constraint declaration to be used in statements like CREATE TABLE.
     *
     * @param UniqueConstraint $constraint The unique constraint definition.
     *
     * @return string DBMS specific SQL code portion needed to set a constraint.
     *
     * @throws InvalidArgumentException
     */
    public function getUniqueConstraintDeclarationSQL(UniqueConstraint $constraint): string
    {
        $columns = $constraint->getColumns();

        if (count($columns) === 0) {
            throw new InvalidArgumentException('Incomplete definition. "columns" required.');
        }

        $chunks = ['CONSTRAINT'];

        if ($constraint->getName() !== '') {
            $chunks[] = $constraint->getQuotedName($this);
        }

        $chunks[] = 'UNIQUE';

        if ($constraint->hasFlag('clustered')) {
            $chunks[] = 'CLUSTERED';
        }

        $chunks[] = sprintf('(%s)', $this->getColumnsFieldDeclarationListSQL($columns));

        return implode(' ', $chunks);
    }

    /**
     * Obtains DBMS specific SQL code portion needed to set an index
     * declaration to be used in statements like CREATE TABLE.
     *
     * @param Index $index The index definition.
     *
     * @return string DBMS specific SQL code portion needed to set an index.
     *
     * @throws InvalidArgumentException
     */
    public function getIndexDeclarationSQL(Index $index): string
    {
        $columns = $index->getColumns();

        if (count($columns) === 0) {
            throw new InvalidArgumentException('Incomplete definition. "columns" required.');
        }

        return $this->getCreateIndexSQLFlags($index) . 'INDEX ' . $index->getQuotedName($this)
            . ' (' . $this->getIndexFieldDeclarationListSQL($index) . ')' . $this->getPartialIndexSQL($index);
    }

    /**
     * Obtains SQL code portion needed to create a custom column,
     * e.g. when a column has the "columnDefinition" keyword.
     * Only "AUTOINCREMENT" and "PRIMARY KEY" are added if appropriate.
     *
     * @param mixed[] $column
     */
    public function getCustomTypeDeclarationSQL(array $column): string
    {
        return $column['columnDefinition'];
    }

    /**
     * Obtains DBMS specific SQL code portion needed to set an index
     * declaration to be used in statements like CREATE TABLE.
     */
    public function getIndexFieldDeclarationListSQL(Index $index): string
    {
        return implode(', ', $index->getQuotedColumns($this));
    }

    /**
     * Obtains DBMS specific SQL code portion needed to set an index
     * declaration to be used in statements like CREATE TABLE.
     *
     * @param mixed[] $columns
     */
    public function getColumnsFieldDeclarationListSQL(array $columns): string
    {
        $ret = [];

        foreach ($columns as $column => $definition) {
            if (is_array($definition)) {
                $ret[] = $column;
            } else {
                $ret[] = $definition;
            }
        }

        return implode(', ', $ret);
    }

    /**
     * Some vendors require temporary table names to be qualified specially.
     */
    public function getTemporaryTableName(string $tableName): string
    {
        return $tableName;
    }

    /**
     * Obtain DBMS specific SQL code portion needed to set the FOREIGN KEY constraint
     * of a column declaration to be used in statements like CREATE TABLE.
     *
     * @return string DBMS specific SQL code portion needed to set the FOREIGN KEY constraint
     *                of a column declaration.
     */
    public function getForeignKeyDeclarationSQL(ForeignKeyConstraint $foreignKey): string
    {
        $sql  = $this->getForeignKeyBaseDeclarationSQL($foreignKey);
        $sql .= $this->getAdvancedForeignKeyOptionsSQL($foreignKey);

        return $sql;
    }

    /**
     * Returns the FOREIGN KEY query section dealing with non-standard options
     * as MATCH, INITIALLY DEFERRED, ON UPDATE, ...
     *
     * @param ForeignKeyConstraint $foreignKey The foreign key definition.
     */
    public function getAdvancedForeignKeyOptionsSQL(ForeignKeyConstraint $foreignKey): string
    {
        $query = '';
        if ($foreignKey->hasOption('onUpdate')) {
            $query .= ' ON UPDATE ' . $this->getForeignKeyReferentialActionSQL($foreignKey->getOption('onUpdate'));
        }

        if ($foreignKey->hasOption('onDelete')) {
            $query .= ' ON DELETE ' . $this->getForeignKeyReferentialActionSQL($foreignKey->getOption('onDelete'));
        }

        return $query;
    }

    /**
     * Returns the given referential action in uppercase if valid, otherwise throws an exception.
     *
     * @param string $action The foreign key referential action.
     *
     * @throws InvalidArgumentException If unknown referential action given.
     */
    public function getForeignKeyReferentialActionSQL(string $action): string
    {
        $upper = strtoupper($action);
        switch ($upper) {
            case 'CASCADE':
            case 'SET NULL':
            case 'NO ACTION':
            case 'RESTRICT':
            case 'SET DEFAULT':
                return $upper;

            default:
                throw new InvalidArgumentException(sprintf('Invalid foreign key action "%s".', $upper));
        }
    }

    /**
     * Obtains DBMS specific SQL code portion needed to set the FOREIGN KEY constraint
     * of a column declaration to be used in statements like CREATE TABLE.
     *
     * @throws InvalidArgumentException
     */
    public function getForeignKeyBaseDeclarationSQL(ForeignKeyConstraint $foreignKey): string
    {
        $sql = '';
        if ($foreignKey->getName() !== '') {
            $sql .= 'CONSTRAINT ' . $foreignKey->getQuotedName($this) . ' ';
        }

        $sql .= 'FOREIGN KEY (';

        if (count($foreignKey->getLocalColumns()) === 0) {
            throw new InvalidArgumentException('Incomplete definition. "local" required.');
        }

        if (count($foreignKey->getForeignColumns()) === 0) {
            throw new InvalidArgumentException('Incomplete definition. "foreign" required.');
        }

        if (strlen($foreignKey->getForeignTableName()) === 0) {
            throw new InvalidArgumentException('Incomplete definition. "foreignTable" required.');
        }

        return $sql . implode(', ', $foreignKey->getQuotedLocalColumns($this))
            . ') REFERENCES '
            . $foreignKey->getQuotedForeignTableName($this) . ' ('
            . implode(', ', $foreignKey->getQuotedForeignColumns($this)) . ')';
    }

    /**
     * Obtains DBMS specific SQL code portion needed to set the CHARACTER SET
     * of a column declaration to be used in statements like CREATE TABLE.
     *
     * @param string $charset The name of the charset.
     *
     * @return string DBMS specific SQL code portion needed to set the CHARACTER SET
     *                of a column declaration.
     */
    public function getColumnCharsetDeclarationSQL(string $charset): string
    {
        return '';
    }

    /**
     * Obtains DBMS specific SQL code portion needed to set the COLLATION
     * of a column declaration to be used in statements like CREATE TABLE.
     *
     * @param string $collation The name of the collation.
     *
     * @return string DBMS specific SQL code portion needed to set the COLLATION
     *                of a column declaration.
     */
    public function getColumnCollationDeclarationSQL(string $collation): string
    {
        return $this->supportsColumnCollation() ? 'COLLATE ' . $collation : '';
    }

    /**
     * Some platforms need the boolean values to be converted.
     *
     * The default conversion in this implementation converts to integers (false => 0, true => 1).
     *
     * Note: if the input is not a boolean the original input might be returned.
     *
     * There are two contexts when converting booleans: Literals and Prepared Statements.
     * This method should handle the literal case
     *
     * @param mixed $item A boolean or an array of them.
     *
     * @return mixed A boolean database value or an array of them.
     */
    public function convertBooleans(mixed $item): mixed
    {
        if (is_array($item)) {
            foreach ($item as $k => $value) {
                if (! is_bool($value)) {
                    continue;
                }

                $item[$k] = (int) $value;
            }
        } elseif (is_bool($item)) {
            $item = (int) $item;
        }

        return $item;
    }

    /**
     * Some platforms have boolean literals that needs to be correctly converted
     *
     * The default conversion tries to convert value into bool "(bool)$item"
     */
    public function convertFromBoolean(mixed $item): ?bool
    {
        if ($item === null) {
            return null;
        }

        return (bool) $item;
    }

    /**
     * This method should handle the prepared statements case. When there is no
     * distinction, it's OK to use the same method.
     *
     * Note: if the input is not a boolean the original input might be returned.
     *
     * @param mixed $item A boolean or an array of them.
     *
     * @return mixed A boolean database value or an array of them.
     */
    public function convertBooleansToDatabaseValue(mixed $item): mixed
    {
        return $this->convertBooleans($item);
    }

    /**
     * Returns the SQL specific for the platform to get the current date.
     */
    public function getCurrentDateSQL(): string
    {
        return 'CURRENT_DATE';
    }

    /**
     * Returns the SQL specific for the platform to get the current time.
     */
    public function getCurrentTimeSQL(): string
    {
        return 'CURRENT_TIME';
    }

    /**
     * Returns the SQL specific for the platform to get the current timestamp
     */
    public function getCurrentTimestampSQL(): string
    {
        return 'CURRENT_TIMESTAMP';
    }

    /**
     * Returns the SQL for a given transaction isolation level Connection constant.
     *
     * @throws InvalidArgumentException
     */
    protected function _getTransactionIsolationLevelSQL(int $level): string
    {
        switch ($level) {
            case TransactionIsolationLevel::READ_UNCOMMITTED:
                return 'READ UNCOMMITTED';

            case TransactionIsolationLevel::READ_COMMITTED:
                return 'READ COMMITTED';

            case TransactionIsolationLevel::REPEATABLE_READ:
                return 'REPEATABLE READ';

            case TransactionIsolationLevel::SERIALIZABLE:
                return 'SERIALIZABLE';

            default:
                throw new InvalidArgumentException(sprintf('Invalid isolation level "%s".', $level));
        }
    }

    /**
<<<<<<< HEAD
=======
     * @return string
     *
     * @throws Exception If not supported on this platform.
     */
    public function getListDatabasesSQL()
    {
        throw Exception::notSupported(__METHOD__);
    }

    /**
     * Returns the SQL statement for retrieving the namespaces defined in the database.
     *
     * @deprecated Use {@see AbstractSchemaManager::listSchemaNames()} instead.
     *
     * @return string
     *
     * @throws Exception If not supported on this platform.
     */
    public function getListNamespacesSQL()
    {
        Deprecation::triggerIfCalledFromOutside(
            'doctrine/dbal',
            'https://github.com/doctrine/dbal/issues/4503',
            'AbstractPlatform::getListNamespacesSQL() is deprecated,'
                . ' use AbstractSchemaManager::listSchemaNames() instead.'
        );

        throw Exception::notSupported(__METHOD__);
    }

    /**
     * @param string $database
     *
     * @return string
     *
     * @throws Exception If not supported on this platform.
     */
    public function getListSequencesSQL($database)
    {
        throw Exception::notSupported(__METHOD__);
    }

    /**
     * @deprecated
     *
     * @param string $table
     *
     * @return string
     *
>>>>>>> da754af3
     * @throws Exception If not supported on this platform.
     */
    public function getListDatabasesSQL(): string
    {
        throw NotSupported::new(__METHOD__);
    }

    /**
     * @throws Exception If not supported on this platform.
     */
    public function getListSequencesSQL(string $database): string
    {
        throw NotSupported::new(__METHOD__);
    }

    /**
     * @throws Exception If not supported on this platform.
     */
    public function getListTableConstraintsSQL(string $table): string
    {
        throw NotSupported::new(__METHOD__);
    }

    abstract public function getListTableColumnsSQL(string $table, ?string $database = null): string;

    abstract public function getListTablesSQL(): string;

    /**
     * Returns the SQL to list all views of a database or user.
     */
    abstract public function getListViewsSQL(string $database): string;

    /**
     * Returns the list of indexes for the current database.
     *
     * The current database parameter is optional but will always be passed
     * when using the SchemaManager API and is the database the given table is in.
     *
     * Attention: Some platforms only support currentDatabase when they
     * are connected with that database. Cross-database information schema
     * requests may be impossible.
     */
    abstract public function getListTableIndexesSQL(string $table, ?string $database = null): string;

    abstract public function getListTableForeignKeysSQL(string $table, ?string $database = null): string;

    public function getCreateViewSQL(string $name, string $sql): string
    {
        return 'CREATE VIEW ' . $name . ' AS ' . $sql;
    }

    public function getDropViewSQL(string $name): string
    {
        return 'DROP VIEW ' . $name;
    }

    /**
     * @throws Exception If not supported on this platform.
     */
    public function getSequenceNextValSQL(string $sequence): string
    {
        throw NotSupported::new(__METHOD__);
    }

    /**
     * Returns the SQL to create a new database.
     *
     * @param string $name The name of the database that should be created.
     *
     * @throws Exception If not supported on this platform.
     */
    public function getCreateDatabaseSQL(string $name): string
    {
        if (! $this->supportsCreateDropDatabase()) {
            throw NotSupported::new(__METHOD__);
        }

        return 'CREATE DATABASE ' . $name;
    }

    /**
     * Returns the SQL snippet to drop an existing database.
     *
     * @param string $name The name of the database that should be dropped.
     *
     * @throws Exception If not supported on this platform.
     */
    public function getDropDatabaseSQL(string $name): string
    {
        if (! $this->supportsCreateDropDatabase()) {
            throw NotSupported::new(__METHOD__);
        }

        return 'DROP DATABASE ' . $name;
    }

    /**
     * Returns the SQL to set the transaction isolation level.
     */
    abstract public function getSetTransactionIsolationSQL(int $level): string;

    /**
     * Obtains DBMS specific SQL to be used to create datetime columns in
     * statements like CREATE TABLE.
     *
     * @param mixed[] $column
     */
    abstract public function getDateTimeTypeDeclarationSQL(array $column): string;

    /**
     * Obtains DBMS specific SQL to be used to create datetime with timezone offset columns.
     *
     * @param mixed[] $column
     */
    public function getDateTimeTzTypeDeclarationSQL(array $column): string
    {
        return $this->getDateTimeTypeDeclarationSQL($column);
    }

    /**
     * Obtains DBMS specific SQL to be used to create date columns in statements
     * like CREATE TABLE.
     *
     * @param mixed[] $column
     */
    abstract public function getDateTypeDeclarationSQL(array $column): string;

    /**
     * Obtains DBMS specific SQL to be used to create time columns in statements
     * like CREATE TABLE.
     *
     * @param mixed[] $column
     */
    abstract public function getTimeTypeDeclarationSQL(array $column): string;

    /**
     * @param mixed[] $column
     */
    public function getFloatDeclarationSQL(array $column): string
    {
        return 'DOUBLE PRECISION';
    }

    /**
     * Gets the default transaction isolation level of the platform.
     *
     * @see TransactionIsolationLevel
     *
     * @return int The default isolation level.
     */
    public function getDefaultTransactionIsolationLevel(): int
    {
        return TransactionIsolationLevel::READ_COMMITTED;
    }

    /* supports*() methods */

    /**
     * Whether the platform supports sequences.
     */
    public function supportsSequences(): bool
    {
        return false;
    }

    /**
     * Whether the platform supports identity columns.
     *
     * Identity columns are columns that receive an auto-generated value from the
     * database on insert of a row.
     */
    public function supportsIdentityColumns(): bool
    {
        return false;
    }

    /**
     * Whether the platform emulates identity columns through sequences.
     *
     * Some platforms that do not support identity columns natively
     * but support sequences can emulate identity columns by using
     * sequences.
     */
    public function usesSequenceEmulatedIdentityColumns(): bool
    {
        return false;
    }

    /**
     * Returns the name of the sequence for a particular identity column in a particular table.
     *
     * @see usesSequenceEmulatedIdentityColumns
     *
     * @param string $tableName  The name of the table to return the sequence name for.
     * @param string $columnName The name of the identity column in the table to return the sequence name for.
     *
     * @throws Exception If not supported on this platform.
     */
    public function getIdentitySequenceName(string $tableName, string $columnName): string
    {
        throw NotSupported::new(__METHOD__);
    }

    /**
     * Whether the platform supports partial indexes.
     */
    public function supportsPartialIndexes(): bool
    {
        return false;
    }

    /**
     * Whether the platform supports indexes with column length definitions.
     */
    public function supportsColumnLengthIndexes(): bool
    {
        return false;
    }

    /**
     * Whether the platform supports savepoints.
     */
    public function supportsSavepoints(): bool
    {
        return true;
    }

    /**
     * Whether the platform supports releasing savepoints.
     */
    public function supportsReleaseSavepoints(): bool
    {
        return $this->supportsSavepoints();
    }

    /**
     * Whether the platform supports foreign key constraints.
     */
    public function supportsForeignKeyConstraints(): bool
    {
        return true;
    }

    /**
     * Whether the platform supports database schemas.
     */
    public function supportsSchemas(): bool
    {
        return false;
    }

    /**
     * Returns the default schema name.
     *
     * @throws Exception If not supported on this platform.
     */
    public function getDefaultSchemaName(): string
    {
        throw NotSupported::new(__METHOD__);
    }

    /**
     * Whether this platform supports create database.
     *
     * Some databases don't allow to create and drop databases at all or only with certain tools.
     */
    public function supportsCreateDropDatabase(): bool
    {
        return true;
    }

    /**
     * Whether this platform support to add inline column comments as postfix.
     */
    public function supportsInlineColumnComments(): bool
    {
        return false;
    }

    /**
     * Whether this platform support the proprietary syntax "COMMENT ON asset".
     */
    public function supportsCommentOnStatement(): bool
    {
        return false;
    }

    /**
     * Does this platform have native guid type.
     */
    public function hasNativeGuidType(): bool
    {
        return false;
    }

    /**
     * Does this platform have native JSON type.
     */
    public function hasNativeJsonType(): bool
    {
        return false;
    }

    /**
     * Does this platform support column collation?
     */
    public function supportsColumnCollation(): bool
    {
        return false;
    }

    /**
     * Gets the format string, as accepted by the date() function, that describes
     * the format of a stored datetime value of this platform.
     *
     * @return string The format string.
     */
    public function getDateTimeFormatString(): string
    {
        return 'Y-m-d H:i:s';
    }

    /**
     * Gets the format string, as accepted by the date() function, that describes
     * the format of a stored datetime with timezone value of this platform.
     *
     * @return string The format string.
     */
    public function getDateTimeTzFormatString(): string
    {
        return 'Y-m-d H:i:s';
    }

    /**
     * Gets the format string, as accepted by the date() function, that describes
     * the format of a stored date value of this platform.
     *
     * @return string The format string.
     */
    public function getDateFormatString(): string
    {
        return 'Y-m-d';
    }

    /**
     * Gets the format string, as accepted by the date() function, that describes
     * the format of a stored time value of this platform.
     *
     * @return string The format string.
     */
    public function getTimeFormatString(): string
    {
        return 'H:i:s';
    }

    /**
     * Adds an driver-specific LIMIT clause to the query.
     *
     * @throws Exception
     */
    final public function modifyLimitQuery(string $query, ?int $limit, int $offset = 0): string
    {
        if ($offset < 0) {
            throw new Exception(sprintf(
                'Offset must be a positive integer or zero, %d given.',
                $offset
            ));
        }

        return $this->doModifyLimitQuery($query, $limit, $offset);
    }

    /**
     * Adds an platform-specific LIMIT clause to the query.
     */
    protected function doModifyLimitQuery(string $query, ?int $limit, int $offset): string
    {
        if ($limit !== null) {
            $query .= sprintf(' LIMIT %d', $limit);
        }

        if ($offset > 0) {
            $query .= sprintf(' OFFSET %d', $offset);
        }

        return $query;
    }

    /**
     * Maximum length of any given database identifier, like tables or column names.
     */
    public function getMaxIdentifierLength(): int
    {
        return 63;
    }

    /**
     * Returns the insert SQL for an empty insert statement.
     */
    public function getEmptyIdentityInsertSQL(string $quotedTableName, string $quotedIdentifierColumnName): string
    {
        return 'INSERT INTO ' . $quotedTableName . ' (' . $quotedIdentifierColumnName . ') VALUES (null)';
    }

    /**
     * Generates a Truncate Table SQL statement for a given table.
     *
     * Cascade is not supported on many platforms but would optionally cascade the truncate by
     * following the foreign keys.
     */
    public function getTruncateTableSQL(string $tableName, bool $cascade = false): string
    {
        $tableIdentifier = new Identifier($tableName);

        return 'TRUNCATE ' . $tableIdentifier->getQuotedName($this);
    }

    /**
     * This is for test reasons, many vendors have special requirements for dummy statements.
     */
    public function getDummySelectSQL(string $expression = '1'): string
    {
        return sprintf('SELECT %s', $expression);
    }

    /**
     * Returns the SQL to create a new savepoint.
     */
    public function createSavePoint(string $savepoint): string
    {
        return 'SAVEPOINT ' . $savepoint;
    }

    /**
     * Returns the SQL to release a savepoint.
     */
    public function releaseSavePoint(string $savepoint): string
    {
        return 'RELEASE SAVEPOINT ' . $savepoint;
    }

    /**
     * Returns the SQL to rollback a savepoint.
     */
    public function rollbackSavePoint(string $savepoint): string
    {
        return 'ROLLBACK TO SAVEPOINT ' . $savepoint;
    }

    /**
     * Returns the keyword list instance of this platform.
     */
    final public function getReservedKeywordsList(): KeywordList
    {
        // Check for an existing instantiation of the keywords class.
        if ($this->_keywords === null) {
            // Store the instance so it doesn't need to be generated on every request.
            $this->_keywords = $this->createReservedKeywordsList();
        }

        return $this->_keywords;
    }

    /**
     * Creates an instance of the reserved keyword list of this platform.
     */
    abstract protected function createReservedKeywordsList(): KeywordList;

    /**
     * Quotes a literal string.
     * This method is NOT meant to fix SQL injections!
     * It is only meant to escape this platform's string literal
     * quote character inside the given literal string.
     *
     * @param string $str The literal string to be quoted.
     *
     * @return string The quoted literal string.
     */
    public function quoteStringLiteral(string $str): string
    {
        $c = $this->getStringLiteralQuoteCharacter();

        return $c . str_replace($c, $c . $c, $str) . $c;
    }

    /**
     * Gets the character used for string literal quoting.
     */
    public function getStringLiteralQuoteCharacter(): string
    {
        return "'";
    }

    /**
     * Escapes metacharacters in a string intended to be used with a LIKE
     * operator.
     *
     * @param string $inputString a literal, unquoted string
     * @param string $escapeChar  should be reused by the caller in the LIKE
     *                            expression.
     */
    final public function escapeStringForLike(string $inputString, string $escapeChar): string
    {
        $sql = preg_replace(
            '~([' . preg_quote($this->getLikeWildcardCharacters() . $escapeChar, '~') . '])~u',
            addcslashes($escapeChar, '\\') . '$1',
            $inputString
        );

        assert(is_string($sql));

        return $sql;
    }

    /**
     * @return array<string,mixed> An associative array with the name of the properties
     *                             of the column being declared as array indexes.
     */
    private function columnToArray(Column $column): array
    {
        return array_merge($column->toArray(), [
            'name' => $column->getQuotedName($this),
            'version' => $column->hasPlatformOption('version') ? $column->getPlatformOption('version') : false,
            'comment' => $column->getComment(),
        ]);
    }

    /**
     * @internal
     */
    public function createSQLParser(): Parser
    {
        return new Parser(false);
    }

    protected function getLikeWildcardCharacters(): string
    {
        return '%_';
    }

    /**
     * Compares the definitions of the given columns in the context of this platform.
     *
     * @throws Exception
     */
    public function columnsEqual(Column $column1, Column $column2): bool
    {
        if (
            $this->getColumnDeclarationSQL('', $this->columnToArray($column1))
            !== $this->getColumnDeclarationSQL('', $this->columnToArray($column2))
        ) {
            return false;
        }

        // If the platform supports inline comments, all comparison is already done above
        if ($this->supportsInlineColumnComments()) {
            return true;
        }

        return $column1->getComment() === $column2->getComment();
    }
}<|MERGE_RESOLUTION|>--- conflicted
+++ resolved
@@ -1965,74 +1965,24 @@
     }
 
     /**
-<<<<<<< HEAD
-=======
-     * @return string
-     *
      * @throws Exception If not supported on this platform.
      */
-    public function getListDatabasesSQL()
-    {
-        throw Exception::notSupported(__METHOD__);
-    }
-
-    /**
-     * Returns the SQL statement for retrieving the namespaces defined in the database.
-     *
-     * @deprecated Use {@see AbstractSchemaManager::listSchemaNames()} instead.
-     *
-     * @return string
-     *
+    public function getListDatabasesSQL(): string
+    {
+        throw NotSupported::new(__METHOD__);
+    }
+
+    /**
      * @throws Exception If not supported on this platform.
      */
-    public function getListNamespacesSQL()
-    {
-        Deprecation::triggerIfCalledFromOutside(
-            'doctrine/dbal',
-            'https://github.com/doctrine/dbal/issues/4503',
-            'AbstractPlatform::getListNamespacesSQL() is deprecated,'
-                . ' use AbstractSchemaManager::listSchemaNames() instead.'
-        );
-
-        throw Exception::notSupported(__METHOD__);
-    }
-
-    /**
-     * @param string $database
-     *
-     * @return string
-     *
-     * @throws Exception If not supported on this platform.
-     */
-    public function getListSequencesSQL($database)
-    {
-        throw Exception::notSupported(__METHOD__);
+    public function getListSequencesSQL(string $database): string
+    {
+        throw NotSupported::new(__METHOD__);
     }
 
     /**
      * @deprecated
      *
-     * @param string $table
-     *
-     * @return string
-     *
->>>>>>> da754af3
-     * @throws Exception If not supported on this platform.
-     */
-    public function getListDatabasesSQL(): string
-    {
-        throw NotSupported::new(__METHOD__);
-    }
-
-    /**
-     * @throws Exception If not supported on this platform.
-     */
-    public function getListSequencesSQL(string $database): string
-    {
-        throw NotSupported::new(__METHOD__);
-    }
-
-    /**
      * @throws Exception If not supported on this platform.
      */
     public function getListTableConstraintsSQL(string $table): string
