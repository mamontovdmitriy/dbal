<?php

declare(strict_types=1);

namespace Doctrine\DBAL\Platforms;

use Doctrine\DBAL\Connection;
use Doctrine\DBAL\Exception;
use Doctrine\DBAL\Platforms\Keywords\KeywordList;
use Doctrine\DBAL\Platforms\Keywords\SQLiteKeywords;
use Doctrine\DBAL\Schema\Column;
use Doctrine\DBAL\Schema\Exception\ColumnDoesNotExist;
use Doctrine\DBAL\Schema\ForeignKeyConstraint;
use Doctrine\DBAL\Schema\Identifier;
use Doctrine\DBAL\Schema\Index;
use Doctrine\DBAL\Schema\SqliteSchemaManager;
use Doctrine\DBAL\Schema\Table;
use Doctrine\DBAL\Schema\TableDiff;
use Doctrine\DBAL\TransactionIsolationLevel;
use Doctrine\DBAL\Types;
use InvalidArgumentException;

use function array_combine;
use function array_keys;
use function array_merge;
use function array_search;
use function array_unique;
use function array_values;
use function implode;
use function sprintf;
use function str_replace;
use function strtolower;
use function trim;

/**
 * The SqlitePlatform class describes the specifics and dialects of the SQLite
 * database platform.
 *
 * @todo   Rename: SQLitePlatform
 */
class SqlitePlatform extends AbstractPlatform
{
    public function getRegexpExpression(): string
    {
        return 'REGEXP';
    }

    public function getTrimExpression(string $str, int $mode = TrimMode::UNSPECIFIED, ?string $char = null): string
    {
        switch ($mode) {
            case TrimMode::UNSPECIFIED:
            case TrimMode::BOTH:
                $trimFn = 'TRIM';
                break;

            case TrimMode::LEADING:
                $trimFn = 'LTRIM';
                break;

            case TrimMode::TRAILING:
                $trimFn = 'RTRIM';
                break;

            default:
                throw new InvalidArgumentException(
                    sprintf(
                        'The value of $mode is expected to be one of the TrimMode constants, %d given.',
                        $mode
                    )
                );
        }

        $arguments = [$str];

        if ($char !== null) {
            $arguments[] = $char;
        }

        return sprintf('%s(%s)', $trimFn, implode(', ', $arguments));
    }

    public function getSubstringExpression(string $string, string $start, ?string $length = null): string
    {
        if ($length === null) {
            return sprintf('SUBSTR(%s, %s)', $string, $start);
        }

        return sprintf('SUBSTR(%s, %s, %s)', $string, $start, $length);
    }

    public function getLocateExpression(string $string, string $substring, ?string $start = null): string
    {
        if ($start === null) {
            return sprintf('LOCATE(%s, %s)', $string, $substring);
        }

        return sprintf('LOCATE(%s, %s, %s)', $string, $substring, $start);
    }

    protected function getDateArithmeticIntervalExpression(
        string $date,
        string $operator,
        string $interval,
        string $unit
    ): string {
        switch ($unit) {
            case DateIntervalUnit::WEEK:
                $interval = $this->multiplyInterval($interval, 7);
                $unit     = DateIntervalUnit::DAY;
                break;

            case DateIntervalUnit::QUARTER:
                $interval = $this->multiplyInterval($interval, 3);
                $unit     = DateIntervalUnit::MONTH;
                break;
        }

        return 'DATETIME(' . $date . ',' . $this->getConcatExpression(
            $this->quoteStringLiteral($operator),
            $interval,
            $this->quoteStringLiteral(' ' . $unit)
        ) . ')';
    }

    public function getDateDiffExpression(string $date1, string $date2): string
    {
        return sprintf("JULIANDAY(%s, 'start of day') - JULIANDAY(%s, 'start of day')", $date1, $date2);
    }

    /**
     * {@inheritDoc}
     *
     * The SQLite platform doesn't support the concept of a database, therefore, it always returns an empty string
     * as an indicator of an implicitly selected database.
     *
     * @see \Doctrine\DBAL\Connection::getDatabase()
     */
    public function getCurrentDatabaseExpression(): string
    {
        return "''";
    }

    protected function _getTransactionIsolationLevelSQL(int $level): string
    {
        switch ($level) {
            case TransactionIsolationLevel::READ_UNCOMMITTED:
                return '0';

            case TransactionIsolationLevel::READ_COMMITTED:
            case TransactionIsolationLevel::REPEATABLE_READ:
            case TransactionIsolationLevel::SERIALIZABLE:
                return '1';

            default:
                return parent::_getTransactionIsolationLevelSQL($level);
        }
    }

    public function getSetTransactionIsolationSQL(int $level): string
    {
        return 'PRAGMA read_uncommitted = ' . $this->_getTransactionIsolationLevelSQL($level);
    }

    /**
     * {@inheritDoc}
     */
    public function getBooleanTypeDeclarationSQL(array $column): string
    {
        return 'BOOLEAN';
    }

    /**
     * {@inheritDoc}
     */
    public function getIntegerTypeDeclarationSQL(array $column): string
    {
        return 'INTEGER' . $this->_getCommonIntegerTypeDeclarationSQL($column);
    }

    /**
     * {@inheritDoc}
     */
    public function getBigIntTypeDeclarationSQL(array $column): string
    {
        //  SQLite autoincrement is implicit for INTEGER PKs, but not for BIGINT fields.
        if (! empty($column['autoincrement'])) {
            return $this->getIntegerTypeDeclarationSQL($column);
        }

        return 'BIGINT' . $this->_getCommonIntegerTypeDeclarationSQL($column);
    }

    /**
     * @deprecated Use {@see getSmallIntTypeDeclarationSQL()} instead.
     *
     * @param array<string, mixed> $column
     */
    public function getTinyIntTypeDeclarationSQL(array $column): string
    {
        Deprecation::trigger(
            'doctrine/dbal',
            'https://github.com/doctrine/dbal/pull/5511',
            '%s is deprecated. Use getSmallIntTypeDeclarationSQL() instead.',
            __METHOD__
        );

        // SQLite autoincrement is implicit for INTEGER PKs, but not for TINYINT columns
        if (! empty($column['autoincrement'])) {
            return $this->getIntegerTypeDeclarationSQL($column);
        }

        return 'TINYINT' . $this->_getCommonIntegerTypeDeclarationSQL($column);
    }

    /**
     * {@inheritDoc}
     */
    public function getSmallIntTypeDeclarationSQL(array $column): string
    {
        // SQLite autoincrement is implicit for INTEGER PKs, but not for SMALLINT fields.
        if (! empty($column['autoincrement'])) {
            return $this->getIntegerTypeDeclarationSQL($column);
        }

        return 'SMALLINT' . $this->_getCommonIntegerTypeDeclarationSQL($column);
    }

    /**
     * @deprecated Use {@see getIntegerTypeDeclarationSQL()} instead.
     *
     * @param array<string, mixed> $column
     */
    public function getMediumIntTypeDeclarationSQL(array $column): string
    {
        Deprecation::trigger(
            'doctrine/dbal',
            'https://github.com/doctrine/dbal/pull/5511',
            '%s is deprecated. Use getIntegerTypeDeclarationSQL() instead.',
            __METHOD__
        );

        // SQLite autoincrement is implicit for INTEGER PKs, but not for MEDIUMINT columns
        if (! empty($column['autoincrement'])) {
            return $this->getIntegerTypeDeclarationSQL($column);
        }

        return 'MEDIUMINT' . $this->_getCommonIntegerTypeDeclarationSQL($column);
    }

    /**
     * {@inheritDoc}
     */
    public function getDateTimeTypeDeclarationSQL(array $column): string
    {
        return 'DATETIME';
    }

    /**
     * {@inheritDoc}
     */
    public function getDateTypeDeclarationSQL(array $column): string
    {
        return 'DATE';
    }

    /**
     * {@inheritDoc}
     */
    public function getTimeTypeDeclarationSQL(array $column): string
    {
        return 'TIME';
    }

    /**
     * {@inheritDoc}
     */
    protected function _getCommonIntegerTypeDeclarationSQL(array $column): string
    {
        // sqlite autoincrement is only possible for the primary key
        if (! empty($column['autoincrement'])) {
            return ' PRIMARY KEY AUTOINCREMENT';
        }

        return ! empty($column['unsigned']) ? ' UNSIGNED' : '';
    }

    public function getForeignKeyDeclarationSQL(ForeignKeyConstraint $foreignKey): string
    {
        return parent::getForeignKeyDeclarationSQL(new ForeignKeyConstraint(
            $foreignKey->getQuotedLocalColumns($this),
            $foreignKey->getQuotedForeignTableName($this),
            $foreignKey->getQuotedForeignColumns($this),
            $foreignKey->getName(),
            $foreignKey->getOptions()
        ));
    }

    /**
     * {@inheritDoc}
     */
    protected function _getCreateTableSQL(string $name, array $columns, array $options = []): array
    {
        $queryFields = $this->getColumnDeclarationListSQL($columns);

        if (isset($options['uniqueConstraints']) && ! empty($options['uniqueConstraints'])) {
            foreach ($options['uniqueConstraints'] as $definition) {
                $queryFields .= ', ' . $this->getUniqueConstraintDeclarationSQL($definition);
            }
        }

        $queryFields .= $this->getNonAutoincrementPrimaryKeyDefinition($columns, $options);

        if (isset($options['foreignKeys'])) {
            foreach ($options['foreignKeys'] as $foreignKey) {
                $queryFields .= ', ' . $this->getForeignKeyDeclarationSQL($foreignKey);
            }
        }

        $tableComment = '';
        if (isset($options['comment'])) {
            $comment = trim($options['comment'], " '");

            $tableComment = $this->getInlineTableCommentSQL($comment);
        }

        $query = ['CREATE TABLE ' . $name . ' ' . $tableComment . '(' . $queryFields . ')'];

        if (isset($options['alter']) && $options['alter'] === true) {
            return $query;
        }

        if (isset($options['indexes']) && ! empty($options['indexes'])) {
            foreach ($options['indexes'] as $indexDef) {
                $query[] = $this->getCreateIndexSQL($indexDef, $name);
            }
        }

        if (isset($options['unique']) && ! empty($options['unique'])) {
            foreach ($options['unique'] as $indexDef) {
                $query[] = $this->getCreateIndexSQL($indexDef, $name);
            }
        }

        return $query;
    }

    /**
     * Generate a PRIMARY KEY definition if no autoincrement value is used
     *
     * @param mixed[][] $columns
     * @param mixed[]   $options
     */
    private function getNonAutoincrementPrimaryKeyDefinition(array $columns, array $options): string
    {
        if (empty($options['primary'])) {
            return '';
        }

        $keyColumns = array_unique(array_values($options['primary']));

        foreach ($keyColumns as $keyColumn) {
            foreach ($columns as $column) {
                if ($column['name'] === $keyColumn && ! empty($column['autoincrement'])) {
                    return '';
                }
            }
        }

        return ', PRIMARY KEY(' . implode(', ', $keyColumns) . ')';
    }

    protected function getBinaryTypeDeclarationSQLSnippet(?int $length): string
    {
        return 'BLOB';
    }

    protected function getVarcharTypeDeclarationSQLSnippet(?int $length): string
    {
        $sql = 'VARCHAR';

        if ($length !== null) {
            $sql .= sprintf('(%d)', $length);
        }

        return $sql;
    }

    protected function getVarbinaryTypeDeclarationSQLSnippet(?int $length): string
    {
        return 'BLOB';
    }

    /**
     * {@inheritDoc}
     */
    public function getClobTypeDeclarationSQL(array $column): string
    {
        return 'CLOB';
    }

    public function getListViewsSQL(string $database): string
    {
        return "SELECT name, sql FROM sqlite_master WHERE type='view' AND sql NOT NULL";
    }

    public function getAdvancedForeignKeyOptionsSQL(ForeignKeyConstraint $foreignKey): string
    {
        $query = parent::getAdvancedForeignKeyOptionsSQL($foreignKey);

        if (! $foreignKey->hasOption('deferrable') || $foreignKey->getOption('deferrable') === false) {
            $query .= ' NOT';
        }

        $query .= ' DEFERRABLE';
        $query .= ' INITIALLY';

        if ($foreignKey->hasOption('deferred') && $foreignKey->getOption('deferred') !== false) {
            $query .= ' DEFERRED';
        } else {
            $query .= ' IMMEDIATE';
        }

        return $query;
    }

<<<<<<< HEAD
    public function supportsCreateDropDatabase(): bool
=======
    /**
     * {@inheritDoc}
     *
     * @deprecated
     */
    public function supportsCreateDropDatabase()
>>>>>>> 25c27dd7
    {
        Deprecation::trigger(
            'doctrine/dbal',
            'https://github.com/doctrine/dbal/pull/5513',
            '%s is deprecated.',
            __METHOD__
        );

        return false;
    }

    public function supportsIdentityColumns(): bool
    {
        return true;
    }

    public function supportsColumnCollation(): bool
    {
        return true;
    }

    public function supportsInlineColumnComments(): bool
    {
        return true;
    }

    public function getTruncateTableSQL(string $tableName, bool $cascade = false): string
    {
        $tableIdentifier = new Identifier($tableName);

        return 'DELETE FROM ' . $tableIdentifier->getQuotedName($this);
    }

    public function getForUpdateSQL(): string
    {
        return '';
    }

    public function getInlineColumnCommentSQL(string $comment): string
    {
        if ($comment === '') {
            return '';
        }

        return '--' . str_replace("\n", "\n--", $comment) . "\n";
    }

    private function getInlineTableCommentSQL(string $comment): string
    {
        return $this->getInlineColumnCommentSQL($comment);
    }

    protected function initializeDoctrineTypeMappings(): void
    {
        $this->doctrineTypeMapping = [
            'bigint'           => 'bigint',
            'bigserial'        => 'bigint',
            'blob'             => 'blob',
            'boolean'          => 'boolean',
            'char'             => 'string',
            'clob'             => 'text',
            'date'             => 'date',
            'datetime'         => 'datetime',
            'decimal'          => 'decimal',
            'double'           => 'float',
            'double precision' => 'float',
            'float'            => 'float',
            'image'            => 'string',
            'int'              => 'integer',
            'integer'          => 'integer',
            'longtext'         => 'text',
            'longvarchar'      => 'string',
            'mediumint'        => 'integer',
            'mediumtext'       => 'text',
            'ntext'            => 'string',
            'numeric'          => 'decimal',
            'nvarchar'         => 'string',
            'real'             => 'float',
            'serial'           => 'integer',
            'smallint'         => 'smallint',
            'string'           => 'string',
            'text'             => 'text',
            'time'             => 'time',
            'timestamp'        => 'datetime',
            'tinyint'          => 'boolean',
            'tinytext'         => 'text',
            'varchar'          => 'string',
            'varchar2'         => 'string',
        ];
    }

    protected function createReservedKeywordsList(): KeywordList
    {
        return new SQLiteKeywords();
    }

    /**
     * {@inheritDoc}
     */
    protected function getPreAlterTableIndexForeignKeySQL(TableDiff $diff): array
    {
        if (! $diff->fromTable instanceof Table) {
            throw new Exception(
                'Sqlite platform requires for alter table the table diff with reference to original table schema.'
            );
        }

        $sql = [];
        foreach ($diff->fromTable->getIndexes() as $index) {
            if ($index->isPrimary()) {
                continue;
            }

            $sql[] = $this->getDropIndexSQL($index->getQuotedName($this), $diff->name);
        }

        return $sql;
    }

    /**
     * {@inheritDoc}
     */
    protected function getPostAlterTableIndexForeignKeySQL(TableDiff $diff): array
    {
        $fromTable = $diff->fromTable;

        if ($fromTable === null) {
            throw new Exception(
                'Sqlite platform requires for alter table the table diff with reference to original table schema.'
            );
        }

        $sql       = [];
        $tableName = $diff->getNewName();

        if ($tableName === null) {
            $tableName = $diff->getName($this);
        }

        foreach ($this->getIndexesInAlteredTable($diff, $fromTable) as $index) {
            if ($index->isPrimary()) {
                continue;
            }

            $sql[] = $this->getCreateIndexSQL($index, $tableName->getQuotedName($this));
        }

        return $sql;
    }

    protected function doModifyLimitQuery(string $query, ?int $limit, int $offset): string
    {
        if ($limit === null && $offset > 0) {
            $limit = -1;
        }

        return parent::doModifyLimitQuery($query, $limit, $offset);
    }

    /**
     * {@inheritDoc}
     */
    public function getBlobTypeDeclarationSQL(array $column): string
    {
        return 'BLOB';
    }

    public function getTemporaryTableName(string $tableName): string
    {
        return $tableName;
    }

    /**
     * {@inheritDoc}
     */
    public function getCreateTablesSQL(array $tables): array
    {
        $sql = [];

        foreach ($tables as $table) {
            $sql = array_merge($sql, $this->getCreateTableSQL($table));
        }

        return $sql;
    }

    /**
     * {@inheritDoc}
     */
    public function getDropTablesSQL(array $tables): array
    {
        $sql = [];

        foreach ($tables as $table) {
            $sql[] = $this->getDropTableSQL($table->getQuotedName($this));
        }

        return $sql;
    }

    public function getCreatePrimaryKeySQL(Index $index, string $table): string
    {
        throw new Exception('Sqlite platform does not support alter primary key.');
    }

    public function getCreateForeignKeySQL(ForeignKeyConstraint $foreignKey, string $table): string
    {
        throw new Exception('Sqlite platform does not support alter foreign key.');
    }

    public function getDropForeignKeySQL(string $foreignKey, string $table): string
    {
        throw new Exception('Sqlite platform does not support alter foreign key.');
    }

    /**
     * {@inheritDoc}
     */
    public function getAlterTableSQL(TableDiff $diff): array
    {
        $sql = $this->getSimpleAlterTableSQL($diff);
        if ($sql !== false) {
            return $sql;
        }

        $fromTable = $diff->fromTable;
        if ($fromTable === null) {
            throw new Exception(
                'Sqlite platform requires for alter table the table diff with reference to original table schema.'
            );
        }

        $columns        = [];
        $oldColumnNames = [];
        $newColumnNames = [];
        $columnSql      = [];

        foreach ($fromTable->getColumns() as $column) {
            $columnName                  = strtolower($column->getName());
            $columns[$columnName]        = $column;
            $oldColumnNames[$columnName] = $newColumnNames[$columnName] = $column->getQuotedName($this);
        }

        foreach ($diff->removedColumns as $columnName => $column) {
            if ($this->onSchemaAlterTableRemoveColumn($column, $diff, $columnSql)) {
                continue;
            }

            $columnName = strtolower($columnName);
            if (! isset($columns[$columnName])) {
                continue;
            }

            unset(
                $columns[$columnName],
                $oldColumnNames[$columnName],
                $newColumnNames[$columnName]
            );
        }

        foreach ($diff->renamedColumns as $oldColumnName => $column) {
            if ($this->onSchemaAlterTableRenameColumn($oldColumnName, $column, $diff, $columnSql)) {
                continue;
            }

            $oldColumnName = strtolower($oldColumnName);
            $columns       = $this->replaceColumn($diff->name, $columns, $oldColumnName, $column);

            if (! isset($newColumnNames[$oldColumnName])) {
                continue;
            }

            $newColumnNames[$oldColumnName] = $column->getQuotedName($this);
        }

        foreach ($diff->changedColumns as $oldColumnName => $columnDiff) {
            if ($this->onSchemaAlterTableChangeColumn($columnDiff, $diff, $columnSql)) {
                continue;
            }

            $oldColumnName = strtolower($oldColumnName);
            $columns       = $this->replaceColumn($diff->name, $columns, $oldColumnName, $columnDiff->column);

            if (! isset($newColumnNames[$oldColumnName])) {
                continue;
            }

            $newColumnNames[$oldColumnName] = $columnDiff->column->getQuotedName($this);
        }

        foreach ($diff->addedColumns as $columnName => $column) {
            if ($this->onSchemaAlterTableAddColumn($column, $diff, $columnSql)) {
                continue;
            }

            $columns[strtolower($columnName)] = $column;
        }

        $sql      = [];
        $tableSql = [];

        if (! $this->onSchemaAlterTable($diff, $tableSql)) {
            $dataTable = new Table('__temp__' . $fromTable->getName());

            $newTable = new Table(
                $fromTable->getQuotedName($this),
                $columns,
                $this->getPrimaryIndexInAlteredTable($diff, $fromTable),
                [],
                $this->getForeignKeysInAlteredTable($diff, $fromTable),
                $fromTable->getOptions()
            );

            $newTable->addOption('alter', true);

            $sql = $this->getPreAlterTableIndexForeignKeySQL($diff);

            $sql[] = sprintf(
                'CREATE TEMPORARY TABLE %s AS SELECT %s FROM %s',
                $dataTable->getQuotedName($this),
                implode(', ', $oldColumnNames),
                $fromTable->getQuotedName($this)
            );
            $sql[] = $this->getDropTableSQL($fromTable->getQuotedName($this));

            $sql   = array_merge($sql, $this->getCreateTableSQL($newTable));
            $sql[] = sprintf(
                'INSERT INTO %s (%s) SELECT %s FROM %s',
                $newTable->getQuotedName($this),
                implode(', ', $newColumnNames),
                implode(', ', $oldColumnNames),
                $dataTable->getQuotedName($this)
            );
            $sql[] = $this->getDropTableSQL($dataTable->getQuotedName($this));

            $newName = $diff->getNewName();

            if ($newName !== null) {
                $sql[] = sprintf(
                    'ALTER TABLE %s RENAME TO %s',
                    $newTable->getQuotedName($this),
                    $newName->getQuotedName($this)
                );
            }

            $sql = array_merge($sql, $this->getPostAlterTableIndexForeignKeySQL($diff));
        }

        return array_merge($sql, $tableSql, $columnSql);
    }

    /**
     * Replace the column with the given name with the new column.
     *
     * @param array<string,Column> $columns
     *
     * @return array<string,Column>
     *
     * @throws Exception
     */
    private function replaceColumn(string $tableName, array $columns, string $columnName, Column $column): array
    {
        $keys  = array_keys($columns);
        $index = array_search($columnName, $keys, true);

        if ($index === false) {
            throw ColumnDoesNotExist::new($columnName, $tableName);
        }

        $values = array_values($columns);

        $keys[$index]   = strtolower($column->getName());
        $values[$index] = $column;

        return array_combine($keys, $values);
    }

    /**
     * @return string[]|false
     *
     * @throws Exception
     */
    private function getSimpleAlterTableSQL(TableDiff $diff): array|false
    {
        // Suppress changes on integer type autoincrement columns.
        foreach ($diff->changedColumns as $oldColumnName => $columnDiff) {
            if (
                ! $columnDiff->column->getAutoincrement() ||
                ! $columnDiff->column->getType() instanceof Types\IntegerType
            ) {
                continue;
            }

            if (! $columnDiff->hasChanged('type') && $columnDiff->hasChanged('unsigned')) {
                unset($diff->changedColumns[$oldColumnName]);

                continue;
            }

            $fromColumnType = $columnDiff->fromColumn->getType();

            if (! ($fromColumnType instanceof Types\SmallIntType) && ! ($fromColumnType instanceof Types\BigIntType)) {
                continue;
            }

            unset($diff->changedColumns[$oldColumnName]);
        }

        if (
            ! empty($diff->renamedColumns)
            || ! empty($diff->addedForeignKeys)
            || ! empty($diff->addedIndexes)
            || ! empty($diff->changedColumns)
            || ! empty($diff->changedForeignKeys)
            || ! empty($diff->changedIndexes)
            || ! empty($diff->removedColumns)
            || ! empty($diff->removedForeignKeys)
            || ! empty($diff->removedIndexes)
            || ! empty($diff->renamedIndexes)
        ) {
            return false;
        }

        $table = new Table($diff->name);

        $sql       = [];
        $tableSql  = [];
        $columnSql = [];

        foreach ($diff->addedColumns as $column) {
            if ($this->onSchemaAlterTableAddColumn($column, $diff, $columnSql)) {
                continue;
            }

            $definition = array_merge([
                'unique' => null,
                'autoincrement' => null,
                'default' => null,
            ], $column->toArray());

            $type = $definition['type'];

            switch (true) {
                case isset($definition['columnDefinition']) || $definition['autoincrement'] || $definition['unique']:
                case $type instanceof Types\DateTimeType && $definition['default'] === $this->getCurrentTimestampSQL():
                case $type instanceof Types\DateType && $definition['default'] === $this->getCurrentDateSQL():
                case $type instanceof Types\TimeType && $definition['default'] === $this->getCurrentTimeSQL():
                    return false;
            }

            $definition['name'] = $column->getQuotedName($this);

            $sql[] = 'ALTER TABLE ' . $table->getQuotedName($this) . ' ADD COLUMN '
                . $this->getColumnDeclarationSQL($definition['name'], $definition);
        }

        if (! $this->onSchemaAlterTable($diff, $tableSql)) {
            if ($diff->newName !== null) {
                $newTable = new Identifier($diff->newName);

                $sql[] = 'ALTER TABLE ' . $table->getQuotedName($this) . ' RENAME TO '
                    . $newTable->getQuotedName($this);
            }
        }

        return array_merge($sql, $tableSql, $columnSql);
    }

    /**
     * @return string[]
     */
    private function getColumnNamesInAlteredTable(TableDiff $diff, Table $fromTable): array
    {
        $columns = [];

        foreach ($fromTable->getColumns() as $column) {
            $columnName                       = $column->getName();
            $columns[strtolower($columnName)] = $columnName;
        }

        foreach ($diff->removedColumns as $columnName => $column) {
            $columnName = strtolower($columnName);
            if (! isset($columns[$columnName])) {
                continue;
            }

            unset($columns[$columnName]);
        }

        foreach ($diff->renamedColumns as $oldColumnName => $column) {
            $columnName                          = $column->getName();
            $columns[strtolower($oldColumnName)] = $columnName;
            $columns[strtolower($columnName)]    = $columnName;
        }

        foreach ($diff->changedColumns as $oldColumnName => $columnDiff) {
            $columnName                          = $columnDiff->column->getName();
            $columns[strtolower($oldColumnName)] = $columnName;
            $columns[strtolower($columnName)]    = $columnName;
        }

        foreach ($diff->addedColumns as $column) {
            $columnName                       = $column->getName();
            $columns[strtolower($columnName)] = $columnName;
        }

        return $columns;
    }

    /**
     * @return Index[]
     */
    private function getIndexesInAlteredTable(TableDiff $diff, Table $fromTable): array
    {
        $indexes     = $fromTable->getIndexes();
        $columnNames = $this->getColumnNamesInAlteredTable($diff, $fromTable);

        foreach ($indexes as $key => $index) {
            foreach ($diff->renamedIndexes as $oldIndexName => $renamedIndex) {
                if (strtolower($key) !== strtolower($oldIndexName)) {
                    continue;
                }

                unset($indexes[$key]);
            }

            $changed      = false;
            $indexColumns = [];
            foreach ($index->getColumns() as $columnName) {
                $normalizedColumnName = strtolower($columnName);
                if (! isset($columnNames[$normalizedColumnName])) {
                    unset($indexes[$key]);
                    continue 2;
                }

                $indexColumns[] = $columnNames[$normalizedColumnName];
                if ($columnName === $columnNames[$normalizedColumnName]) {
                    continue;
                }

                $changed = true;
            }

            if (! $changed) {
                continue;
            }

            $indexes[$key] = new Index(
                $index->getName(),
                $indexColumns,
                $index->isUnique(),
                $index->isPrimary(),
                $index->getFlags()
            );
        }

        foreach ($diff->removedIndexes as $index) {
            $indexName = $index->getName();

            if ($indexName === '') {
                continue;
            }

            unset($indexes[strtolower($indexName)]);
        }

        foreach (array_merge($diff->changedIndexes, $diff->addedIndexes, $diff->renamedIndexes) as $index) {
            $indexName = $index->getName();

            if ($indexName !== '') {
                $indexes[strtolower($indexName)] = $index;
            } else {
                $indexes[] = $index;
            }
        }

        return $indexes;
    }

    /**
     * @return ForeignKeyConstraint[]
     */
    private function getForeignKeysInAlteredTable(TableDiff $diff, Table $fromTable): array
    {
        $foreignKeys = $fromTable->getForeignKeys();
        $columnNames = $this->getColumnNamesInAlteredTable($diff, $fromTable);

        foreach ($foreignKeys as $key => $constraint) {
            $changed      = false;
            $localColumns = [];
            foreach ($constraint->getLocalColumns() as $columnName) {
                $normalizedColumnName = strtolower($columnName);
                if (! isset($columnNames[$normalizedColumnName])) {
                    unset($foreignKeys[$key]);
                    continue 2;
                }

                $localColumns[] = $columnNames[$normalizedColumnName];
                if ($columnName === $columnNames[$normalizedColumnName]) {
                    continue;
                }

                $changed = true;
            }

            if (! $changed) {
                continue;
            }

            $foreignKeys[$key] = new ForeignKeyConstraint(
                $localColumns,
                $constraint->getForeignTableName(),
                $constraint->getForeignColumns(),
                $constraint->getName(),
                $constraint->getOptions()
            );
        }

        foreach ($diff->removedForeignKeys as $constraint) {
            $constraintName = $constraint->getName();

            if ($constraintName === '') {
                continue;
            }

            unset($foreignKeys[strtolower($constraintName)]);
        }

        foreach (array_merge($diff->changedForeignKeys, $diff->addedForeignKeys) as $constraint) {
            $constraintName = $constraint->getName();

            if ($constraintName !== '') {
                $foreignKeys[strtolower($constraintName)] = $constraint;
            } else {
                $foreignKeys[] = $constraint;
            }
        }

        return $foreignKeys;
    }

    /**
     * @return Index[]
     */
    private function getPrimaryIndexInAlteredTable(TableDiff $diff, Table $fromTable): array
    {
        $primaryIndex = [];

        foreach ($this->getIndexesInAlteredTable($diff, $fromTable) as $index) {
            if (! $index->isPrimary()) {
                continue;
            }

            $primaryIndex = [$index->getName() => $index];
        }

        return $primaryIndex;
    }

    public function createSchemaManager(Connection $connection): SqliteSchemaManager
    {
        return new SqliteSchemaManager($connection, $this);
    }
}<|MERGE_RESOLUTION|>--- conflicted
+++ resolved
@@ -18,6 +18,7 @@
 use Doctrine\DBAL\Schema\TableDiff;
 use Doctrine\DBAL\TransactionIsolationLevel;
 use Doctrine\DBAL\Types;
+use Doctrine\Deprecations\Deprecation;
 use InvalidArgumentException;
 
 use function array_combine;
@@ -423,16 +424,10 @@
         return $query;
     }
 
-<<<<<<< HEAD
+    /**
+     * @deprecated
+     */
     public function supportsCreateDropDatabase(): bool
-=======
-    /**
-     * {@inheritDoc}
-     *
-     * @deprecated
-     */
-    public function supportsCreateDropDatabase()
->>>>>>> 25c27dd7
     {
         Deprecation::trigger(
             'doctrine/dbal',
