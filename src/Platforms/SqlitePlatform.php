<?php

declare(strict_types=1);

namespace Doctrine\DBAL\Platforms;

use Doctrine\DBAL\DBALException;
use Doctrine\DBAL\Schema\Column;
use Doctrine\DBAL\Schema\Constraint;
use Doctrine\DBAL\Schema\ForeignKeyConstraint;
use Doctrine\DBAL\Schema\Identifier;
use Doctrine\DBAL\Schema\Index;
use Doctrine\DBAL\Schema\Table;
use Doctrine\DBAL\Schema\TableDiff;
use Doctrine\DBAL\TransactionIsolationLevel;
use Doctrine\DBAL\Types;
use InvalidArgumentException;
use function array_merge;
use function array_unique;
use function array_values;
use function implode;
use function sprintf;
use function sqrt;
use function str_replace;
use function strpos;
use function strtolower;
use function trim;

/**
 * The SqlitePlatform class describes the specifics and dialects of the SQLite
 * database platform.
 *
 * @todo   Rename: SQLitePlatform
 */
class SqlitePlatform extends AbstractPlatform
{
    public function getRegexpExpression() : string
    {
        return 'REGEXP';
    }

<<<<<<< HEAD
    public function getNowExpression(string $type = 'timestamp') : string
=======
    /**
     * {@inheritDoc}
     *
     * @deprecated Use application-generated UUIDs instead
     */
    public function getGuidExpression()
    {
        return "HEX(RANDOMBLOB(4)) || '-' || HEX(RANDOMBLOB(2)) || '-4' || "
            . "SUBSTR(HEX(RANDOMBLOB(2)), 2) || '-' || "
            . "SUBSTR('89AB', 1 + (ABS(RANDOM()) % 4), 1) || "
            . "SUBSTR(HEX(RANDOMBLOB(2)), 2) || '-' || HEX(RANDOMBLOB(6))";
    }

    /**
     * @param string $type
     *
     * @return string
     */
    public function getNowExpression($type = 'timestamp')
>>>>>>> 8be6d163
    {
        switch ($type) {
            case 'time':
                return 'time(\'now\')';

            case 'date':
                return 'date(\'now\')';

            case 'timestamp':
            default:
                return 'datetime(\'now\')';
        }
    }

    public function getTrimExpression(string $str, int $mode = TrimMode::UNSPECIFIED, ?string $char = null) : string
    {
        switch ($mode) {
            case TrimMode::UNSPECIFIED:
            case TrimMode::BOTH:
                $trimFn = 'TRIM';
                break;

            case TrimMode::LEADING:
                $trimFn = 'LTRIM';
                break;

            case TrimMode::TRAILING:
                $trimFn = 'RTRIM';
                break;

            default:
                throw new InvalidArgumentException(
                    sprintf(
                        'The value of $mode is expected to be one of the TrimMode constants, %d given.',
                        $mode
                    )
                );
        }

        $arguments = [$str];

        if ($char !== null) {
            $arguments[] = $char;
        }

        return sprintf('%s(%s)', $trimFn, implode(', ', $arguments));
    }

    public function getSubstringExpression(string $string, string $start, ?string $length = null) : string
    {
        if ($length === null) {
            return sprintf('SUBSTR(%s, %s)', $string, $start);
        }

        return sprintf('SUBSTR(%s, %s, %s)', $string, $start, $length);
    }

    public function getLocateExpression(string $string, string $substring, ?string $start = null) : string
    {
        if ($start === null) {
            return sprintf('LOCATE(%s, %s)', $string, $substring);
        }

        return sprintf('LOCATE(%s, %s, %s)', $string, $substring, $start);
    }

    protected function getDateArithmeticIntervalExpression(string $date, string $operator, string $interval, string $unit) : string
    {
        switch ($unit) {
            case DateIntervalUnit::WEEK:
                $interval = $this->multiplyInterval($interval, 7);
                $unit     = DateIntervalUnit::DAY;
                break;

            case DateIntervalUnit::QUARTER:
                $interval = $this->multiplyInterval($interval, 3);
                $unit     = DateIntervalUnit::MONTH;
                break;
        }

        return 'DATETIME(' . $date . ',' . $this->getConcatExpression(
            $this->quoteStringLiteral($operator),
            $interval,
            $this->quoteStringLiteral(' ' . $unit)
        ) . ')';
    }

    public function getDateDiffExpression(string $date1, string $date2) : string
    {
        return sprintf("JULIANDAY(%s, 'start of day') - JULIANDAY(%s, 'start of day')", $date1, $date2);
    }

    /**
     * {@inheritDoc}
     *
     * The SQLite platform doesn't support the concept of a database, therefore, it always returns an empty string
     * as an indicator of an implicitly selected database.
     *
     * @see \Doctrine\DBAL\Connection::getDatabase()
     */
    public function getCurrentDatabaseExpression() : string
    {
        return "''";
    }

    protected function _getTransactionIsolationLevelSQL(int $level) : string
    {
        switch ($level) {
            case TransactionIsolationLevel::READ_UNCOMMITTED:
                return '0';
<<<<<<< HEAD

=======
>>>>>>> 8be6d163
            case TransactionIsolationLevel::READ_COMMITTED:
            case TransactionIsolationLevel::REPEATABLE_READ:
            case TransactionIsolationLevel::SERIALIZABLE:
                return '1';
<<<<<<< HEAD

=======
>>>>>>> 8be6d163
            default:
                return parent::_getTransactionIsolationLevelSQL($level);
        }
    }

    public function getSetTransactionIsolationSQL(int $level) : string
    {
        return 'PRAGMA read_uncommitted = ' . $this->_getTransactionIsolationLevelSQL($level);
    }

    public function prefersIdentityColumns() : bool
    {
        return true;
    }

    /**
     * {@inheritDoc}
     */
    public function getBooleanTypeDeclarationSQL(array $columnDef) : string
    {
        return 'BOOLEAN';
    }

    /**
     * {@inheritDoc}
     */
    public function getIntegerTypeDeclarationSQL(array $columnDef) : string
    {
        return 'INTEGER' . $this->_getCommonIntegerTypeDeclarationSQL($columnDef);
    }

    /**
     * {@inheritDoc}
     */
    public function getBigIntTypeDeclarationSQL(array $columnDef) : string
    {
        //  SQLite autoincrement is implicit for INTEGER PKs, but not for BIGINT fields.
        if (! empty($columnDef['autoincrement'])) {
            return $this->getIntegerTypeDeclarationSQL($columnDef);
        }

        return 'BIGINT' . $this->_getCommonIntegerTypeDeclarationSQL($columnDef);
    }

    /**
     * @param array<string, mixed> $field
     *
     * @return string
     */
    public function getTinyIntTypeDeclarationSql(array $field) : string
    {
        //  SQLite autoincrement is implicit for INTEGER PKs, but not for TINYINT fields.
        if (! empty($field['autoincrement'])) {
            return $this->getIntegerTypeDeclarationSQL($field);
        }

        return 'TINYINT' . $this->_getCommonIntegerTypeDeclarationSQL($field);
    }

    /**
     * {@inheritDoc}
     */
    public function getSmallIntTypeDeclarationSQL(array $columnDef) : string
    {
        //  SQLite autoincrement is implicit for INTEGER PKs, but not for SMALLINT fields.
        if (! empty($columnDef['autoincrement'])) {
            return $this->getIntegerTypeDeclarationSQL($columnDef);
        }

        return 'SMALLINT' . $this->_getCommonIntegerTypeDeclarationSQL($columnDef);
    }

    /**
     * @param array<string, mixed> $field
     *
     * @return string
     */
    public function getMediumIntTypeDeclarationSql(array $field) : string
    {
        //  SQLite autoincrement is implicit for INTEGER PKs, but not for MEDIUMINT fields.
        if (! empty($field['autoincrement'])) {
            return $this->getIntegerTypeDeclarationSQL($field);
        }

        return 'MEDIUMINT' . $this->_getCommonIntegerTypeDeclarationSQL($field);
    }

    /**
     * {@inheritDoc}
     */
    public function getDateTimeTypeDeclarationSQL(array $fieldDeclaration) : string
    {
        return 'DATETIME';
    }

    /**
     * {@inheritDoc}
     */
    public function getDateTypeDeclarationSQL(array $fieldDeclaration) : string
    {
        return 'DATE';
    }

    /**
     * {@inheritDoc}
     */
    public function getTimeTypeDeclarationSQL(array $fieldDeclaration) : string
    {
        return 'TIME';
    }

    /**
     * {@inheritDoc}
     */
    protected function _getCommonIntegerTypeDeclarationSQL(array $columnDef) : string
    {
        // sqlite autoincrement is only possible for the primary key
        if (! empty($columnDef['autoincrement'])) {
            return ' PRIMARY KEY AUTOINCREMENT';
        }

        return ! empty($columnDef['unsigned']) ? ' UNSIGNED' : '';
    }

    public function getForeignKeyDeclarationSQL(ForeignKeyConstraint $foreignKey) : string
    {
        return parent::getForeignKeyDeclarationSQL(new ForeignKeyConstraint(
            $foreignKey->getQuotedLocalColumns($this),
            str_replace('.', '__', $foreignKey->getQuotedForeignTableName($this)),
            $foreignKey->getQuotedForeignColumns($this),
            $foreignKey->getName(),
            $foreignKey->getOptions()
        ));
    }

    /**
     * {@inheritDoc}
     */
    protected function _getCreateTableSQL(string $tableName, array $columns, array $options = []) : array
    {
        $tableName   = str_replace('.', '__', $tableName);
        $queryFields = $this->getColumnDeclarationListSQL($columns);

        if (isset($options['uniqueConstraints']) && ! empty($options['uniqueConstraints'])) {
            foreach ($options['uniqueConstraints'] as $name => $definition) {
                $queryFields .= ', ' . $this->getUniqueConstraintDeclarationSQL($name, $definition);
            }
        }

        $queryFields .= $this->getNonAutoincrementPrimaryKeyDefinition($columns, $options);

        if (isset($options['foreignKeys'])) {
            foreach ($options['foreignKeys'] as $foreignKey) {
                $queryFields .= ', ' . $this->getForeignKeyDeclarationSQL($foreignKey);
            }
        }

        $tableComment = '';
        if (isset($options['comment'])) {
            $comment = trim($options['comment'], " '");

            $tableComment = $this->getInlineTableCommentSQL($comment);
        }

        $query = ['CREATE TABLE ' . $tableName . ' ' . $tableComment . '(' . $queryFields . ')'];

        if (isset($options['alter']) && $options['alter'] === true) {
            return $query;
        }

        if (isset($options['indexes']) && ! empty($options['indexes'])) {
            foreach ($options['indexes'] as $indexDef) {
                $query[] = $this->getCreateIndexSQL($indexDef, $tableName);
            }
        }

        if (isset($options['unique']) && ! empty($options['unique'])) {
            foreach ($options['unique'] as $indexDef) {
                $query[] = $this->getCreateIndexSQL($indexDef, $tableName);
            }
        }

        return $query;
    }

    /**
     * Generate a PRIMARY KEY definition if no autoincrement value is used
     *
     * @param mixed[][] $columns
     * @param mixed[]   $options
     */
    private function getNonAutoincrementPrimaryKeyDefinition(array $columns, array $options) : string
    {
        if (empty($options['primary'])) {
            return '';
        }

        $keyColumns = array_unique(array_values($options['primary']));

        foreach ($keyColumns as $keyColumn) {
            foreach ($columns as $column) {
                if ($column['name'] === $keyColumn && ! empty($column['autoincrement'])) {
                    return '';
                }
            }
        }

        return ', PRIMARY KEY(' . implode(', ', $keyColumns) . ')';
    }

    protected function getBinaryTypeDeclarationSQLSnippet(?int $length) : string
    {
        return 'BLOB';
    }

    protected function getVarcharTypeDeclarationSQLSnippet(?int $length) : string
    {
        $sql = 'VARCHAR';

        if ($length !== null) {
            $sql .= sprintf('(%d)', $length);
        }

        return $sql;
    }

    protected function getVarbinaryTypeDeclarationSQLSnippet(?int $length) : string
    {
        return 'BLOB';
    }

    /**
     * {@inheritDoc}
     */
    public function getClobTypeDeclarationSQL(array $field) : string
    {
        return 'CLOB';
    }

    public function getListTableConstraintsSQL(string $table) : string
    {
        $table = str_replace('.', '__', $table);

        return sprintf(
            "SELECT sql FROM sqlite_master WHERE type='index' AND tbl_name = %s AND sql NOT NULL ORDER BY name",
            $this->quoteStringLiteral($table)
        );
    }

    public function getListTableColumnsSQL(string $table, ?string $database = null) : string
    {
        $table = str_replace('.', '__', $table);

        return sprintf('PRAGMA table_info(%s)', $this->quoteStringLiteral($table));
    }

    public function getListTableIndexesSQL(string $table, ?string $currentDatabase = null) : string
    {
        $table = str_replace('.', '__', $table);

        return sprintf('PRAGMA index_list(%s)', $this->quoteStringLiteral($table));
    }

    public function getListTablesSQL() : string
    {
        return "SELECT name FROM sqlite_master WHERE type = 'table' AND name != 'sqlite_sequence' AND name != 'geometry_columns' AND name != 'spatial_ref_sys' "
             . 'UNION ALL SELECT name FROM sqlite_temp_master '
             . "WHERE type = 'table' ORDER BY name";
    }

    public function getListViewsSQL(string $database) : string
    {
        return "SELECT name, sql FROM sqlite_master WHERE type='view' AND sql NOT NULL";
    }

    public function getCreateViewSQL(string $name, string $sql) : string
    {
        return 'CREATE VIEW ' . $name . ' AS ' . $sql;
    }

    public function getDropViewSQL(string $name) : string
    {
        return 'DROP VIEW ' . $name;
    }

    public function getAdvancedForeignKeyOptionsSQL(ForeignKeyConstraint $foreignKey) : string
    {
        $query = parent::getAdvancedForeignKeyOptionsSQL($foreignKey);

        $query .= ($foreignKey->hasOption('deferrable') && $foreignKey->getOption('deferrable') !== false ? ' ' : ' NOT ') . 'DEFERRABLE';
        $query .= ' INITIALLY ' . ($foreignKey->hasOption('deferred') && $foreignKey->getOption('deferred') !== false ? 'DEFERRED' : 'IMMEDIATE');

        return $query;
    }

    public function supportsIdentityColumns() : bool
    {
        return true;
    }

    public function supportsColumnCollation() : bool
    {
        return true;
    }

    public function supportsInlineColumnComments() : bool
    {
        return true;
    }

    public function getName() : string
    {
        return 'sqlite';
    }

    public function getTruncateTableSQL(string $tableName, bool $cascade = false) : string
    {
        $tableIdentifier = new Identifier($tableName);
        $tableName       = str_replace('.', '__', $tableIdentifier->getQuotedName($this));

        return 'DELETE FROM ' . $tableName;
    }

    /**
     * User-defined function for Sqlite that is used with PDO::sqliteCreateFunction().
     *
     * @param int|float $value
     */
    public static function udfSqrt($value) : float
    {
        return sqrt($value);
    }

    /**
     * User-defined function for Sqlite that implements MOD(a, b).
     */
    public static function udfMod(int $a, int $b) : int
    {
        return $a % $b;
    }

    public static function udfLocate(string $str, string $substr, int $offset = 0) : int
    {
        // SQL's LOCATE function works on 1-based positions, while PHP's strpos works on 0-based positions.
        // So we have to make them compatible if an offset is given.
        if ($offset > 0) {
            $offset -= 1;
        }

        $pos = strpos($str, $substr, $offset);

        if ($pos !== false) {
            return $pos + 1;
        }

        return 0;
    }

<<<<<<< HEAD
    public function getForUpdateSql() : string
=======
    /**
     * {@inheritDoc}
     */
    public function getForUpdateSQL()
>>>>>>> 8be6d163
    {
        return '';
    }

    public function getInlineColumnCommentSQL(?string $comment) : string
    {
        if ($comment === null || $comment === '') {
            return '';
        }

        return '--' . str_replace("\n", "\n--", $comment) . "\n";
    }

    private function getInlineTableCommentSQL(string $comment) : string
    {
        return $this->getInlineColumnCommentSQL($comment);
    }

    protected function initializeDoctrineTypeMappings() : void
    {
        $this->doctrineTypeMapping = [
            'bigint'           => 'bigint',
            'bigserial'        => 'bigint',
            'blob'             => 'blob',
            'boolean'          => 'boolean',
            'char'             => 'string',
            'clob'             => 'text',
            'date'             => 'date',
            'datetime'         => 'datetime',
            'decimal'          => 'decimal',
            'double'           => 'float',
            'double precision' => 'float',
            'float'            => 'float',
            'image'            => 'string',
            'int'              => 'integer',
            'integer'          => 'integer',
            'longtext'         => 'text',
            'longvarchar'      => 'string',
            'mediumint'        => 'integer',
            'mediumtext'       => 'text',
            'ntext'            => 'string',
            'numeric'          => 'decimal',
            'nvarchar'         => 'string',
            'real'             => 'float',
            'serial'           => 'integer',
            'smallint'         => 'smallint',
            'string'           => 'string',
            'text'             => 'text',
            'time'             => 'time',
            'timestamp'        => 'datetime',
            'tinyint'          => 'boolean',
            'tinytext'         => 'text',
            'varchar'          => 'string',
            'varchar2'         => 'string',
        ];
    }

    protected function getReservedKeywordsClass() : string
    {
        return Keywords\SQLiteKeywords::class;
    }

    /**
     * {@inheritDoc}
     */
    protected function getPreAlterTableIndexForeignKeySQL(TableDiff $diff) : array
    {
        if (! $diff->fromTable instanceof Table) {
            throw new DBALException('Sqlite platform requires for alter table the table diff with reference to original table schema.');
        }

        $sql = [];
        foreach ($diff->fromTable->getIndexes() as $index) {
            if ($index->isPrimary()) {
                continue;
            }

            $sql[] = $this->getDropIndexSQL($index, $diff->name);
        }

        return $sql;
    }

    /**
     * {@inheritDoc}
     */
    protected function getPostAlterTableIndexForeignKeySQL(TableDiff $diff) : array
    {
        if ($diff->fromTable === null) {
            throw new DBALException('Sqlite platform requires for alter table the table diff with reference to original table schema.');
        }

        $sql       = [];
        $tableName = $diff->getNewName();

        if ($tableName === null) {
            $tableName = $diff->getName($this);
        }

        foreach ($this->getIndexesInAlteredTable($diff, $diff->fromTable) as $index) {
            if ($index->isPrimary()) {
                continue;
            }

            $sql[] = $this->getCreateIndexSQL($index, $tableName->getQuotedName($this));
        }

        return $sql;
    }

    protected function doModifyLimitQuery(string $query, ?int $limit, int $offset) : string
    {
        if ($limit === null && $offset > 0) {
            $limit = -1;
        }

        return parent::doModifyLimitQuery($query, $limit, $offset);
    }

    /**
     * {@inheritDoc}
     */
    public function getBlobTypeDeclarationSQL(array $field) : string
    {
        return 'BLOB';
    }

    public function getTemporaryTableName(string $tableName) : string
    {
        $tableName = str_replace('.', '__', $tableName);

        return $tableName;
    }

    /**
     * {@inheritDoc}
     *
     * Sqlite Platform emulates schema by underscoring each dot and generating tables
     * into the default database.
     *
     * This hack is implemented to be able to use SQLite as testdriver when
     * using schema supporting databases.
     */
    public function canEmulateSchemas() : bool
    {
        return true;
    }

    public function supportsForeignKeyConstraints() : bool
    {
        return false;
    }

    /**
     * {@inheritDoc}
     */
    public function getCreatePrimaryKeySQL(Index $index, $table) : string
    {
        throw new DBALException('Sqlite platform does not support alter primary key.');
    }

    /**
     * {@inheritdoc}
     */
    public function getCreateForeignKeySQL(ForeignKeyConstraint $foreignKey, $table) : string
    {
        throw new DBALException('Sqlite platform does not support alter foreign key.');
    }

    /**
     * {@inheritdoc}
     */
    public function getDropForeignKeySQL($foreignKey, $table) : string
    {
        throw new DBALException('Sqlite platform does not support alter foreign key.');
    }

    /**
     * {@inheritDoc}
     */
    public function getCreateConstraintSQL(Constraint $constraint, $table) : string
    {
        throw new DBALException('Sqlite platform does not support alter constraint.');
    }

    /**
     * {@inheritDoc}
     */
    public function getCreateTableSQL(Table $table, int $createFlags = self::CREATE_INDEXES | self::CREATE_FOREIGNKEYS) : array
    {
        return parent::getCreateTableSQL($table, $createFlags);
    }

<<<<<<< HEAD
    public function getListTableForeignKeysSQL(string $table, ?string $database = null) : string
=======
    /**
     * @param string      $table
     * @param string|null $database
     *
     * @return string
     */
    public function getListTableForeignKeysSQL($table, $database = null)
>>>>>>> 8be6d163
    {
        $table = str_replace('.', '__', $table);

        return sprintf('PRAGMA foreign_key_list(%s)', $this->quoteStringLiteral($table));
    }

    /**
     * {@inheritDoc}
     */
    public function getAlterTableSQL(TableDiff $diff) : array
    {
        $sql = $this->getSimpleAlterTableSQL($diff);
        if ($sql !== false) {
            return $sql;
        }

        $fromTable = $diff->fromTable;
        if ($fromTable === null) {
            throw new DBALException('Sqlite platform requires for alter table the table diff with reference to original table schema.');
        }

        $table = clone $fromTable;

        $columns        = [];
        $oldColumnNames = [];
        $newColumnNames = [];
        $columnSql      = [];

        foreach ($table->getColumns() as $columnName => $column) {
            $columnName                  = strtolower($columnName);
            $columns[$columnName]        = $column;
            $oldColumnNames[$columnName] = $newColumnNames[$columnName] = $column->getQuotedName($this);
        }

        foreach ($diff->removedColumns as $columnName => $column) {
            if ($this->onSchemaAlterTableRemoveColumn($column, $diff, $columnSql)) {
                continue;
            }

            $columnName = strtolower($columnName);
            if (! isset($columns[$columnName])) {
                continue;
            }

            unset(
                $columns[$columnName],
                $oldColumnNames[$columnName],
                $newColumnNames[$columnName]
            );
        }

        foreach ($diff->renamedColumns as $oldColumnName => $column) {
            if ($this->onSchemaAlterTableRenameColumn($oldColumnName, $column, $diff, $columnSql)) {
                continue;
            }

            $oldColumnName = strtolower($oldColumnName);
            if (isset($columns[$oldColumnName])) {
                unset($columns[$oldColumnName]);
            }

            $columns[strtolower($column->getName())] = $column;

            if (! isset($newColumnNames[$oldColumnName])) {
                continue;
            }

            $newColumnNames[$oldColumnName] = $column->getQuotedName($this);
        }

        foreach ($diff->changedColumns as $oldColumnName => $columnDiff) {
            if ($this->onSchemaAlterTableChangeColumn($columnDiff, $diff, $columnSql)) {
                continue;
            }

            if (isset($columns[$oldColumnName])) {
                unset($columns[$oldColumnName]);
            }

            $columns[strtolower($columnDiff->column->getName())] = $columnDiff->column;

            if (! isset($newColumnNames[$oldColumnName])) {
                continue;
            }

            $newColumnNames[$oldColumnName] = $columnDiff->column->getQuotedName($this);
        }

        foreach ($diff->addedColumns as $columnName => $column) {
            if ($this->onSchemaAlterTableAddColumn($column, $diff, $columnSql)) {
                continue;
            }

            $columns[strtolower($columnName)] = $column;
        }

        $sql      = [];
        $tableSql = [];

        if (! $this->onSchemaAlterTable($diff, $tableSql)) {
            $dataTable = new Table('__temp__' . $table->getName());

            $newTable = new Table($table->getQuotedName($this), $columns, $this->getPrimaryIndexInAlteredTable($diff, $fromTable), [], $this->getForeignKeysInAlteredTable($diff, $fromTable), $table->getOptions());
            $newTable->addOption('alter', true);

            $sql = $this->getPreAlterTableIndexForeignKeySQL($diff);
            //$sql = array_merge($sql, $this->getCreateTableSQL($dataTable, 0));
            $sql[] = sprintf('CREATE TEMPORARY TABLE %s AS SELECT %s FROM %s', $dataTable->getQuotedName($this), implode(', ', $oldColumnNames), $table->getQuotedName($this));
            $sql[] = $this->getDropTableSQL($fromTable);

            $sql   = array_merge($sql, $this->getCreateTableSQL($newTable));
            $sql[] = sprintf('INSERT INTO %s (%s) SELECT %s FROM %s', $newTable->getQuotedName($this), implode(', ', $newColumnNames), implode(', ', $oldColumnNames), $dataTable->getQuotedName($this));
            $sql[] = $this->getDropTableSQL($dataTable);

            $newName = $diff->getNewName();

            if ($newName !== null) {
                $sql[] = sprintf(
                    'ALTER TABLE %s RENAME TO %s',
                    $newTable->getQuotedName($this),
                    $newName->getQuotedName($this)
                );
            }

            $sql = array_merge($sql, $this->getPostAlterTableIndexForeignKeySQL($diff));
        }

        return array_merge($sql, $tableSql, $columnSql);
    }

    /**
     * @return string[]|false
     */
    private function getSimpleAlterTableSQL(TableDiff $diff)
    {
        // Suppress changes on integer type autoincrement columns.
        foreach ($diff->changedColumns as $oldColumnName => $columnDiff) {
            if (! $columnDiff->fromColumn instanceof Column ||
                ! $columnDiff->column instanceof Column ||
                ! $columnDiff->column->getAutoincrement() ||
                ! $columnDiff->column->getType() instanceof Types\IntegerType
            ) {
                continue;
            }

            if (! $columnDiff->hasChanged('type') && $columnDiff->hasChanged('unsigned')) {
                unset($diff->changedColumns[$oldColumnName]);

                continue;
            }

            $fromColumnType = $columnDiff->fromColumn->getType();

            if (! ($fromColumnType instanceof Types\SmallIntType) && ! ($fromColumnType instanceof Types\BigIntType)) {
                continue;
            }

            unset($diff->changedColumns[$oldColumnName]);
        }

        if (! empty($diff->renamedColumns) || ! empty($diff->addedForeignKeys) || ! empty($diff->addedIndexes)
                || ! empty($diff->changedColumns) || ! empty($diff->changedForeignKeys) || ! empty($diff->changedIndexes)
                || ! empty($diff->removedColumns) || ! empty($diff->removedForeignKeys) || ! empty($diff->removedIndexes)
                || ! empty($diff->renamedIndexes)
        ) {
            return false;
        }

        $table = new Table($diff->name);

        $sql       = [];
        $tableSql  = [];
        $columnSql = [];

        foreach ($diff->addedColumns as $column) {
            if ($this->onSchemaAlterTableAddColumn($column, $diff, $columnSql)) {
                continue;
            }

            $field = array_merge(['unique' => null, 'autoincrement' => null, 'default' => null], $column->toArray());
            $type  = $field['type'];
            switch (true) {
                case isset($field['columnDefinition']) || $field['autoincrement'] || $field['unique']:
                case $type instanceof Types\DateTimeType && $field['default'] === $this->getCurrentTimestampSQL():
                case $type instanceof Types\DateType && $field['default'] === $this->getCurrentDateSQL():
                case $type instanceof Types\TimeType && $field['default'] === $this->getCurrentTimeSQL():
                    return false;
            }

            $field['name'] = $column->getQuotedName($this);
            if ($type instanceof Types\StringType && $field['length'] === null) {
                $field['length'] = 255;
            }

            $sql[] = 'ALTER TABLE ' . $table->getQuotedName($this) . ' ADD COLUMN ' . $this->getColumnDeclarationSQL($field['name'], $field);
        }

        if (! $this->onSchemaAlterTable($diff, $tableSql)) {
            if ($diff->newName !== null) {
                $newTable = new Identifier($diff->newName);
                $sql[]    = 'ALTER TABLE ' . $table->getQuotedName($this) . ' RENAME TO ' . $newTable->getQuotedName($this);
            }
        }

        return array_merge($sql, $tableSql, $columnSql);
    }

    /**
     * @return string[]
     */
    private function getColumnNamesInAlteredTable(TableDiff $diff, Table $fromTable) : array
    {
        $columns = [];

        foreach ($fromTable->getColumns() as $columnName => $column) {
            $columns[strtolower($columnName)] = $column->getName();
        }

        foreach ($diff->removedColumns as $columnName => $column) {
            $columnName = strtolower($columnName);
            if (! isset($columns[$columnName])) {
                continue;
            }

            unset($columns[$columnName]);
        }

        foreach ($diff->renamedColumns as $oldColumnName => $column) {
            $columnName                          = $column->getName();
            $columns[strtolower($oldColumnName)] = $columnName;
            $columns[strtolower($columnName)]    = $columnName;
        }

        foreach ($diff->changedColumns as $oldColumnName => $columnDiff) {
            $columnName                          = $columnDiff->column->getName();
            $columns[strtolower($oldColumnName)] = $columnName;
            $columns[strtolower($columnName)]    = $columnName;
        }

        foreach ($diff->addedColumns as $column) {
            $columnName                       = $column->getName();
            $columns[strtolower($columnName)] = $columnName;
        }

        return $columns;
    }

    /**
     * @return Index[]
     */
    private function getIndexesInAlteredTable(TableDiff $diff, Table $fromTable) : array
    {
        $indexes     = $fromTable->getIndexes();
        $columnNames = $this->getColumnNamesInAlteredTable($diff, $fromTable);

        foreach ($indexes as $key => $index) {
            foreach ($diff->renamedIndexes as $oldIndexName => $renamedIndex) {
                if (strtolower($key) !== strtolower($oldIndexName)) {
                    continue;
                }

                unset($indexes[$key]);
            }

            $changed      = false;
            $indexColumns = [];
            foreach ($index->getColumns() as $columnName) {
                $normalizedColumnName = strtolower($columnName);
                if (! isset($columnNames[$normalizedColumnName])) {
                    unset($indexes[$key]);
                    continue 2;
                }

                $indexColumns[] = $columnNames[$normalizedColumnName];
                if ($columnName === $columnNames[$normalizedColumnName]) {
                    continue;
                }

                $changed = true;
            }

            if (! $changed) {
                continue;
            }

            $indexes[$key] = new Index($index->getName(), $indexColumns, $index->isUnique(), $index->isPrimary(), $index->getFlags());
        }

        foreach ($diff->removedIndexes as $index) {
            $indexName = $index->getName();

            if ($indexName === '') {
                continue;
            }

            unset($indexes[strtolower($indexName)]);
        }

        foreach (array_merge($diff->changedIndexes, $diff->addedIndexes, $diff->renamedIndexes) as $index) {
            $indexName = $index->getName();

            if ($indexName !== '') {
                $indexes[strtolower($indexName)] = $index;
            } else {
                $indexes[] = $index;
            }
        }

        return $indexes;
    }

    /**
     * @return ForeignKeyConstraint[]
     */
    private function getForeignKeysInAlteredTable(TableDiff $diff, Table $fromTable) : array
    {
        $foreignKeys = $fromTable->getForeignKeys();
        $columnNames = $this->getColumnNamesInAlteredTable($diff, $fromTable);

        foreach ($foreignKeys as $key => $constraint) {
            $changed      = false;
            $localColumns = [];
            foreach ($constraint->getLocalColumns() as $columnName) {
                $normalizedColumnName = strtolower($columnName);
                if (! isset($columnNames[$normalizedColumnName])) {
                    unset($foreignKeys[$key]);
                    continue 2;
                }

                $localColumns[] = $columnNames[$normalizedColumnName];
                if ($columnName === $columnNames[$normalizedColumnName]) {
                    continue;
                }

                $changed = true;
            }

            if (! $changed) {
                continue;
            }

            $foreignKeys[$key] = new ForeignKeyConstraint($localColumns, $constraint->getForeignTableName(), $constraint->getForeignColumns(), $constraint->getName(), $constraint->getOptions());
        }

        foreach ($diff->removedForeignKeys as $constraint) {
            if (! $constraint instanceof ForeignKeyConstraint) {
                $constraint = new Identifier($constraint);
            }

            $constraintName = $constraint->getName();

            if ($constraintName === '') {
                continue;
            }

            unset($foreignKeys[strtolower($constraintName)]);
        }

        foreach (array_merge($diff->changedForeignKeys, $diff->addedForeignKeys) as $constraint) {
            $constraintName = $constraint->getName();

            if ($constraintName !== '') {
                $foreignKeys[strtolower($constraintName)] = $constraint;
            } else {
                $foreignKeys[] = $constraint;
            }
        }

        return $foreignKeys;
    }

    /**
     * @return Index[]
     */
    private function getPrimaryIndexInAlteredTable(TableDiff $diff, Table $fromTable) : array
    {
        $primaryIndex = [];

        foreach ($this->getIndexesInAlteredTable($diff, $fromTable) as $index) {
            if (! $index->isPrimary()) {
                continue;
            }

            $primaryIndex = [$index->getName() => $index];
        }

        return $primaryIndex;
    }
}<|MERGE_RESOLUTION|>--- conflicted
+++ resolved
@@ -39,29 +39,7 @@
         return 'REGEXP';
     }
 
-<<<<<<< HEAD
     public function getNowExpression(string $type = 'timestamp') : string
-=======
-    /**
-     * {@inheritDoc}
-     *
-     * @deprecated Use application-generated UUIDs instead
-     */
-    public function getGuidExpression()
-    {
-        return "HEX(RANDOMBLOB(4)) || '-' || HEX(RANDOMBLOB(2)) || '-4' || "
-            . "SUBSTR(HEX(RANDOMBLOB(2)), 2) || '-' || "
-            . "SUBSTR('89AB', 1 + (ABS(RANDOM()) % 4), 1) || "
-            . "SUBSTR(HEX(RANDOMBLOB(2)), 2) || '-' || HEX(RANDOMBLOB(6))";
-    }
-
-    /**
-     * @param string $type
-     *
-     * @return string
-     */
-    public function getNowExpression($type = 'timestamp')
->>>>>>> 8be6d163
     {
         switch ($type) {
             case 'time':
@@ -172,18 +150,12 @@
         switch ($level) {
             case TransactionIsolationLevel::READ_UNCOMMITTED:
                 return '0';
-<<<<<<< HEAD
-
-=======
->>>>>>> 8be6d163
+
             case TransactionIsolationLevel::READ_COMMITTED:
             case TransactionIsolationLevel::REPEATABLE_READ:
             case TransactionIsolationLevel::SERIALIZABLE:
                 return '1';
-<<<<<<< HEAD
-
-=======
->>>>>>> 8be6d163
+
             default:
                 return parent::_getTransactionIsolationLevelSQL($level);
         }
@@ -230,8 +202,6 @@
 
     /**
      * @param array<string, mixed> $field
-     *
-     * @return string
      */
     public function getTinyIntTypeDeclarationSql(array $field) : string
     {
@@ -258,8 +228,6 @@
 
     /**
      * @param array<string, mixed> $field
-     *
-     * @return string
      */
     public function getMediumIntTypeDeclarationSql(array $field) : string
     {
@@ -542,14 +510,7 @@
         return 0;
     }
 
-<<<<<<< HEAD
-    public function getForUpdateSql() : string
-=======
-    /**
-     * {@inheritDoc}
-     */
-    public function getForUpdateSQL()
->>>>>>> 8be6d163
+    public function getForUpdateSQL() : string
     {
         return '';
     }
@@ -743,17 +704,7 @@
         return parent::getCreateTableSQL($table, $createFlags);
     }
 
-<<<<<<< HEAD
     public function getListTableForeignKeysSQL(string $table, ?string $database = null) : string
-=======
-    /**
-     * @param string      $table
-     * @param string|null $database
-     *
-     * @return string
-     */
-    public function getListTableForeignKeysSQL($table, $database = null)
->>>>>>> 8be6d163
     {
         $table = str_replace('.', '__', $table);
 
