<?php

declare(strict_types=1);

namespace Doctrine\DBAL\Platforms;

use Doctrine\DBAL\Exception;
use Doctrine\DBAL\Platforms\Keywords\KeywordList;
use Doctrine\DBAL\Platforms\Keywords\MySQLKeywords;
use Doctrine\DBAL\Schema\ForeignKeyConstraint;
use Doctrine\DBAL\Schema\Identifier;
use Doctrine\DBAL\Schema\Index;
use Doctrine\DBAL\Schema\Table;
use Doctrine\DBAL\Schema\TableDiff;
use Doctrine\DBAL\TransactionIsolationLevel;
use Doctrine\DBAL\Types\BlobType;
use Doctrine\DBAL\Types\TextType;

use function array_diff_key;
use function array_merge;
use function array_unique;
use function array_values;
use function count;
use function implode;
use function in_array;
use function is_numeric;
use function sprintf;
use function str_replace;
use function strcasecmp;
use function strtoupper;
use function trim;

/**
 * The MySQLPlatform provides the behavior, features and SQL dialect of the
 * MySQL database platform. This platform represents a MySQL 5.0 or greater platform that
 * uses the InnoDB storage engine.
 */
class MySQLPlatform extends AbstractPlatform
{
    public const LENGTH_LIMIT_TINYTEXT   = 255;
    public const LENGTH_LIMIT_TEXT       = 65535;
    public const LENGTH_LIMIT_MEDIUMTEXT = 16777215;

    public const LENGTH_LIMIT_TINYBLOB   = 255;
    public const LENGTH_LIMIT_BLOB       = 65535;
    public const LENGTH_LIMIT_MEDIUMBLOB = 16777215;

    protected function doModifyLimitQuery(string $query, ?int $limit, int $offset): string
    {
        if ($limit !== null) {
            $query .= ' LIMIT ' . $limit;

            if ($offset > 0) {
                $query .= ' OFFSET ' . $offset;
            }
        } elseif ($offset > 0) {
            // 2^64-1 is the maximum of unsigned BIGINT, the biggest limit possible
            $query .= ' LIMIT 18446744073709551615 OFFSET ' . $offset;
        }

        return $query;
    }

    public function getIdentifierQuoteCharacter(): string
    {
        return '`';
    }

    public function getRegexpExpression(): string
    {
        return 'RLIKE';
    }

    public function getLocateExpression(string $string, string $substring, ?string $start = null): string
    {
        if ($start === null) {
            return sprintf('LOCATE(%s, %s)', $substring, $string);
        }

        return sprintf('LOCATE(%s, %s, %s)', $substring, $string, $start);
    }

    public function getConcatExpression(string ...$string): string
    {
        return sprintf('CONCAT(%s)', implode(', ', $string));
    }

    protected function getDateArithmeticIntervalExpression(
        string $date,
        string $operator,
        string $interval,
        string $unit
    ): string {
        $function = $operator === '+' ? 'DATE_ADD' : 'DATE_SUB';

        return $function . '(' . $date . ', INTERVAL ' . $interval . ' ' . $unit . ')';
    }

    public function getDateDiffExpression(string $date1, string $date2): string
    {
        return 'DATEDIFF(' . $date1 . ', ' . $date2 . ')';
    }

    public function getCurrentDatabaseExpression(): string
    {
        return 'DATABASE()';
    }

    public function getListDatabasesSQL(): string
    {
        return 'SHOW DATABASES';
    }

    public function getListTableConstraintsSQL(string $table): string
    {
        return 'SHOW INDEX FROM ' . $table;
    }

    /**
     * {@inheritDoc}
     *
     * Two approaches to listing the table indexes. The information_schema is
     * preferred, because it doesn't cause problems with SQL keywords such as "order" or "table".
     */
    public function getListTableIndexesSQL(string $table, ?string $database = null): string
    {
        if ($database !== null) {
            $database = $this->quoteStringLiteral($database);
            $table    = $this->quoteStringLiteral($table);

            return 'SELECT NON_UNIQUE AS Non_Unique, INDEX_NAME AS Key_name, COLUMN_NAME AS Column_Name,' .
                   ' SUB_PART AS Sub_Part, INDEX_TYPE AS Index_Type' .
                   ' FROM information_schema.STATISTICS WHERE TABLE_NAME = ' . $table .
                   ' AND TABLE_SCHEMA = ' . $database .
                   ' ORDER BY SEQ_IN_INDEX ASC';
        }

        return 'SHOW INDEX FROM ' . $table;
    }

    public function getListViewsSQL(string $database): string
    {
        return 'SELECT * FROM information_schema.VIEWS WHERE TABLE_SCHEMA = ' . $this->quoteStringLiteral($database);
    }

    public function getListTableForeignKeysSQL(string $table, ?string $database = null): string
    {
        $table = $this->quoteStringLiteral($table);

        $sql = 'SELECT DISTINCT k.`CONSTRAINT_NAME`, k.`COLUMN_NAME`, k.`REFERENCED_TABLE_NAME`, ' .
               'k.`REFERENCED_COLUMN_NAME` /*!50116 , c.update_rule, c.delete_rule */ ' .
               'FROM information_schema.key_column_usage k /*!50116 ' .
               'INNER JOIN information_schema.referential_constraints c ON ' .
               '  c.constraint_name = k.constraint_name AND ' .
               '  c.table_name = ' . $table . ' */ WHERE k.table_name = ' . $table;

        $databaseNameSql = $this->getDatabaseNameSql($database);

        return $sql . ' AND k.table_schema = ' . $databaseNameSql
            . ' /*!50116 AND c.constraint_schema = ' . $databaseNameSql . ' */'
            . ' AND k.`REFERENCED_COLUMN_NAME` is not NULL';
    }

    /**
     * Gets the SQL snippet used to declare a CLOB column type.
     *     TINYTEXT   : 2 ^  8 - 1 = 255
     *     TEXT       : 2 ^ 16 - 1 = 65535
     *     MEDIUMTEXT : 2 ^ 24 - 1 = 16777215
     *     LONGTEXT   : 2 ^ 32 - 1 = 4294967295
     *
     * {@inheritDoc}
     */
    public function getClobTypeDeclarationSQL(array $column): string
    {
        if (! empty($column['length']) && is_numeric($column['length'])) {
            $length = $column['length'];

            if ($length <= static::LENGTH_LIMIT_TINYTEXT) {
                return 'TINYTEXT';
            }

            if ($length <= static::LENGTH_LIMIT_TEXT) {
                return 'TEXT';
            }

            if ($length <= static::LENGTH_LIMIT_MEDIUMTEXT) {
                return 'MEDIUMTEXT';
            }
        }

        return 'LONGTEXT';
    }

    /**
     * {@inheritDoc}
     */
    public function getDateTimeTypeDeclarationSQL(array $column): string
    {
        if (isset($column['version']) && $column['version'] === true) {
            return 'TIMESTAMP';
        }

        return 'DATETIME';
    }

    /**
     * {@inheritDoc}
     */
    public function getDateTypeDeclarationSQL(array $column): string
    {
        return 'DATE';
    }

    /**
     * {@inheritDoc}
     */
    public function getTimeTypeDeclarationSQL(array $column): string
    {
        return 'TIME';
    }

    /**
     * {@inheritDoc}
     */
    public function getBooleanTypeDeclarationSQL(array $column): string
    {
        return 'TINYINT(1)';
    }

    /**
     * {@inheritDoc}
     *
     * MySQL prefers "autoincrement" identity columns since sequences can only
     * be emulated with a table.
     */
    public function prefersIdentityColumns(): bool
    {
        return true;
    }

    /**
     * {@inheritDoc}
     *
     * MySQL supports this through AUTO_INCREMENT columns.
     */
    public function supportsIdentityColumns(): bool
    {
        return true;
    }

    public function supportsInlineColumnComments(): bool
    {
        return true;
    }

    public function supportsColumnCollation(): bool
    {
        return true;
    }

    public function getListTablesSQL(): string
    {
        return "SHOW FULL TABLES WHERE Table_type = 'BASE TABLE'";
    }

    public function getListTableColumnsSQL(string $table, ?string $database = null): string
    {
        return 'SELECT COLUMN_NAME AS Field, COLUMN_TYPE AS Type, IS_NULLABLE AS `Null`, ' .
               'COLUMN_KEY AS `Key`, COLUMN_DEFAULT AS `Default`, EXTRA AS Extra, COLUMN_COMMENT AS Comment, ' .
               'CHARACTER_SET_NAME AS CharacterSet, COLLATION_NAME AS Collation ' .
               'FROM information_schema.COLUMNS WHERE TABLE_SCHEMA = ' . $this->getDatabaseNameSql($database) . ' ' .
               'AND TABLE_NAME = ' . $this->quoteStringLiteral($table) . ' ORDER BY ORDINAL_POSITION';
    }

    public function getListTableMetadataSQL(string $table, ?string $database = null): string
    {
        return sprintf(
            <<<'SQL'
SELECT t.ENGINE,
       t.AUTO_INCREMENT,
       t.TABLE_COMMENT,
       t.CREATE_OPTIONS,
       t.TABLE_COLLATION,
       ccsa.CHARACTER_SET_NAME
FROM information_schema.TABLES t
    INNER JOIN information_schema.`COLLATION_CHARACTER_SET_APPLICABILITY` ccsa
        ON ccsa.COLLATION_NAME = t.TABLE_COLLATION
WHERE TABLE_TYPE = 'BASE TABLE' AND TABLE_SCHEMA = %s AND TABLE_NAME = %s
SQL
            ,
            $database !== null ? $this->quoteStringLiteral($database) : 'DATABASE()',
            $this->quoteStringLiteral($table)
        );
    }

    /**
     * {@inheritDoc}
     */
    protected function _getCreateTableSQL(string $name, array $columns, array $options = []): array
    {
        $queryFields = $this->getColumnDeclarationListSQL($columns);

        if (isset($options['uniqueConstraints']) && ! empty($options['uniqueConstraints'])) {
            foreach ($options['uniqueConstraints'] as $definition) {
                $queryFields .= ', ' . $this->getUniqueConstraintDeclarationSQL($definition);
            }
        }

        // add all indexes
        if (isset($options['indexes']) && ! empty($options['indexes'])) {
            foreach ($options['indexes'] as $definition) {
                $queryFields .= ', ' . $this->getIndexDeclarationSQL($definition);
            }
        }

        // attach all primary keys
        if (isset($options['primary']) && ! empty($options['primary'])) {
            $keyColumns   = array_unique(array_values($options['primary']));
            $queryFields .= ', PRIMARY KEY(' . implode(', ', $keyColumns) . ')';
        }

        $sql = ['CREATE'];

        if (! empty($options['temporary'])) {
            $sql[] = 'TEMPORARY';
        }

        $sql[] = 'TABLE ' . $name . ' (' . $queryFields . ')';

        $tableOptions = $this->buildTableOptions($options);

        if ($tableOptions !== '') {
            $sql[] = $tableOptions;
        }

        if (isset($options['partition_options'])) {
            $sql[] = $options['partition_options'];
        }

        $sql = [implode(' ', $sql)];

        // Propagate foreign key constraints only for InnoDB.
        if (
            isset($options['foreignKeys'])
            && (! isset($options['engine']) || strcasecmp($options['engine'], 'InnoDB') === 0)
        ) {
            foreach ($options['foreignKeys'] as $definition) {
                $sql[] = $this->getCreateForeignKeySQL($definition, $name);
            }
        }

        return $sql;
    }

    /**
     * {@inheritdoc}
     */
    public function getDefaultValueDeclarationSQL(array $column): string
    {
        // Unset the default value if the given column definition does not allow default values.
        if ($column['type'] instanceof TextType || $column['type'] instanceof BlobType) {
            $column['default'] = null;
        }

        return parent::getDefaultValueDeclarationSQL($column);
    }

    /**
     * Build SQL for table options
     *
     * @param mixed[] $options
     */
    private function buildTableOptions(array $options): string
    {
        if (isset($options['table_options'])) {
            return $options['table_options'];
        }

        $tableOptions = [];

        if (isset($options['charset'])) {
            $tableOptions[] = sprintf('DEFAULT CHARACTER SET %s', $options['charset']);
        }

        if (isset($options['collate'])) {
            $tableOptions[] = $this->getColumnCollationDeclarationSQL($options['collate']);
        }

        if (isset($options['engine'])) {
            $tableOptions[] = sprintf('ENGINE = %s', $options['engine']);
        }

        // Auto increment
        if (isset($options['auto_increment'])) {
            $tableOptions[] = sprintf('AUTO_INCREMENT = %s', $options['auto_increment']);
        }

        // Comment
        if (isset($options['comment'])) {
            $tableOptions[] = sprintf('COMMENT = %s ', $this->quoteStringLiteral($options['comment']));
        }

        // Row format
        if (isset($options['row_format'])) {
            $tableOptions[] = sprintf('ROW_FORMAT = %s', $options['row_format']);
        }

        return implode(' ', $tableOptions);
    }

    /**
     * {@inheritDoc}
     */
    public function getAlterTableSQL(TableDiff $diff): array
    {
        $columnSql  = [];
        $queryParts = [];
        $newName    = $diff->getNewName();

        if ($newName !== null) {
            $queryParts[] = 'RENAME TO ' . $newName->getQuotedName($this);
        }

        foreach ($diff->addedColumns as $column) {
            if ($this->onSchemaAlterTableAddColumn($column, $diff, $columnSql)) {
                continue;
            }

            $columnArray = array_merge($column->toArray(), [
                'comment' => $this->getColumnComment($column),
            ]);

            $queryParts[] = 'ADD ' . $this->getColumnDeclarationSQL($column->getQuotedName($this), $columnArray);
        }

        foreach ($diff->removedColumns as $column) {
            if ($this->onSchemaAlterTableRemoveColumn($column, $diff, $columnSql)) {
                continue;
            }

            $queryParts[] =  'DROP ' . $column->getQuotedName($this);
        }

        foreach ($diff->changedColumns as $columnDiff) {
            if ($this->onSchemaAlterTableChangeColumn($columnDiff, $diff, $columnSql)) {
                continue;
            }

            $column      = $columnDiff->column;
            $columnArray = $column->toArray();

            // Don't propagate default value changes for unsupported column types.
            if (
                $columnDiff->hasChanged('default') &&
                count($columnDiff->changedProperties) === 1 &&
                ($columnArray['type'] instanceof TextType || $columnArray['type'] instanceof BlobType)
            ) {
                continue;
            }

            $columnArray['comment'] = $this->getColumnComment($column);
            $queryParts[]           =  'CHANGE ' . ($columnDiff->getOldColumnName()->getQuotedName($this)) . ' '
                    . $this->getColumnDeclarationSQL($column->getQuotedName($this), $columnArray);
        }

        foreach ($diff->renamedColumns as $oldColumnName => $column) {
            if ($this->onSchemaAlterTableRenameColumn($oldColumnName, $column, $diff, $columnSql)) {
                continue;
            }

            $oldColumnName          = new Identifier($oldColumnName);
            $columnArray            = $column->toArray();
            $columnArray['comment'] = $this->getColumnComment($column);
            $queryParts[]           =  'CHANGE ' . $oldColumnName->getQuotedName($this) . ' '
                    . $this->getColumnDeclarationSQL($column->getQuotedName($this), $columnArray);
        }

        if (isset($diff->addedIndexes['primary'])) {
            $keyColumns   = array_unique(array_values($diff->addedIndexes['primary']->getColumns()));
            $queryParts[] = 'ADD PRIMARY KEY (' . implode(', ', $keyColumns) . ')';
            unset($diff->addedIndexes['primary']);
        } elseif (isset($diff->changedIndexes['primary'])) {
            // Necessary in case the new primary key includes a new auto_increment column
            foreach ($diff->changedIndexes['primary']->getColumns() as $columnName) {
                if (isset($diff->addedColumns[$columnName]) && $diff->addedColumns[$columnName]->getAutoincrement()) {
                    $keyColumns   = array_unique(array_values($diff->changedIndexes['primary']->getColumns()));
                    $queryParts[] = 'DROP PRIMARY KEY';
                    $queryParts[] = 'ADD PRIMARY KEY (' . implode(', ', $keyColumns) . ')';
                    unset($diff->changedIndexes['primary']);
                    break;
                }
            }
        }

        $sql      = [];
        $tableSql = [];

        if (! $this->onSchemaAlterTable($diff, $tableSql)) {
            if (count($queryParts) > 0) {
                $sql[] = 'ALTER TABLE ' . $diff->getName($this)->getQuotedName($this) . ' '
                    . implode(', ', $queryParts);
            }

            $sql = array_merge(
                $this->getPreAlterTableIndexForeignKeySQL($diff),
                $sql,
                $this->getPostAlterTableIndexForeignKeySQL($diff)
            );
        }

        return array_merge($sql, $tableSql, $columnSql);
    }

    /**
     * {@inheritDoc}
     */
    protected function getPreAlterTableIndexForeignKeySQL(TableDiff $diff): array
    {
        $sql   = [];
        $table = $diff->getName($this)->getQuotedName($this);

        foreach ($diff->changedIndexes as $changedIndex) {
            $sql = array_merge($sql, $this->getPreAlterTableAlterPrimaryKeySQL($diff, $changedIndex));
        }

        foreach ($diff->removedIndexes as $remKey => $remIndex) {
            $sql = array_merge($sql, $this->getPreAlterTableAlterPrimaryKeySQL($diff, $remIndex));

            foreach ($diff->addedIndexes as $addKey => $addIndex) {
                if ($remIndex->getColumns() !== $addIndex->getColumns()) {
                    continue;
                }

                $indexClause = 'INDEX ' . $addIndex->getName();

                if ($addIndex->isPrimary()) {
                    $indexClause = 'PRIMARY KEY';
                } elseif ($addIndex->isUnique()) {
                    $indexClause = 'UNIQUE INDEX ' . $addIndex->getName();
                }

                $query  = 'ALTER TABLE ' . $table . ' DROP INDEX ' . $remIndex->getName() . ', ';
                $query .= 'ADD ' . $indexClause;
                $query .= ' (' . $this->getIndexFieldDeclarationListSQL($addIndex) . ')';

                $sql[] = $query;

                unset($diff->removedIndexes[$remKey], $diff->addedIndexes[$addKey]);

                break;
            }
        }

        $engine = 'INNODB';

        if ($diff->fromTable instanceof Table && $diff->fromTable->hasOption('engine')) {
            $engine = strtoupper(trim($diff->fromTable->getOption('engine')));
        }

        // Suppress foreign key constraint propagation on non-supporting engines.
        if ($engine !== 'INNODB') {
            $diff->addedForeignKeys   = [];
            $diff->changedForeignKeys = [];
            $diff->removedForeignKeys = [];
        }

        $sql = array_merge(
            $sql,
            $this->getPreAlterTableAlterIndexForeignKeySQL($diff),
            parent::getPreAlterTableIndexForeignKeySQL($diff),
            $this->getPreAlterTableRenameIndexForeignKeySQL($diff)
        );

        return $sql;
    }

    /**
     * @return string[]
     *
     * @throws Exception
     */
    private function getPreAlterTableAlterPrimaryKeySQL(TableDiff $diff, Index $index): array
    {
        $sql = [];

        if (! $index->isPrimary() || ! $diff->fromTable instanceof Table) {
            return $sql;
        }

        $tableName = $diff->getName($this)->getQuotedName($this);

        // Dropping primary keys requires to unset autoincrement attribute on the particular column first.
        foreach ($index->getColumns() as $columnName) {
            if (! $diff->fromTable->hasColumn($columnName)) {
                continue;
            }

            $column = $diff->fromTable->getColumn($columnName);

            if (! $column->getAutoincrement()) {
                continue;
            }

            $column->setAutoincrement(false);

            $sql[] = 'ALTER TABLE ' . $tableName . ' MODIFY ' .
                $this->getColumnDeclarationSQL($column->getQuotedName($this), $column->toArray());

            // original autoincrement information might be needed later on by other parts of the table alteration
            $column->setAutoincrement(true);
        }

        return $sql;
    }

    /**
     * @param TableDiff $diff The table diff to gather the SQL for.
     *
     * @return string[]
     *
     * @throws Exception
     */
    private function getPreAlterTableAlterIndexForeignKeySQL(TableDiff $diff): array
    {
        $sql   = [];
        $table = $diff->getName($this)->getQuotedName($this);

        foreach ($diff->changedIndexes as $changedIndex) {
            // Changed primary key
            if (! $changedIndex->isPrimary() || ! ($diff->fromTable instanceof Table)) {
                continue;
            }

            foreach ($diff->fromTable->getPrimaryKeyColumns() as $columnName => $column) {
                $column = $diff->fromTable->getColumn($columnName);

                // Check if an autoincrement column was dropped from the primary key.
                if (! $column->getAutoincrement() || in_array($columnName, $changedIndex->getColumns(), true)) {
                    continue;
                }

                // The autoincrement attribute needs to be removed from the dropped column
                // before we can drop and recreate the primary key.
                $column->setAutoincrement(false);

                $sql[] = 'ALTER TABLE ' . $table . ' MODIFY ' .
                    $this->getColumnDeclarationSQL($column->getQuotedName($this), $column->toArray());

                // Restore the autoincrement attribute as it might be needed later on
                // by other parts of the table alteration.
                $column->setAutoincrement(true);
            }
        }

        return $sql;
    }

    /**
     * @param TableDiff $diff The table diff to gather the SQL for.
     *
     * @return string[]
     */
    protected function getPreAlterTableRenameIndexForeignKeySQL(TableDiff $diff): array
    {
        $sql       = [];
        $tableName = $diff->getName($this)->getQuotedName($this);

        foreach ($this->getRemainingForeignKeyConstraintsRequiringRenamedIndexes($diff) as $foreignKey) {
            if (in_array($foreignKey, $diff->changedForeignKeys, true)) {
                continue;
            }

            $sql[] = $this->getDropForeignKeySQL($foreignKey->getQuotedName($this), $tableName);
        }

        return $sql;
    }

    /**
     * Returns the remaining foreign key constraints that require one of the renamed indexes.
     *
     * "Remaining" here refers to the diff between the foreign keys currently defined in the associated
     * table and the foreign keys to be removed.
     *
     * @param TableDiff $diff The table diff to evaluate.
     *
     * @return ForeignKeyConstraint[]
     */
    private function getRemainingForeignKeyConstraintsRequiringRenamedIndexes(TableDiff $diff): array
    {
        if (empty($diff->renamedIndexes) || ! $diff->fromTable instanceof Table) {
            return [];
        }

        $foreignKeys = [];
        /** @var ForeignKeyConstraint[] $remainingForeignKeys */
        $remainingForeignKeys = array_diff_key(
            $diff->fromTable->getForeignKeys(),
            $diff->removedForeignKeys
        );

        foreach ($remainingForeignKeys as $foreignKey) {
            foreach ($diff->renamedIndexes as $index) {
                if ($foreignKey->intersectsIndexColumns($index)) {
                    $foreignKeys[] = $foreignKey;

                    break;
                }
            }
        }

        return $foreignKeys;
    }

    /**
     * {@inheritdoc}
     */
    protected function getPostAlterTableIndexForeignKeySQL(TableDiff $diff): array
    {
        return array_merge(
            parent::getPostAlterTableIndexForeignKeySQL($diff),
            $this->getPostAlterTableRenameIndexForeignKeySQL($diff)
        );
    }

    /**
     * @param TableDiff $diff The table diff to gather the SQL for.
     *
     * @return string[]
     */
    protected function getPostAlterTableRenameIndexForeignKeySQL(TableDiff $diff): array
    {
        $sql     = [];
        $newName = $diff->getNewName();

        if ($newName !== null) {
            $tableName = $newName->getQuotedName($this);
        } else {
            $tableName = $diff->getName($this)->getQuotedName($this);
        }

        foreach ($this->getRemainingForeignKeyConstraintsRequiringRenamedIndexes($diff) as $foreignKey) {
            if (in_array($foreignKey, $diff->changedForeignKeys, true)) {
                continue;
            }

            $sql[] = $this->getCreateForeignKeySQL($foreignKey, $tableName);
        }

        return $sql;
    }

    protected function getCreateIndexSQLFlags(Index $index): string
    {
        $type = '';
        if ($index->isUnique()) {
            $type .= 'UNIQUE ';
        } elseif ($index->hasFlag('fulltext')) {
            $type .= 'FULLTEXT ';
        } elseif ($index->hasFlag('spatial')) {
            $type .= 'SPATIAL ';
        }

        return $type;
    }

    /**
     * {@inheritDoc}
     */
    public function getIntegerTypeDeclarationSQL(array $column): string
    {
        return 'INT' . $this->_getCommonIntegerTypeDeclarationSQL($column);
    }

    /**
     * {@inheritDoc}
     */
    public function getBigIntTypeDeclarationSQL(array $column): string
    {
        return 'BIGINT' . $this->_getCommonIntegerTypeDeclarationSQL($column);
    }

    /**
     * {@inheritDoc}
     */
    public function getSmallIntTypeDeclarationSQL(array $column): string
    {
        return 'SMALLINT' . $this->_getCommonIntegerTypeDeclarationSQL($column);
    }

    /**
     * {@inheritdoc}
     */
    public function getFloatDeclarationSQL(array $column): string
    {
        return 'DOUBLE PRECISION' . $this->getUnsignedDeclaration($column);
    }

    /**
     * {@inheritdoc}
     */
    public function getDecimalTypeDeclarationSQL(array $column): string
    {
        return parent::getDecimalTypeDeclarationSQL($column) . $this->getUnsignedDeclaration($column);
    }

    /**
     * Get unsigned declaration for a column.
     *
     * @param mixed[] $columnDef
     */
    private function getUnsignedDeclaration(array $columnDef): string
    {
        return ! empty($columnDef['unsigned']) ? ' UNSIGNED' : '';
    }

    /**
     * {@inheritDoc}
     */
    protected function _getCommonIntegerTypeDeclarationSQL(array $column): string
    {
        $autoinc = '';
        if (! empty($column['autoincrement'])) {
            $autoinc = ' AUTO_INCREMENT';
        }

        return $this->getUnsignedDeclaration($column) . $autoinc;
    }

    public function getColumnCharsetDeclarationSQL(string $charset): string
    {
        return 'CHARACTER SET ' . $charset;
    }

    public function getColumnCollationDeclarationSQL(string $collation): string
    {
        return 'COLLATE ' . $this->quoteSingleIdentifier($collation);
    }

    public function getAdvancedForeignKeyOptionsSQL(ForeignKeyConstraint $foreignKey): string
    {
        $query = '';
        if ($foreignKey->hasOption('match')) {
            $query .= ' MATCH ' . $foreignKey->getOption('match');
        }

        $query .= parent::getAdvancedForeignKeyOptionsSQL($foreignKey);

        return $query;
    }

    public function getDropIndexSQL(string $name, string $table): string
    {
        return 'DROP INDEX ' . $name . ' ON ' . $table;
    }

<<<<<<< HEAD
    public function getSetTransactionIsolationSQL(int $level): string
=======
    /**
     * @param string $table
     *
     * @return string
     */
    protected function getDropPrimaryKeySQL($table)
    {
        return 'ALTER TABLE ' . $table . ' DROP PRIMARY KEY';
    }

    /**
     * The `ALTER TABLE ... DROP CONSTRAINT` syntax is only available as of MySQL 8.0.19.
     *
     * @link https://dev.mysql.com/doc/refman/8.0/en/alter-table.html
     */
    public function getDropUniqueConstraintSQL(string $name, string $tableName): string
    {
        return $this->getDropIndexSQL($name, $tableName);
    }

    /**
     * {@inheritDoc}
     */
    public function getSetTransactionIsolationSQL($level)
>>>>>>> bda52c54
    {
        return 'SET SESSION TRANSACTION ISOLATION LEVEL ' . $this->_getTransactionIsolationLevelSQL($level);
    }

    public function getReadLockSQL(): string
    {
        return 'LOCK IN SHARE MODE';
    }

    protected function initializeDoctrineTypeMappings(): void
    {
        $this->doctrineTypeMapping = [
            'bigint'     => 'bigint',
            'binary'     => 'binary',
            'blob'       => 'blob',
            'char'       => 'string',
            'date'       => 'date',
            'datetime'   => 'datetime',
            'decimal'    => 'decimal',
            'double'     => 'float',
            'float'      => 'float',
            'int'        => 'integer',
            'integer'    => 'integer',
            'longblob'   => 'blob',
            'longtext'   => 'text',
            'mediumblob' => 'blob',
            'mediumint'  => 'integer',
            'mediumtext' => 'text',
            'numeric'    => 'decimal',
            'real'       => 'float',
            'set'        => 'simple_array',
            'smallint'   => 'smallint',
            'string'     => 'string',
            'text'       => 'text',
            'time'       => 'time',
            'timestamp'  => 'datetime',
            'tinyblob'   => 'blob',
            'tinyint'    => 'boolean',
            'tinytext'   => 'text',
            'varbinary'  => 'binary',
            'varchar'    => 'string',
            'year'       => 'date',
        ];
    }

    protected function createReservedKeywordsList(): KeywordList
    {
        return new MySQLKeywords();
    }

    /**
     * {@inheritDoc}
     *
     * MySQL commits a transaction implicitly when DROP TABLE is executed, however not
     * if DROP TEMPORARY TABLE is executed.
     */
    public function getDropTemporaryTableSQL(string $table): string
    {
        return 'DROP TEMPORARY TABLE ' . $table;
    }

    /**
     * Gets the SQL Snippet used to declare a BLOB column type.
     *     TINYBLOB   : 2 ^  8 - 1 = 255
     *     BLOB       : 2 ^ 16 - 1 = 65535
     *     MEDIUMBLOB : 2 ^ 24 - 1 = 16777215
     *     LONGBLOB   : 2 ^ 32 - 1 = 4294967295
     *
     * {@inheritDoc}
     */
    public function getBlobTypeDeclarationSQL(array $column): string
    {
        if (! empty($column['length']) && is_numeric($column['length'])) {
            $length = $column['length'];

            if ($length <= static::LENGTH_LIMIT_TINYBLOB) {
                return 'TINYBLOB';
            }

            if ($length <= static::LENGTH_LIMIT_BLOB) {
                return 'BLOB';
            }

            if ($length <= static::LENGTH_LIMIT_MEDIUMBLOB) {
                return 'MEDIUMBLOB';
            }
        }

        return 'LONGBLOB';
    }

    public function quoteStringLiteral(string $str): string
    {
        $str = str_replace('\\', '\\\\', $str); // MySQL requires backslashes to be escaped aswell.

        return parent::quoteStringLiteral($str);
    }

    public function getDefaultTransactionIsolationLevel(): int
    {
        return TransactionIsolationLevel::REPEATABLE_READ;
    }

    public function supportsColumnLengthIndexes(): bool
    {
        return true;
    }

    /**
     * Returns an SQL expression representing the given database name or current database name
     *
     * @param string|null $database Database name
     */
    private function getDatabaseNameSql(?string $database): string
    {
        if ($database === null) {
            return 'DATABASE()';
        }

        return $this->quoteStringLiteral($database);
    }
}<|MERGE_RESOLUTION|>--- conflicted
+++ resolved
@@ -854,34 +854,17 @@
         return 'DROP INDEX ' . $name . ' ON ' . $table;
     }
 
-<<<<<<< HEAD
+    /**
+     * The `ALTER TABLE ... DROP CONSTRAINT` syntax is only available as of MySQL 8.0.19.
+     *
+     * @link https://dev.mysql.com/doc/refman/8.0/en/alter-table.html
+     */
+    public function getDropUniqueConstraintSQL(string $name, string $tableName): string
+    {
+        return $this->getDropIndexSQL($name, $tableName);
+    }
+
     public function getSetTransactionIsolationSQL(int $level): string
-=======
-    /**
-     * @param string $table
-     *
-     * @return string
-     */
-    protected function getDropPrimaryKeySQL($table)
-    {
-        return 'ALTER TABLE ' . $table . ' DROP PRIMARY KEY';
-    }
-
-    /**
-     * The `ALTER TABLE ... DROP CONSTRAINT` syntax is only available as of MySQL 8.0.19.
-     *
-     * @link https://dev.mysql.com/doc/refman/8.0/en/alter-table.html
-     */
-    public function getDropUniqueConstraintSQL(string $name, string $tableName): string
-    {
-        return $this->getDropIndexSQL($name, $tableName);
-    }
-
-    /**
-     * {@inheritDoc}
-     */
-    public function getSetTransactionIsolationSQL($level)
->>>>>>> bda52c54
     {
         return 'SET SESSION TRANSACTION ISOLATION LEVEL ' . $this->_getTransactionIsolationLevelSQL($level);
     }
