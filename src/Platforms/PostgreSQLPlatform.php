<?php

declare(strict_types=1);

namespace Doctrine\DBAL\Platforms;

use Doctrine\DBAL\Connection;
use Doctrine\DBAL\Platforms\Keywords\KeywordList;
use Doctrine\DBAL\Platforms\Keywords\PostgreSQLKeywords;
use Doctrine\DBAL\Schema\ColumnDiff;
use Doctrine\DBAL\Schema\ForeignKeyConstraint;
use Doctrine\DBAL\Schema\Identifier;
use Doctrine\DBAL\Schema\Index;
use Doctrine\DBAL\Schema\PostgreSQLSchemaManager;
use Doctrine\DBAL\Schema\Sequence;
use Doctrine\DBAL\Schema\TableDiff;
use Doctrine\DBAL\TransactionIsolationLevel;
use Doctrine\DBAL\Types\BinaryType;
use Doctrine\DBAL\Types\BlobType;
use UnexpectedValueException;

use function array_diff;
use function array_merge;
use function array_unique;
use function array_values;
use function count;
use function explode;
use function implode;
use function in_array;
use function is_array;
use function is_bool;
use function is_numeric;
use function is_string;
use function sprintf;
use function str_contains;
use function strtolower;
use function trim;

/**
 * Provides the behavior, features and SQL dialect of the PostgreSQL 9.4+ database platform.
 */
class PostgreSQLPlatform extends AbstractPlatform
{
    private bool $useBooleanTrueFalseStrings = true;

    /** @var string[][] PostgreSQL booleans literals */
    private array $booleanLiterals = [
        'true' => [
            't',
            'true',
            'y',
            'yes',
            'on',
            '1',
        ],
        'false' => [
            'f',
            'false',
            'n',
            'no',
            'off',
            '0',
        ],
    ];

    /**
     * PostgreSQL has different behavior with some drivers
     * with regard to how booleans have to be handled.
     *
     * Enables use of 'true'/'false' or otherwise 1 and 0 instead.
     */
    public function setUseBooleanTrueFalseStrings(bool $flag): void
    {
        $this->useBooleanTrueFalseStrings = $flag;
    }

    public function getRegexpExpression(): string
    {
        return 'SIMILAR TO';
    }

    public function getLocateExpression(string $string, string $substring, ?string $start = null): string
    {
        if ($start !== null) {
            $string = $this->getSubstringExpression($string, $start);

            return 'CASE WHEN (POSITION(' . $substring . ' IN ' . $string . ') = 0) THEN 0'
                . ' ELSE (POSITION(' . $substring . ' IN ' . $string . ') + ' . $start . ' - 1) END';
        }

        return sprintf('POSITION(%s IN %s)', $substring, $string);
    }

    protected function getDateArithmeticIntervalExpression(
        string $date,
        string $operator,
        string $interval,
        DateIntervalUnit $unit
    ): string {
        if ($unit === DateIntervalUnit::QUARTER) {
            $interval = $this->multiplyInterval($interval, 3);
            $unit     = DateIntervalUnit::MONTH;
        }

        return '(' . $date . ' ' . $operator . ' (' . $interval . " || ' " . $unit->value . "')::interval)";
    }

    public function getDateDiffExpression(string $date1, string $date2): string
    {
        return '(DATE(' . $date1 . ')-DATE(' . $date2 . '))';
    }

    public function getCurrentDatabaseExpression(): string
    {
        return 'CURRENT_DATABASE()';
    }

    public function supportsSequences(): bool
    {
        return true;
    }

    public function supportsSchemas(): bool
    {
        return true;
    }

    public function supportsIdentityColumns(): bool
    {
        return true;
    }

    /**
     * @internal The method should be only used from within the {@see AbstractPlatform} class hierarchy.
     */
    public function supportsPartialIndexes(): bool
    {
        return true;
    }

    /**
     * @internal The method should be only used from within the {@see AbstractPlatform} class hierarchy.
     */
    public function supportsCommentOnStatement(): bool
    {
        return true;
    }

<<<<<<< HEAD
    public function getListDatabasesSQL(): string
=======
    /**
     * {@inheritDoc}
     *
     * @deprecated
     */
    public function hasNativeGuidType()
    {
        Deprecation::triggerIfCalledFromOutside(
            'doctrine/dbal',
            'https://github.com/doctrine/dbal/pull/5509',
            '%s is deprecated.',
            __METHOD__
        );

        return true;
    }

    /**
     * {@inheritDoc}
     *
     * @internal The method should be only used from within the {@see AbstractSchemaManager} class hierarchy.
     */
    public function getListDatabasesSQL()
>>>>>>> 94e01642
    {
        return 'SELECT datname FROM pg_database';
    }

<<<<<<< HEAD
    public function getListSequencesSQL(string $database): string
=======
    /**
     * {@inheritDoc}
     *
     * @deprecated Use {@see PostgreSQLSchemaManager::listSchemaNames()} instead.
     */
    public function getListNamespacesSQL()
    {
        Deprecation::triggerIfCalledFromOutside(
            'doctrine/dbal',
            'https://github.com/doctrine/dbal/issues/4503',
            'PostgreSQLPlatform::getListNamespacesSQL() is deprecated,'
                . ' use PostgreSQLSchemaManager::listSchemaNames() instead.'
        );

        return "SELECT schema_name AS nspname
                FROM   information_schema.schemata
                WHERE  schema_name NOT LIKE 'pg\_%'
                AND    schema_name != 'information_schema'";
    }

    /**
     * {@inheritDoc}
     *
     * @internal The method should be only used from within the {@see AbstractSchemaManager} class hierarchy.
     */
    public function getListSequencesSQL($database)
>>>>>>> 94e01642
    {
        return 'SELECT sequence_name AS relname,
                       sequence_schema AS schemaname,
                       minimum_value AS min_value,
                       increment AS increment_by
                FROM   information_schema.sequences
                WHERE  sequence_catalog = ' . $this->quoteStringLiteral($database) . "
                AND    sequence_schema NOT LIKE 'pg\_%'
                AND    sequence_schema != 'information_schema'";
    }

<<<<<<< HEAD
    public function getListViewsSQL(string $database): string
=======
    /**
     * @deprecated The SQL used for schema introspection is an implementation detail and should not be relied upon.
     *
     * {@inheritDoc}
     */
    public function getListTablesSQL()
    {
        return "SELECT quote_ident(table_name) AS table_name,
                       table_schema AS schema_name
                FROM   information_schema.tables
                WHERE  table_schema NOT LIKE 'pg\_%'
                AND    table_schema != 'information_schema'
                AND    table_name != 'geometry_columns'
                AND    table_name != 'spatial_ref_sys'
                AND    table_type != 'VIEW'";
    }

    /**
     * {@inheritDoc}
     *
     * @internal The method should be only used from within the {@see AbstractSchemaManager} class hierarchy.
     */
    public function getListViewsSQL($database)
>>>>>>> 94e01642
    {
        return 'SELECT quote_ident(table_name) AS viewname,
                       table_schema AS schemaname,
                       view_definition AS definition
                FROM   information_schema.views
                WHERE  view_definition IS NOT NULL';
    }

    private function getTableWhereClause(string $table, string $classAlias = 'c', string $namespaceAlias = 'n'): string
    {
        $whereClause = $namespaceAlias . ".nspname NOT IN ('pg_catalog', 'information_schema', 'pg_toast') AND ";
        if (str_contains($table, '.')) {
            [$schema, $table] = explode('.', $table);
            $schema           = $this->quoteStringLiteral($schema);
        } else {
            $schema = 'ANY(current_schemas(false))';
        }

        $table = new Identifier($table);
        $table = $this->quoteStringLiteral($table->getName());

        return $whereClause . sprintf(
            '%s.relname = %s AND %s.nspname = %s',
            $classAlias,
            $table,
            $namespaceAlias,
            $schema
        );
    }

    /**
     * @internal The method should be only used from within the {@see AbstractPlatform} class hierarchy.
     */
    public function getAdvancedForeignKeyOptionsSQL(ForeignKeyConstraint $foreignKey): string
    {
        $query = '';

        if ($foreignKey->hasOption('match')) {
            $query .= ' MATCH ' . $foreignKey->getOption('match');
        }

        $query .= parent::getAdvancedForeignKeyOptionsSQL($foreignKey);

        if ($foreignKey->hasOption('deferrable') && $foreignKey->getOption('deferrable') !== false) {
            $query .= ' DEFERRABLE';
        } else {
            $query .= ' NOT DEFERRABLE';
        }

        if (
            $foreignKey->hasOption('deferred') && $foreignKey->getOption('deferred') !== false
        ) {
            $query .= ' INITIALLY DEFERRED';
        } else {
            $query .= ' INITIALLY IMMEDIATE';
        }

        return $query;
    }

    /**
     * {@inheritDoc}
     */
    public function getAlterTableSQL(TableDiff $diff): array
    {
        $sql         = [];
        $commentsSQL = [];
        $columnSql   = [];

        foreach ($diff->addedColumns as $column) {
            if ($this->onSchemaAlterTableAddColumn($column, $diff, $columnSql)) {
                continue;
            }

            $query = 'ADD ' . $this->getColumnDeclarationSQL($column->getQuotedName($this), $column->toArray());
            $sql[] = 'ALTER TABLE ' . $diff->getName($this)->getQuotedName($this) . ' ' . $query;

            $comment = $column->getComment();

            if ($comment === '') {
                continue;
            }

            $commentsSQL[] = $this->getCommentOnColumnSQL(
                $diff->getName($this)->getQuotedName($this),
                $column->getQuotedName($this),
                $comment
            );
        }

        foreach ($diff->removedColumns as $column) {
            if ($this->onSchemaAlterTableRemoveColumn($column, $diff, $columnSql)) {
                continue;
            }

            $query = 'DROP ' . $column->getQuotedName($this);
            $sql[] = 'ALTER TABLE ' . $diff->getName($this)->getQuotedName($this) . ' ' . $query;
        }

        foreach ($diff->changedColumns as $columnDiff) {
            if ($this->onSchemaAlterTableChangeColumn($columnDiff, $diff, $columnSql)) {
                continue;
            }

            if ($this->isUnchangedBinaryColumn($columnDiff)) {
                continue;
            }

            $oldColumnName = $columnDiff->getOldColumnName()->getQuotedName($this);
            $column        = $columnDiff->column;

            if (
                $columnDiff->hasChanged('type')
                || $columnDiff->hasChanged('precision')
                || $columnDiff->hasChanged('scale')
                || $columnDiff->hasChanged('fixed')
            ) {
                $type = $column->getType();

                // SERIAL/BIGSERIAL are not "real" types and we can't alter a column to that type
                $columnDefinition                  = $column->toArray();
                $columnDefinition['autoincrement'] = false;

                // here was a server version check before, but DBAL API does not support this anymore.
                $query = 'ALTER ' . $oldColumnName . ' TYPE ' . $type->getSQLDeclaration($columnDefinition, $this);
                $sql[] = 'ALTER TABLE ' . $diff->getName($this)->getQuotedName($this) . ' ' . $query;
            }

            if ($columnDiff->hasChanged('default')) {
                $defaultClause = $column->getDefault() === null
                    ? ' DROP DEFAULT'
                    : ' SET' . $this->getDefaultValueDeclarationSQL($column->toArray());
                $query         = 'ALTER ' . $oldColumnName . $defaultClause;
                $sql[]         = 'ALTER TABLE ' . $diff->getName($this)->getQuotedName($this) . ' ' . $query;
            }

            if ($columnDiff->hasChanged('notnull')) {
                $query = 'ALTER ' . $oldColumnName . ' ' . ($column->getNotnull() ? 'SET' : 'DROP') . ' NOT NULL';
                $sql[] = 'ALTER TABLE ' . $diff->getName($this)->getQuotedName($this) . ' ' . $query;
            }

            if ($columnDiff->hasChanged('autoincrement')) {
                if ($column->getAutoincrement()) {
                    $query = 'ADD GENERATED BY DEFAULT AS IDENTITY';
                } else {
                    $query = 'DROP IDENTITY';
                }

                $sql[] = 'ALTER TABLE ' . $diff->getName($this)->getQuotedName($this)
                    . ' ALTER ' . $oldColumnName . ' ' . $query;
            }

            $newComment = $column->getComment();
            $oldComment = $columnDiff->fromColumn->getComment();

            if ($columnDiff->hasChanged('comment') || $oldComment !== $newComment) {
                $commentsSQL[] = $this->getCommentOnColumnSQL(
                    $diff->getName($this)->getQuotedName($this),
                    $column->getQuotedName($this),
                    $newComment
                );
            }

            if (! $columnDiff->hasChanged('length')) {
                continue;
            }

            $query = 'ALTER ' . $oldColumnName . ' TYPE '
                . $column->getType()->getSQLDeclaration($column->toArray(), $this);
            $sql[] = 'ALTER TABLE ' . $diff->getName($this)->getQuotedName($this) . ' ' . $query;
        }

        foreach ($diff->renamedColumns as $oldColumnName => $column) {
            if ($this->onSchemaAlterTableRenameColumn($oldColumnName, $column, $diff, $columnSql)) {
                continue;
            }

            $oldColumnName = new Identifier($oldColumnName);

            $sql[] = 'ALTER TABLE ' . $diff->getName($this)->getQuotedName($this) .
                ' RENAME COLUMN ' . $oldColumnName->getQuotedName($this) . ' TO ' . $column->getQuotedName($this);
        }

        $tableSql = [];

        if (! $this->onSchemaAlterTable($diff, $tableSql)) {
            $sql = array_merge($sql, $commentsSQL);

            $newName = $diff->getNewName();

            if ($newName !== null) {
                $sql[] = sprintf(
                    'ALTER TABLE %s RENAME TO %s',
                    $diff->getName($this)->getQuotedName($this),
                    $newName->getQuotedName($this)
                );
            }

            $sql = array_merge(
                $this->getPreAlterTableIndexForeignKeySQL($diff),
                $sql,
                $this->getPostAlterTableIndexForeignKeySQL($diff)
            );
        }

        return array_merge($sql, $tableSql, $columnSql);
    }

    /**
     * Checks whether a given column diff is a logically unchanged binary type column.
     *
     * Used to determine whether a column alteration for a binary type column can be skipped.
     * Doctrine's {@see BinaryType} and {@see BlobType} are mapped to the same database column type on this platform
     * as this platform does not have a native VARBINARY/BINARY column type. Therefore the comparator
     * might detect differences for binary type columns which do not have to be propagated
     * to database as there actually is no difference at database level.
     */
    private function isUnchangedBinaryColumn(ColumnDiff $columnDiff): bool
    {
        $columnType = $columnDiff->column->getType();

        if (! $columnType instanceof BinaryType && ! $columnType instanceof BlobType) {
            return false;
        }

        $fromColumnType = $columnDiff->fromColumn->getType();

        if (! $fromColumnType instanceof BinaryType && ! $fromColumnType instanceof BlobType) {
            return false;
        }

        return count(array_diff($columnDiff->changedProperties, ['type', 'length', 'fixed'])) === 0;
    }

    /**
     * {@inheritdoc}
     */
    protected function getRenameIndexSQL(string $oldIndexName, Index $index, string $tableName): array
    {
        if (str_contains($tableName, '.')) {
            [$schema]     = explode('.', $tableName);
            $oldIndexName = $schema . '.' . $oldIndexName;
        }

        return ['ALTER INDEX ' . $oldIndexName . ' RENAME TO ' . $index->getQuotedName($this)];
    }

    public function getCreateSequenceSQL(Sequence $sequence): string
    {
        return 'CREATE SEQUENCE ' . $sequence->getQuotedName($this) .
            ' INCREMENT BY ' . $sequence->getAllocationSize() .
            ' MINVALUE ' . $sequence->getInitialValue() .
            ' START ' . $sequence->getInitialValue() .
            $this->getSequenceCacheSQL($sequence);
    }

    public function getAlterSequenceSQL(Sequence $sequence): string
    {
        return 'ALTER SEQUENCE ' . $sequence->getQuotedName($this) .
            ' INCREMENT BY ' . $sequence->getAllocationSize() .
            $this->getSequenceCacheSQL($sequence);
    }

    /**
     * Cache definition for sequences
     */
    private function getSequenceCacheSQL(Sequence $sequence): string
    {
        if ($sequence->getCache() > 1) {
            return ' CACHE ' . $sequence->getCache();
        }

        return '';
    }

    public function getDropSequenceSQL(string $name): string
    {
        return parent::getDropSequenceSQL($name) . ' CASCADE';
    }

    public function getDropForeignKeySQL(string $foreignKey, string $table): string
    {
        return $this->getDropConstraintSQL($foreignKey, $table);
    }

    /**
     * {@inheritDoc}
     */
    protected function _getCreateTableSQL(string $name, array $columns, array $options = []): array
    {
        $queryFields = $this->getColumnDeclarationListSQL($columns);

        if (isset($options['primary']) && ! empty($options['primary'])) {
            $keyColumns   = array_unique(array_values($options['primary']));
            $queryFields .= ', PRIMARY KEY(' . implode(', ', $keyColumns) . ')';
        }

        $query = 'CREATE TABLE ' . $name . ' (' . $queryFields . ')';

        $sql = [$query];

        if (isset($options['indexes']) && ! empty($options['indexes'])) {
            foreach ($options['indexes'] as $index) {
                $sql[] = $this->getCreateIndexSQL($index, $name);
            }
        }

        if (isset($options['uniqueConstraints'])) {
            foreach ($options['uniqueConstraints'] as $uniqueConstraint) {
                $sql[] = $this->getCreateUniqueConstraintSQL($uniqueConstraint, $name);
            }
        }

        if (isset($options['foreignKeys'])) {
            foreach ($options['foreignKeys'] as $definition) {
                $sql[] = $this->getCreateForeignKeySQL($definition, $name);
            }
        }

        return $sql;
    }

    /**
     * Converts a single boolean value.
     *
     * First converts the value to its native PHP boolean type
     * and passes it to the given callback function to be reconverted
     * into any custom representation.
     *
     * @param mixed    $value    The value to convert.
     * @param callable $callback The callback function to use for converting the real boolean value.
     *
     * @throws UnexpectedValueException
     */
    private function convertSingleBooleanValue(mixed $value, callable $callback): mixed
    {
        if ($value === null) {
            return $callback(null);
        }

        if (is_bool($value) || is_numeric($value)) {
            return $callback((bool) $value);
        }

        if (! is_string($value)) {
            return $callback(true);
        }

        /**
         * Better safe than sorry: http://php.net/in_array#106319
         */
        if (in_array(strtolower(trim($value)), $this->booleanLiterals['false'], true)) {
            return $callback(false);
        }

        if (in_array(strtolower(trim($value)), $this->booleanLiterals['true'], true)) {
            return $callback(true);
        }

        throw new UnexpectedValueException(sprintf(
            'Unrecognized boolean literal, %s given.',
            $value
        ));
    }

    /**
     * Converts one or multiple boolean values.
     *
     * First converts the value(s) to their native PHP boolean type
     * and passes them to the given callback function to be reconverted
     * into any custom representation.
     *
     * @param mixed    $item     The value(s) to convert.
     * @param callable $callback The callback function to use for converting the real boolean value(s).
     */
    private function doConvertBooleans(mixed $item, callable $callback): mixed
    {
        if (is_array($item)) {
            foreach ($item as $key => $value) {
                $item[$key] = $this->convertSingleBooleanValue($value, $callback);
            }

            return $item;
        }

        return $this->convertSingleBooleanValue($item, $callback);
    }

    /**
     * {@inheritDoc}
     *
     * Postgres wants boolean values converted to the strings 'true'/'false'.
     */
    public function convertBooleans(mixed $item): mixed
    {
        if (! $this->useBooleanTrueFalseStrings) {
            return parent::convertBooleans($item);
        }

        return $this->doConvertBooleans(
            $item,
            /**
             * @param mixed $value
             */
            static function ($value): string {
                if ($value === null) {
                    return 'NULL';
                }

                return $value === true ? 'true' : 'false';
            }
        );
    }

    public function convertBooleansToDatabaseValue(mixed $item): mixed
    {
        if (! $this->useBooleanTrueFalseStrings) {
            return parent::convertBooleansToDatabaseValue($item);
        }

        return $this->doConvertBooleans(
            $item,
            /**
             * @param mixed $value
             */
            static function ($value): ?int {
                return $value === null ? null : (int) $value;
            }
        );
    }

    public function convertFromBoolean(mixed $item): ?bool
    {
        if (in_array($item, $this->booleanLiterals['false'], true)) {
            return false;
        }

        return parent::convertFromBoolean($item);
    }

    public function getSequenceNextValSQL(string $sequence): string
    {
        return "SELECT NEXTVAL('" . $sequence . "')";
    }

    public function getSetTransactionIsolationSQL(TransactionIsolationLevel $level): string
    {
        return 'SET SESSION CHARACTERISTICS AS TRANSACTION ISOLATION LEVEL '
            . $this->_getTransactionIsolationLevelSQL($level);
    }

    /**
     * {@inheritDoc}
     */
    public function getBooleanTypeDeclarationSQL(array $column): string
    {
        return 'BOOLEAN';
    }

    /**
     * {@inheritDoc}
     */
    public function getIntegerTypeDeclarationSQL(array $column): string
    {
        return 'INT' . $this->_getCommonIntegerTypeDeclarationSQL($column);
    }

    /**
     * {@inheritDoc}
     */
    public function getBigIntTypeDeclarationSQL(array $column): string
    {
        return 'BIGINT' . $this->_getCommonIntegerTypeDeclarationSQL($column);
    }

    /**
     * {@inheritDoc}
     */
    public function getSmallIntTypeDeclarationSQL(array $column): string
    {
        return 'SMALLINT' . $this->_getCommonIntegerTypeDeclarationSQL($column);
    }

    /**
     * {@inheritDoc}
     */
    public function getGuidTypeDeclarationSQL(array $column): string
    {
        return 'UUID';
    }

    /**
     * {@inheritDoc}
     */
    public function getDateTimeTypeDeclarationSQL(array $column): string
    {
        return 'TIMESTAMP(0) WITHOUT TIME ZONE';
    }

    /**
     * {@inheritDoc}
     */
    public function getDateTimeTzTypeDeclarationSQL(array $column): string
    {
        return 'TIMESTAMP(0) WITH TIME ZONE';
    }

    /**
     * {@inheritDoc}
     */
    public function getDateTypeDeclarationSQL(array $column): string
    {
        return 'DATE';
    }

    /**
     * {@inheritDoc}
     */
    public function getTimeTypeDeclarationSQL(array $column): string
    {
        return 'TIME(0) WITHOUT TIME ZONE';
    }

    /**
     * {@inheritDoc}
     */
    protected function _getCommonIntegerTypeDeclarationSQL(array $column): string
    {
        if (! empty($column['autoincrement'])) {
            return ' GENERATED BY DEFAULT AS IDENTITY';
        }

        return '';
    }

    protected function getVarcharTypeDeclarationSQLSnippet(?int $length): string
    {
        $sql = 'VARCHAR';

        if ($length !== null) {
            $sql .= sprintf('(%d)', $length);
        }

        return $sql;
    }

    protected function getBinaryTypeDeclarationSQLSnippet(?int $length): string
    {
        return 'BYTEA';
    }

    protected function getVarbinaryTypeDeclarationSQLSnippet(?int $length): string
    {
        return 'BYTEA';
    }

    /**
     * {@inheritDoc}
     */
    public function getClobTypeDeclarationSQL(array $column): string
    {
        return 'TEXT';
    }

    public function getDateTimeTzFormatString(): string
    {
        return 'Y-m-d H:i:sO';
    }

    public function getEmptyIdentityInsertSQL(string $quotedTableName, string $quotedIdentifierColumnName): string
    {
        return 'INSERT INTO ' . $quotedTableName . ' (' . $quotedIdentifierColumnName . ') VALUES (DEFAULT)';
    }

    public function getTruncateTableSQL(string $tableName, bool $cascade = false): string
    {
        $tableIdentifier = new Identifier($tableName);
        $sql             = 'TRUNCATE ' . $tableIdentifier->getQuotedName($this);

        if ($cascade) {
            $sql .= ' CASCADE';
        }

        return $sql;
    }

    public function getReadLockSQL(): string
    {
        return 'FOR SHARE';
    }

    protected function initializeDoctrineTypeMappings(): void
    {
        $this->doctrineTypeMapping = [
            'bigint'           => 'bigint',
            'bigserial'        => 'bigint',
            'bool'             => 'boolean',
            'boolean'          => 'boolean',
            'bpchar'           => 'string',
            'bytea'            => 'blob',
            'char'             => 'string',
            'date'             => 'date',
            'datetime'         => 'datetime',
            'decimal'          => 'decimal',
            'double'           => 'float',
            'double precision' => 'float',
            'float'            => 'float',
            'float4'           => 'float',
            'float8'           => 'float',
            'inet'             => 'string',
            'int'              => 'integer',
            'int2'             => 'smallint',
            'int4'             => 'integer',
            'int8'             => 'bigint',
            'integer'          => 'integer',
            'interval'         => 'string',
            'json'             => 'json',
            'jsonb'            => 'json',
            'money'            => 'decimal',
            'numeric'          => 'decimal',
            'serial'           => 'integer',
            'serial4'          => 'integer',
            'serial8'          => 'bigint',
            'real'             => 'float',
            'smallint'         => 'smallint',
            'text'             => 'text',
            'time'             => 'time',
            'timestamp'        => 'datetime',
            'timestamptz'      => 'datetimetz',
            'timetz'           => 'time',
            'tsvector'         => 'text',
            'uuid'             => 'guid',
            'varchar'          => 'string',
            'year'             => 'date',
            '_varchar'         => 'string',
        ];
    }

    protected function createReservedKeywordsList(): KeywordList
    {
        return new PostgreSQLKeywords();
    }

    /**
     * {@inheritDoc}
     */
    public function getBlobTypeDeclarationSQL(array $column): string
    {
        return 'BYTEA';
    }

    /**
     * {@inheritdoc}
     *
     * @internal The method should be only used from within the {@see AbstractPlatform} class hierarchy.
     */
    public function getDefaultValueDeclarationSQL(array $column): string
    {
        if (isset($column['autoincrement']) && $column['autoincrement'] === true) {
            return '';
        }

        return parent::getDefaultValueDeclarationSQL($column);
    }

    /**
     * @internal The method should be only used from within the {@see AbstractPlatform} class hierarchy.
     */
    public function supportsColumnCollation(): bool
    {
        return true;
    }

    /**
     * @internal The method should be only used from within the {@see AbstractPlatform} class hierarchy.
     */
    public function getColumnCollationDeclarationSQL(string $collation): string
    {
        return 'COLLATE ' . $this->quoteSingleIdentifier($collation);
    }

    /**
     * {@inheritdoc}
     */
    public function getJsonTypeDeclarationSQL(array $column): string
    {
        if (! empty($column['jsonb'])) {
            return 'JSONB';
        }

        return 'JSON';
    }

    public function createSchemaManager(Connection $connection): PostgreSQLSchemaManager
    {
        return new PostgreSQLSchemaManager($connection, $this);
    }
}<|MERGE_RESOLUTION|>--- conflicted
+++ resolved
@@ -146,67 +146,18 @@
         return true;
     }
 
-<<<<<<< HEAD
+    /**
+     * @internal The method should be only used from within the {@see AbstractSchemaManager} class hierarchy.
+     */
     public function getListDatabasesSQL(): string
-=======
-    /**
-     * {@inheritDoc}
-     *
-     * @deprecated
-     */
-    public function hasNativeGuidType()
-    {
-        Deprecation::triggerIfCalledFromOutside(
-            'doctrine/dbal',
-            'https://github.com/doctrine/dbal/pull/5509',
-            '%s is deprecated.',
-            __METHOD__
-        );
-
-        return true;
-    }
-
-    /**
-     * {@inheritDoc}
-     *
+    {
+        return 'SELECT datname FROM pg_database';
+    }
+
+    /**
      * @internal The method should be only used from within the {@see AbstractSchemaManager} class hierarchy.
      */
-    public function getListDatabasesSQL()
->>>>>>> 94e01642
-    {
-        return 'SELECT datname FROM pg_database';
-    }
-
-<<<<<<< HEAD
     public function getListSequencesSQL(string $database): string
-=======
-    /**
-     * {@inheritDoc}
-     *
-     * @deprecated Use {@see PostgreSQLSchemaManager::listSchemaNames()} instead.
-     */
-    public function getListNamespacesSQL()
-    {
-        Deprecation::triggerIfCalledFromOutside(
-            'doctrine/dbal',
-            'https://github.com/doctrine/dbal/issues/4503',
-            'PostgreSQLPlatform::getListNamespacesSQL() is deprecated,'
-                . ' use PostgreSQLSchemaManager::listSchemaNames() instead.'
-        );
-
-        return "SELECT schema_name AS nspname
-                FROM   information_schema.schemata
-                WHERE  schema_name NOT LIKE 'pg\_%'
-                AND    schema_name != 'information_schema'";
-    }
-
-    /**
-     * {@inheritDoc}
-     *
-     * @internal The method should be only used from within the {@see AbstractSchemaManager} class hierarchy.
-     */
-    public function getListSequencesSQL($database)
->>>>>>> 94e01642
     {
         return 'SELECT sequence_name AS relname,
                        sequence_schema AS schemaname,
@@ -218,33 +169,10 @@
                 AND    sequence_schema != 'information_schema'";
     }
 
-<<<<<<< HEAD
+    /**
+     * @internal The method should be only used from within the {@see AbstractSchemaManager} class hierarchy.
+     */
     public function getListViewsSQL(string $database): string
-=======
-    /**
-     * @deprecated The SQL used for schema introspection is an implementation detail and should not be relied upon.
-     *
-     * {@inheritDoc}
-     */
-    public function getListTablesSQL()
-    {
-        return "SELECT quote_ident(table_name) AS table_name,
-                       table_schema AS schema_name
-                FROM   information_schema.tables
-                WHERE  table_schema NOT LIKE 'pg\_%'
-                AND    table_schema != 'information_schema'
-                AND    table_name != 'geometry_columns'
-                AND    table_name != 'spatial_ref_sys'
-                AND    table_type != 'VIEW'";
-    }
-
-    /**
-     * {@inheritDoc}
-     *
-     * @internal The method should be only used from within the {@see AbstractSchemaManager} class hierarchy.
-     */
-    public function getListViewsSQL($database)
->>>>>>> 94e01642
     {
         return 'SELECT quote_ident(table_name) AS viewname,
                        table_schema AS schemaname,
