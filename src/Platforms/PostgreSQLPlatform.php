<?php

declare(strict_types=1);

namespace Doctrine\DBAL\Platforms;

use Doctrine\DBAL\Connection;
use Doctrine\DBAL\Platforms\Keywords\KeywordList;
use Doctrine\DBAL\Platforms\Keywords\PostgreSQLKeywords;
use Doctrine\DBAL\Schema\ForeignKeyConstraint;
use Doctrine\DBAL\Schema\Identifier;
use Doctrine\DBAL\Schema\Index;
use Doctrine\DBAL\Schema\PostgreSQLSchemaManager;
use Doctrine\DBAL\Schema\Sequence;
use Doctrine\DBAL\Schema\TableDiff;
use Doctrine\DBAL\TransactionIsolationLevel;
use UnexpectedValueException;

use function array_merge;
use function array_unique;
use function array_values;
use function explode;
use function implode;
use function in_array;
use function is_array;
use function is_bool;
use function is_numeric;
use function is_string;
use function sprintf;
use function str_contains;
use function strtolower;
use function trim;

/**
 * Provides the behavior, features and SQL dialect of the PostgreSQL 9.4+ database platform.
 */
class PostgreSQLPlatform extends AbstractPlatform
{
    private bool $useBooleanTrueFalseStrings = true;

    /** @var string[][] PostgreSQL booleans literals */
    private array $booleanLiterals = [
        'true' => [
            't',
            'true',
            'y',
            'yes',
            'on',
            '1',
        ],
        'false' => [
            'f',
            'false',
            'n',
            'no',
            'off',
            '0',
        ],
    ];

    /**
     * PostgreSQL has different behavior with some drivers
     * with regard to how booleans have to be handled.
     *
     * Enables use of 'true'/'false' or otherwise 1 and 0 instead.
     */
    public function setUseBooleanTrueFalseStrings(bool $flag): void
    {
        $this->useBooleanTrueFalseStrings = $flag;
    }

    public function getRegexpExpression(): string
    {
        return 'SIMILAR TO';
    }

    public function getLocateExpression(string $string, string $substring, ?string $start = null): string
    {
        if ($start !== null) {
            $string = $this->getSubstringExpression($string, $start);

            return 'CASE WHEN (POSITION(' . $substring . ' IN ' . $string . ') = 0) THEN 0'
                . ' ELSE (POSITION(' . $substring . ' IN ' . $string . ') + ' . $start . ' - 1) END';
        }

        return sprintf('POSITION(%s IN %s)', $substring, $string);
    }

    protected function getDateArithmeticIntervalExpression(
        string $date,
        string $operator,
        string $interval,
        DateIntervalUnit $unit,
    ): string {
        if ($unit === DateIntervalUnit::QUARTER) {
            $interval = $this->multiplyInterval($interval, 3);
            $unit     = DateIntervalUnit::MONTH;
        }

        return '(' . $date . ' ' . $operator . ' (' . $interval . " || ' " . $unit->value . "')::interval)";
    }

    public function getDateDiffExpression(string $date1, string $date2): string
    {
        return '(DATE(' . $date1 . ')-DATE(' . $date2 . '))';
    }

    public function getCurrentDatabaseExpression(): string
    {
        return 'CURRENT_DATABASE()';
    }

    public function supportsSequences(): bool
    {
        return true;
    }

    public function supportsSchemas(): bool
    {
        return true;
    }

    public function supportsIdentityColumns(): bool
    {
        return true;
    }

    /** @internal The method should be only used from within the {@see AbstractPlatform} class hierarchy. */
    public function supportsPartialIndexes(): bool
    {
        return true;
    }

    /** @internal The method should be only used from within the {@see AbstractPlatform} class hierarchy. */
    public function supportsCommentOnStatement(): bool
    {
        return true;
    }

    /** @internal The method should be only used from within the {@see AbstractSchemaManager} class hierarchy. */
    public function getListDatabasesSQL(): string
    {
        return 'SELECT datname FROM pg_database';
    }

    /** @internal The method should be only used from within the {@see AbstractSchemaManager} class hierarchy. */
    public function getListSequencesSQL(string $database): string
    {
        return 'SELECT sequence_name AS relname,
                       sequence_schema AS schemaname,
                       minimum_value AS min_value,
                       increment AS increment_by
                FROM   information_schema.sequences
                WHERE  sequence_catalog = ' . $this->quoteStringLiteral($database) . "
                AND    sequence_schema NOT LIKE 'pg\_%'
                AND    sequence_schema != 'information_schema'";
    }

    /** @internal The method should be only used from within the {@see AbstractSchemaManager} class hierarchy. */
    public function getListViewsSQL(string $database): string
    {
        return 'SELECT quote_ident(table_name) AS viewname,
                       table_schema AS schemaname,
                       view_definition AS definition
                FROM   information_schema.views
                WHERE  view_definition IS NOT NULL';
    }

    private function getTableWhereClause(string $table, string $classAlias = 'c', string $namespaceAlias = 'n'): string
    {
        $whereClause = $namespaceAlias . ".nspname NOT IN ('pg_catalog', 'information_schema', 'pg_toast') AND ";
        if (str_contains($table, '.')) {
            [$schema, $table] = explode('.', $table);
            $schema           = $this->quoteStringLiteral($schema);
        } else {
            $schema = 'ANY(current_schemas(false))';
        }

        $table = new Identifier($table);
        $table = $this->quoteStringLiteral($table->getName());

        return $whereClause . sprintf(
            '%s.relname = %s AND %s.nspname = %s',
            $classAlias,
            $table,
            $namespaceAlias,
            $schema,
        );
    }

    /** @internal The method should be only used from within the {@see AbstractPlatform} class hierarchy. */
    public function getAdvancedForeignKeyOptionsSQL(ForeignKeyConstraint $foreignKey): string
    {
        $query = '';

        if ($foreignKey->hasOption('match')) {
            $query .= ' MATCH ' . $foreignKey->getOption('match');
        }

        $query .= parent::getAdvancedForeignKeyOptionsSQL($foreignKey);

        if ($foreignKey->hasOption('deferrable') && $foreignKey->getOption('deferrable') !== false) {
            $query .= ' DEFERRABLE';
        } else {
            $query .= ' NOT DEFERRABLE';
        }

        if (
            $foreignKey->hasOption('deferred') && $foreignKey->getOption('deferred') !== false
        ) {
            $query .= ' INITIALLY DEFERRED';
        } else {
            $query .= ' INITIALLY IMMEDIATE';
        }

        return $query;
    }

    /**
     * {@inheritDoc}
     */
    public function getAlterTableSQL(TableDiff $diff): array
    {
        $sql         = [];
        $commentsSQL = [];
        $columnSql   = [];

        foreach ($diff->addedColumns as $newColumn) {
            if ($this->onSchemaAlterTableAddColumn($newColumn, $diff, $columnSql)) {
                continue;
            }

            $query = 'ADD ' . $this->getColumnDeclarationSQL($newColumn->getQuotedName($this), $newColumn->toArray());
            $sql[] = 'ALTER TABLE ' . $diff->getName($this)->getQuotedName($this) . ' ' . $query;

            $comment = $newColumn->getComment();

            if ($comment === '') {
                continue;
            }

            $commentsSQL[] = $this->getCommentOnColumnSQL(
                $diff->getName($this)->getQuotedName($this),
                $newColumn->getQuotedName($this),
                $comment,
            );
        }

        foreach ($diff->removedColumns as $newColumn) {
            if ($this->onSchemaAlterTableRemoveColumn($newColumn, $diff, $columnSql)) {
                continue;
            }

            $query = 'DROP ' . $newColumn->getQuotedName($this);
            $sql[] = 'ALTER TABLE ' . $diff->getName($this)->getQuotedName($this) . ' ' . $query;
        }

        foreach ($diff->changedColumns as $columnDiff) {
            if ($this->onSchemaAlterTableChangeColumn($columnDiff, $diff, $columnSql)) {
                continue;
            }

            $oldColumn = $columnDiff->getOldColumn();
            $newColumn = $columnDiff->getNewColumn();

            $oldColumnName = $oldColumn->getQuotedName($this);

            if (
                $columnDiff->hasTypeChanged()
                || $columnDiff->hasPrecisionChanged()
                || $columnDiff->hasScaleChanged()
                || $columnDiff->hasFixedChanged()
            ) {
                $type = $newColumn->getType();

                // SERIAL/BIGSERIAL are not "real" types and we can't alter a column to that type
                $columnDefinition                  = $newColumn->toArray();
                $columnDefinition['autoincrement'] = false;

                // here was a server version check before, but DBAL API does not support this anymore.
                $query = 'ALTER ' . $oldColumnName . ' TYPE ' . $type->getSQLDeclaration($columnDefinition, $this);
                $sql[] = 'ALTER TABLE ' . $diff->getName($this)->getQuotedName($this) . ' ' . $query;
            }

            if ($columnDiff->hasDefaultChanged()) {
                $defaultClause = $newColumn->getDefault() === null
                    ? ' DROP DEFAULT'
                    : ' SET' . $this->getDefaultValueDeclarationSQL($newColumn->toArray());

                $query = 'ALTER ' . $oldColumnName . $defaultClause;
                $sql[] = 'ALTER TABLE ' . $diff->getName($this)->getQuotedName($this) . ' ' . $query;
            }

            if ($columnDiff->hasNotNullChanged()) {
                $query = 'ALTER ' . $oldColumnName . ' ' . ($newColumn->getNotnull() ? 'SET' : 'DROP') . ' NOT NULL';
                $sql[] = 'ALTER TABLE ' . $diff->getName($this)->getQuotedName($this) . ' ' . $query;
            }

            if ($columnDiff->hasAutoIncrementChanged()) {
                if ($newColumn->getAutoincrement()) {
                    $query = 'ADD GENERATED BY DEFAULT AS IDENTITY';
                } else {
                    $query = 'DROP IDENTITY';
                }

                $sql[] = 'ALTER TABLE ' . $diff->getName($this)->getQuotedName($this)
                    . ' ALTER ' . $oldColumnName . ' ' . $query;
            }

            $newComment = $newColumn->getComment();
            $oldComment = $columnDiff->getOldColumn()->getComment();

            if ($columnDiff->hasCommentChanged() || $oldComment !== $newComment) {
                $commentsSQL[] = $this->getCommentOnColumnSQL(
                    $diff->getName($this)->getQuotedName($this),
                    $newColumn->getQuotedName($this),
                    $newComment,
                );
            }

            if (! $columnDiff->hasLengthChanged()) {
                continue;
            }

            $query = 'ALTER ' . $oldColumnName . ' TYPE '
                . $newColumn->getType()->getSQLDeclaration($newColumn->toArray(), $this);
            $sql[] = 'ALTER TABLE ' . $diff->getName($this)->getQuotedName($this) . ' ' . $query;
        }

        foreach ($diff->renamedColumns as $oldColumnName => $column) {
            if ($this->onSchemaAlterTableRenameColumn($oldColumnName, $column, $diff, $columnSql)) {
                continue;
            }

            $oldColumnName = new Identifier($oldColumnName);

            $sql[] = 'ALTER TABLE ' . $diff->getName($this)->getQuotedName($this) .
                ' RENAME COLUMN ' . $oldColumnName->getQuotedName($this) . ' TO ' . $column->getQuotedName($this);
        }

        $tableSql = [];

        if (! $this->onSchemaAlterTable($diff, $tableSql)) {
            $sql = array_merge($sql, $commentsSQL);

            $newName = $diff->getNewName();

<<<<<<< HEAD
            if ($newName !== null) {
=======
            if ($newName !== false) {
                Deprecation::trigger(
                    'doctrine/dbal',
                    'https://github.com/doctrine/dbal/pull/5663',
                    'Generation of "rename table" SQL using %s is deprecated. Use getRenameTableSQL() instead.',
                    __METHOD__,
                );

>>>>>>> 0361d33d
                $sql[] = sprintf(
                    'ALTER TABLE %s RENAME TO %s',
                    $diff->getName($this)->getQuotedName($this),
                    $newName->getQuotedName($this),
                );
            }

            $sql = array_merge(
                $this->getPreAlterTableIndexForeignKeySQL($diff),
                $sql,
                $this->getPostAlterTableIndexForeignKeySQL($diff),
            );
        }

        return array_merge($sql, $tableSql, $columnSql);
    }

    /**
     * {@inheritdoc}
     */
    protected function getRenameIndexSQL(string $oldIndexName, Index $index, string $tableName): array
    {
        if (str_contains($tableName, '.')) {
            [$schema]     = explode('.', $tableName);
            $oldIndexName = $schema . '.' . $oldIndexName;
        }

        return ['ALTER INDEX ' . $oldIndexName . ' RENAME TO ' . $index->getQuotedName($this)];
    }

    public function getCreateSequenceSQL(Sequence $sequence): string
    {
        return 'CREATE SEQUENCE ' . $sequence->getQuotedName($this) .
            ' INCREMENT BY ' . $sequence->getAllocationSize() .
            ' MINVALUE ' . $sequence->getInitialValue() .
            ' START ' . $sequence->getInitialValue() .
            $this->getSequenceCacheSQL($sequence);
    }

    public function getAlterSequenceSQL(Sequence $sequence): string
    {
        return 'ALTER SEQUENCE ' . $sequence->getQuotedName($this) .
            ' INCREMENT BY ' . $sequence->getAllocationSize() .
            $this->getSequenceCacheSQL($sequence);
    }

    /**
     * Cache definition for sequences
     */
    private function getSequenceCacheSQL(Sequence $sequence): string
    {
        if ($sequence->getCache() > 1) {
            return ' CACHE ' . $sequence->getCache();
        }

        return '';
    }

    public function getDropSequenceSQL(string $name): string
    {
        return parent::getDropSequenceSQL($name) . ' CASCADE';
    }

    public function getDropForeignKeySQL(string $foreignKey, string $table): string
    {
        return $this->getDropConstraintSQL($foreignKey, $table);
    }

    /**
     * {@inheritDoc}
     */
    protected function _getCreateTableSQL(string $name, array $columns, array $options = []): array
    {
        $queryFields = $this->getColumnDeclarationListSQL($columns);

        if (isset($options['primary']) && ! empty($options['primary'])) {
            $keyColumns   = array_unique(array_values($options['primary']));
            $queryFields .= ', PRIMARY KEY(' . implode(', ', $keyColumns) . ')';
        }

        $query = 'CREATE TABLE ' . $name . ' (' . $queryFields . ')';

        $sql = [$query];

        if (isset($options['indexes']) && ! empty($options['indexes'])) {
            foreach ($options['indexes'] as $index) {
                $sql[] = $this->getCreateIndexSQL($index, $name);
            }
        }

        if (isset($options['uniqueConstraints'])) {
            foreach ($options['uniqueConstraints'] as $uniqueConstraint) {
                $sql[] = $this->getCreateUniqueConstraintSQL($uniqueConstraint, $name);
            }
        }

        if (isset($options['foreignKeys'])) {
            foreach ($options['foreignKeys'] as $definition) {
                $sql[] = $this->getCreateForeignKeySQL($definition, $name);
            }
        }

        return $sql;
    }

    /**
     * Converts a single boolean value.
     *
     * First converts the value to its native PHP boolean type
     * and passes it to the given callback function to be reconverted
     * into any custom representation.
     *
     * @param mixed    $value    The value to convert.
     * @param callable $callback The callback function to use for converting the real boolean value.
     *
     * @throws UnexpectedValueException
     */
    private function convertSingleBooleanValue(mixed $value, callable $callback): mixed
    {
        if ($value === null) {
            return $callback(null);
        }

        if (is_bool($value) || is_numeric($value)) {
            return $callback((bool) $value);
        }

        if (! is_string($value)) {
            return $callback(true);
        }

        /**
         * Better safe than sorry: http://php.net/in_array#106319
         */
        if (in_array(strtolower(trim($value)), $this->booleanLiterals['false'], true)) {
            return $callback(false);
        }

        if (in_array(strtolower(trim($value)), $this->booleanLiterals['true'], true)) {
            return $callback(true);
        }

        throw new UnexpectedValueException(sprintf(
            'Unrecognized boolean literal, %s given.',
            $value,
        ));
    }

    /**
     * Converts one or multiple boolean values.
     *
     * First converts the value(s) to their native PHP boolean type
     * and passes them to the given callback function to be reconverted
     * into any custom representation.
     *
     * @param mixed    $item     The value(s) to convert.
     * @param callable $callback The callback function to use for converting the real boolean value(s).
     */
    private function doConvertBooleans(mixed $item, callable $callback): mixed
    {
        if (is_array($item)) {
            foreach ($item as $key => $value) {
                $item[$key] = $this->convertSingleBooleanValue($value, $callback);
            }

            return $item;
        }

        return $this->convertSingleBooleanValue($item, $callback);
    }

    /**
     * {@inheritDoc}
     *
     * Postgres wants boolean values converted to the strings 'true'/'false'.
     */
    public function convertBooleans(mixed $item): mixed
    {
        if (! $this->useBooleanTrueFalseStrings) {
            return parent::convertBooleans($item);
        }

        return $this->doConvertBooleans(
            $item,
            /** @param mixed $value */
            static function ($value): string {
                if ($value === null) {
                    return 'NULL';
                }

                return $value === true ? 'true' : 'false';
            },
        );
    }

    public function convertBooleansToDatabaseValue(mixed $item): mixed
    {
        if (! $this->useBooleanTrueFalseStrings) {
            return parent::convertBooleansToDatabaseValue($item);
        }

        return $this->doConvertBooleans(
            $item,
            /** @param mixed $value */
            static function ($value): ?int {
                return $value === null ? null : (int) $value;
            },
        );
    }

    public function convertFromBoolean(mixed $item): ?bool
    {
        if (in_array($item, $this->booleanLiterals['false'], true)) {
            return false;
        }

        return parent::convertFromBoolean($item);
    }

    public function getSequenceNextValSQL(string $sequence): string
    {
        return "SELECT NEXTVAL('" . $sequence . "')";
    }

    public function getSetTransactionIsolationSQL(TransactionIsolationLevel $level): string
    {
        return 'SET SESSION CHARACTERISTICS AS TRANSACTION ISOLATION LEVEL '
            . $this->_getTransactionIsolationLevelSQL($level);
    }

    /**
     * {@inheritDoc}
     */
    public function getBooleanTypeDeclarationSQL(array $column): string
    {
        return 'BOOLEAN';
    }

    /**
     * {@inheritDoc}
     */
    public function getIntegerTypeDeclarationSQL(array $column): string
    {
        return 'INT' . $this->_getCommonIntegerTypeDeclarationSQL($column);
    }

    /**
     * {@inheritDoc}
     */
    public function getBigIntTypeDeclarationSQL(array $column): string
    {
        return 'BIGINT' . $this->_getCommonIntegerTypeDeclarationSQL($column);
    }

    /**
     * {@inheritDoc}
     */
    public function getSmallIntTypeDeclarationSQL(array $column): string
    {
        return 'SMALLINT' . $this->_getCommonIntegerTypeDeclarationSQL($column);
    }

    /**
     * {@inheritDoc}
     */
    public function getGuidTypeDeclarationSQL(array $column): string
    {
        return 'UUID';
    }

    /**
     * {@inheritDoc}
     */
    public function getDateTimeTypeDeclarationSQL(array $column): string
    {
        return 'TIMESTAMP(0) WITHOUT TIME ZONE';
    }

    /**
     * {@inheritDoc}
     */
    public function getDateTimeTzTypeDeclarationSQL(array $column): string
    {
        return 'TIMESTAMP(0) WITH TIME ZONE';
    }

    /**
     * {@inheritDoc}
     */
    public function getDateTypeDeclarationSQL(array $column): string
    {
        return 'DATE';
    }

    /**
     * {@inheritDoc}
     */
    public function getTimeTypeDeclarationSQL(array $column): string
    {
        return 'TIME(0) WITHOUT TIME ZONE';
    }

    /**
     * {@inheritDoc}
     */
    protected function _getCommonIntegerTypeDeclarationSQL(array $column): string
    {
        if (! empty($column['autoincrement'])) {
            return ' GENERATED BY DEFAULT AS IDENTITY';
        }

        return '';
    }

    protected function getVarcharTypeDeclarationSQLSnippet(?int $length): string
    {
        $sql = 'VARCHAR';

        if ($length !== null) {
            $sql .= sprintf('(%d)', $length);
        }

        return $sql;
    }

    protected function getBinaryTypeDeclarationSQLSnippet(?int $length): string
    {
        return 'BYTEA';
    }

    protected function getVarbinaryTypeDeclarationSQLSnippet(?int $length): string
    {
        return 'BYTEA';
    }

    /**
     * {@inheritDoc}
     */
    public function getClobTypeDeclarationSQL(array $column): string
    {
        return 'TEXT';
    }

    public function getDateTimeTzFormatString(): string
    {
        return 'Y-m-d H:i:sO';
    }

    public function getEmptyIdentityInsertSQL(string $quotedTableName, string $quotedIdentifierColumnName): string
    {
        return 'INSERT INTO ' . $quotedTableName . ' (' . $quotedIdentifierColumnName . ') VALUES (DEFAULT)';
    }

    public function getTruncateTableSQL(string $tableName, bool $cascade = false): string
    {
        $tableIdentifier = new Identifier($tableName);
        $sql             = 'TRUNCATE ' . $tableIdentifier->getQuotedName($this);

        if ($cascade) {
            $sql .= ' CASCADE';
        }

        return $sql;
    }

    public function getReadLockSQL(): string
    {
        return 'FOR SHARE';
    }

    protected function initializeDoctrineTypeMappings(): void
    {
        $this->doctrineTypeMapping = [
            'bigint'           => 'bigint',
            'bigserial'        => 'bigint',
            'bool'             => 'boolean',
            'boolean'          => 'boolean',
            'bpchar'           => 'string',
            'bytea'            => 'blob',
            'char'             => 'string',
            'date'             => 'date',
            'datetime'         => 'datetime',
            'decimal'          => 'decimal',
            'double'           => 'float',
            'double precision' => 'float',
            'float'            => 'float',
            'float4'           => 'float',
            'float8'           => 'float',
            'inet'             => 'string',
            'int'              => 'integer',
            'int2'             => 'smallint',
            'int4'             => 'integer',
            'int8'             => 'bigint',
            'integer'          => 'integer',
            'interval'         => 'string',
            'json'             => 'json',
            'jsonb'            => 'json',
            'money'            => 'decimal',
            'numeric'          => 'decimal',
            'serial'           => 'integer',
            'serial4'          => 'integer',
            'serial8'          => 'bigint',
            'real'             => 'float',
            'smallint'         => 'smallint',
            'text'             => 'text',
            'time'             => 'time',
            'timestamp'        => 'datetime',
            'timestamptz'      => 'datetimetz',
            'timetz'           => 'time',
            'tsvector'         => 'text',
            'uuid'             => 'guid',
            'varchar'          => 'string',
            'year'             => 'date',
            '_varchar'         => 'string',
        ];
    }

    protected function createReservedKeywordsList(): KeywordList
    {
        return new PostgreSQLKeywords();
    }

    /**
     * {@inheritDoc}
     */
    public function getBlobTypeDeclarationSQL(array $column): string
    {
        return 'BYTEA';
    }

    /**
     * {@inheritdoc}
     *
     * @internal The method should be only used from within the {@see AbstractPlatform} class hierarchy.
     */
    public function getDefaultValueDeclarationSQL(array $column): string
    {
        if (isset($column['autoincrement']) && $column['autoincrement'] === true) {
            return '';
        }

        return parent::getDefaultValueDeclarationSQL($column);
    }

    /** @internal The method should be only used from within the {@see AbstractPlatform} class hierarchy. */
    public function supportsColumnCollation(): bool
    {
        return true;
    }

    /**
     * {@inheritdoc}
     */
    public function getJsonTypeDeclarationSQL(array $column): string
    {
        if (! empty($column['jsonb'])) {
            return 'JSONB';
        }

        return 'JSON';
    }

    public function createSchemaManager(Connection $connection): PostgreSQLSchemaManager
    {
        return new PostgreSQLSchemaManager($connection, $this);
    }
}<|MERGE_RESOLUTION|>--- conflicted
+++ resolved
@@ -14,6 +14,7 @@
 use Doctrine\DBAL\Schema\Sequence;
 use Doctrine\DBAL\Schema\TableDiff;
 use Doctrine\DBAL\TransactionIsolationLevel;
+use Doctrine\Deprecations\Deprecation;
 use UnexpectedValueException;
 
 use function array_merge;
@@ -345,18 +346,13 @@
 
             $newName = $diff->getNewName();
 
-<<<<<<< HEAD
             if ($newName !== null) {
-=======
-            if ($newName !== false) {
                 Deprecation::trigger(
                     'doctrine/dbal',
                     'https://github.com/doctrine/dbal/pull/5663',
                     'Generation of "rename table" SQL using %s is deprecated. Use getRenameTableSQL() instead.',
                     __METHOD__,
                 );
-
->>>>>>> 0361d33d
                 $sql[] = sprintf(
                     'ALTER TABLE %s RENAME TO %s',
                     $diff->getName($this)->getQuotedName($this),
