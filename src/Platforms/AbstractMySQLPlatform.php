<?php

declare(strict_types=1);

namespace Doctrine\DBAL\Platforms;

use Doctrine\DBAL\Connection;
use Doctrine\DBAL\Exception;
use Doctrine\DBAL\Platforms\Keywords\KeywordList;
use Doctrine\DBAL\Platforms\Keywords\MySQLKeywords;
use Doctrine\DBAL\Schema\ForeignKeyConstraint;
use Doctrine\DBAL\Schema\Identifier;
use Doctrine\DBAL\Schema\Index;
use Doctrine\DBAL\Schema\MySQLSchemaManager;
use Doctrine\DBAL\Schema\Table;
use Doctrine\DBAL\Schema\TableDiff;
use Doctrine\DBAL\TransactionIsolationLevel;

use function array_merge;
use function array_unique;
use function array_values;
use function count;
use function implode;
use function in_array;
use function is_numeric;
use function sprintf;
use function str_replace;

/**
 * Provides the base implementation for the lowest versions of supported MySQL-like database platforms.
 */
abstract class AbstractMySQLPlatform extends AbstractPlatform
{
    final public const LENGTH_LIMIT_TINYTEXT   = 255;
    final public const LENGTH_LIMIT_TEXT       = 65535;
    final public const LENGTH_LIMIT_MEDIUMTEXT = 16777215;

    final public const LENGTH_LIMIT_TINYBLOB   = 255;
    final public const LENGTH_LIMIT_BLOB       = 65535;
    final public const LENGTH_LIMIT_MEDIUMBLOB = 16777215;

    protected function doModifyLimitQuery(string $query, ?int $limit, int $offset): string
    {
        if ($limit !== null) {
            $query .= sprintf(' LIMIT %d', $limit);

            if ($offset > 0) {
                $query .= sprintf(' OFFSET %d', $offset);
            }
        } elseif ($offset > 0) {
            // 2^64-1 is the maximum of unsigned BIGINT, the biggest limit possible
            $query .= sprintf(' LIMIT 18446744073709551615 OFFSET %d', $offset);
        }

        return $query;
    }

    public function quoteSingleIdentifier(string $str): string
    {
        return '`' . str_replace('`', '``', $str) . '`';
    }

    public function getRegexpExpression(): string
    {
        return 'RLIKE';
    }

    public function getLocateExpression(string $string, string $substring, ?string $start = null): string
    {
        if ($start === null) {
            return sprintf('LOCATE(%s, %s)', $substring, $string);
        }

        return sprintf('LOCATE(%s, %s, %s)', $substring, $string, $start);
    }

    public function getConcatExpression(string ...$string): string
    {
        return sprintf('CONCAT(%s)', implode(', ', $string));
    }

    protected function getDateArithmeticIntervalExpression(
        string $date,
        string $operator,
        string $interval,
        DateIntervalUnit $unit,
    ): string {
        $function = $operator === '+' ? 'DATE_ADD' : 'DATE_SUB';

        return $function . '(' . $date . ', INTERVAL ' . $interval . ' ' . $unit->value . ')';
    }

    public function getDateDiffExpression(string $date1, string $date2): string
    {
        return 'DATEDIFF(' . $date1 . ', ' . $date2 . ')';
    }

    public function getCurrentDatabaseExpression(): string
    {
        return 'DATABASE()';
    }

    public function getLengthExpression(string $string): string
    {
        return 'CHAR_LENGTH(' . $string . ')';
    }

    /** @internal The method should be only used from within the {@see AbstractSchemaManager} class hierarchy. */
    public function getListDatabasesSQL(): string
    {
        return 'SHOW DATABASES';
    }

    /** @internal The method should be only used from within the {@see AbstractSchemaManager} class hierarchy. */
    public function getListViewsSQL(string $database): string
    {
        return 'SELECT * FROM information_schema.VIEWS WHERE TABLE_SCHEMA = ' . $this->quoteStringLiteral($database);
    }

    /**
     * Gets the SQL snippet used to declare a CLOB column type.
     *     TINYTEXT   : 2 ^  8 - 1 = 255
     *     TEXT       : 2 ^ 16 - 1 = 65535
     *     MEDIUMTEXT : 2 ^ 24 - 1 = 16777215
     *     LONGTEXT   : 2 ^ 32 - 1 = 4294967295
     *
     * {@inheritDoc}
     */
    public function getClobTypeDeclarationSQL(array $column): string
    {
        if (! empty($column['length']) && is_numeric($column['length'])) {
            $length = $column['length'];

            if ($length <= static::LENGTH_LIMIT_TINYTEXT) {
                return 'TINYTEXT';
            }

            if ($length <= static::LENGTH_LIMIT_TEXT) {
                return 'TEXT';
            }

            if ($length <= static::LENGTH_LIMIT_MEDIUMTEXT) {
                return 'MEDIUMTEXT';
            }
        }

        return 'LONGTEXT';
    }

    /**
     * {@inheritDoc}
     */
    public function getDateTimeTypeDeclarationSQL(array $column): string
    {
        if (isset($column['version']) && $column['version'] === true) {
            return 'TIMESTAMP';
        }

        return 'DATETIME';
    }

    /**
     * {@inheritDoc}
     */
    public function getDateTypeDeclarationSQL(array $column): string
    {
        return 'DATE';
    }

    /**
     * {@inheritDoc}
     */
    public function getTimeTypeDeclarationSQL(array $column): string
    {
        return 'TIME';
    }

    /**
     * {@inheritDoc}
     */
    public function getBooleanTypeDeclarationSQL(array $column): string
    {
        return 'TINYINT(1)';
    }

    /**
     * {@inheritDoc}
     *
<<<<<<< HEAD
=======
     * @deprecated
     *
     * MySQL prefers "autoincrement" identity columns since sequences can only
     * be emulated with a table.
     */
    public function prefersIdentityColumns()
    {
        Deprecation::trigger(
            'doctrine/dbal',
            'https://github.com/doctrine/dbal/pull/1519',
            'AbstractMySQLPlatform::prefersIdentityColumns() is deprecated.',
        );

        return true;
    }

    /**
     * {@inheritDoc}
     *
>>>>>>> 0361d33d
     * MySQL supports this through AUTO_INCREMENT columns.
     */
    public function supportsIdentityColumns(): bool
    {
        return true;
    }

    /** @internal The method should be only used from within the {@see AbstractPlatform} class hierarchy. */
    public function supportsInlineColumnComments(): bool
    {
        return true;
    }

    /** @internal The method should be only used from within the {@see AbstractPlatform} class hierarchy. */
    public function supportsColumnCollation(): bool
    {
        return true;
    }

    /**
     * {@inheritDoc}
     */
    protected function _getCreateTableSQL(string $name, array $columns, array $options = []): array
    {
        $queryFields = $this->getColumnDeclarationListSQL($columns);

        if (isset($options['uniqueConstraints']) && ! empty($options['uniqueConstraints'])) {
            foreach ($options['uniqueConstraints'] as $definition) {
                $queryFields .= ', ' . $this->getUniqueConstraintDeclarationSQL($definition);
            }
        }

        // add all indexes
        if (isset($options['indexes']) && ! empty($options['indexes'])) {
            foreach ($options['indexes'] as $definition) {
                $queryFields .= ', ' . $this->getIndexDeclarationSQL($definition);
            }
        }

        // attach all primary keys
        if (isset($options['primary']) && ! empty($options['primary'])) {
            $keyColumns   = array_unique(array_values($options['primary']));
            $queryFields .= ', PRIMARY KEY(' . implode(', ', $keyColumns) . ')';
        }

        $sql = ['CREATE'];

        if (! empty($options['temporary'])) {
            $sql[] = 'TEMPORARY';
        }

        $sql[] = 'TABLE ' . $name . ' (' . $queryFields . ')';

        $tableOptions = $this->buildTableOptions($options);

        if ($tableOptions !== '') {
            $sql[] = $tableOptions;
        }

        if (isset($options['partition_options'])) {
            $sql[] = $options['partition_options'];
        }

        $sql = [implode(' ', $sql)];

        if (isset($options['foreignKeys'])) {
            foreach ($options['foreignKeys'] as $definition) {
                $sql[] = $this->getCreateForeignKeySQL($definition, $name);
            }
        }

        return $sql;
    }

    /**
     * Build SQL for table options
     *
     * @param mixed[] $options
     */
    private function buildTableOptions(array $options): string
    {
        if (isset($options['table_options'])) {
            return $options['table_options'];
        }

        $tableOptions = [];

        if (isset($options['charset'])) {
            $tableOptions[] = sprintf('DEFAULT CHARACTER SET %s', $options['charset']);
        }

        if (isset($options['collation'])) {
            $tableOptions[] = $this->getColumnCollationDeclarationSQL($options['collation']);
        }

        if (isset($options['engine'])) {
            $tableOptions[] = sprintf('ENGINE = %s', $options['engine']);
        }

        // Auto increment
        if (isset($options['auto_increment'])) {
            $tableOptions[] = sprintf('AUTO_INCREMENT = %s', $options['auto_increment']);
        }

        // Comment
        if (isset($options['comment'])) {
            $tableOptions[] = sprintf('COMMENT = %s ', $this->quoteStringLiteral($options['comment']));
        }

        // Row format
        if (isset($options['row_format'])) {
            $tableOptions[] = sprintf('ROW_FORMAT = %s', $options['row_format']);
        }

        return implode(' ', $tableOptions);
    }

    /**
     * {@inheritDoc}
     */
    public function getAlterTableSQL(TableDiff $diff): array
    {
        $columnSql  = [];
        $queryParts = [];
        $newName    = $diff->getNewName();

<<<<<<< HEAD
        if ($newName !== null) {
=======
        if ($newName !== false) {
            Deprecation::trigger(
                'doctrine/dbal',
                'https://github.com/doctrine/dbal/pull/5663',
                'Generation of SQL that renames a table using %s is deprecated. Use getRenameTableSQL() instead.',
                __METHOD__,
            );

>>>>>>> 0361d33d
            $queryParts[] = 'RENAME TO ' . $newName->getQuotedName($this);
        }

        foreach ($diff->addedColumns as $column) {
            if ($this->onSchemaAlterTableAddColumn($column, $diff, $columnSql)) {
                continue;
            }

            $columnProperties = array_merge($column->toArray(), [
                'comment' => $column->getComment(),
            ]);

            $queryParts[] = 'ADD ' . $this->getColumnDeclarationSQL(
                $column->getQuotedName($this),
                $columnProperties,
            );
        }

        foreach ($diff->removedColumns as $column) {
            if ($this->onSchemaAlterTableRemoveColumn($column, $diff, $columnSql)) {
                continue;
            }

            $queryParts[] =  'DROP ' . $column->getQuotedName($this);
        }

        foreach ($diff->changedColumns as $columnDiff) {
            if ($this->onSchemaAlterTableChangeColumn($columnDiff, $diff, $columnSql)) {
                continue;
            }

            $newColumn = $columnDiff->getNewColumn();

            $newColumnProperties = array_merge($newColumn->toArray(), [
                'comment' => $newColumn->getComment(),
            ]);

            $oldColumn = $columnDiff->getOldColumn();

            $queryParts[] =  'CHANGE ' . $oldColumn->getQuotedName($this) . ' '
                . $this->getColumnDeclarationSQL($newColumn->getQuotedName($this), $newColumnProperties);
        }

        foreach ($diff->renamedColumns as $oldColumnName => $column) {
            if ($this->onSchemaAlterTableRenameColumn($oldColumnName, $column, $diff, $columnSql)) {
                continue;
            }

            $oldColumnName = new Identifier($oldColumnName);

            $columnProperties = array_merge($column->toArray(), [
                'comment' => $column->getComment(),
            ]);

            $queryParts[] = 'CHANGE ' . $oldColumnName->getQuotedName($this) . ' '
                . $this->getColumnDeclarationSQL($column->getQuotedName($this), $columnProperties);
        }

        if (isset($diff->addedIndexes['primary'])) {
            $keyColumns   = array_unique(array_values($diff->addedIndexes['primary']->getColumns()));
            $queryParts[] = 'ADD PRIMARY KEY (' . implode(', ', $keyColumns) . ')';
            unset($diff->addedIndexes['primary']);
        } elseif (isset($diff->changedIndexes['primary'])) {
            // Necessary in case the new primary key includes a new auto_increment column
            foreach ($diff->changedIndexes['primary']->getColumns() as $columnName) {
                if (isset($diff->addedColumns[$columnName]) && $diff->addedColumns[$columnName]->getAutoincrement()) {
                    $keyColumns   = array_unique(array_values($diff->changedIndexes['primary']->getColumns()));
                    $queryParts[] = 'DROP PRIMARY KEY';
                    $queryParts[] = 'ADD PRIMARY KEY (' . implode(', ', $keyColumns) . ')';
                    unset($diff->changedIndexes['primary']);
                    break;
                }
            }
        }

        $sql      = [];
        $tableSql = [];

        if (! $this->onSchemaAlterTable($diff, $tableSql)) {
            if (count($queryParts) > 0) {
                $sql[] = 'ALTER TABLE ' . $diff->getName($this)->getQuotedName($this) . ' '
                    . implode(', ', $queryParts);
            }

            $sql = array_merge(
                $this->getPreAlterTableIndexForeignKeySQL($diff),
                $sql,
                $this->getPostAlterTableIndexForeignKeySQL($diff),
            );
        }

        return array_merge($sql, $tableSql, $columnSql);
    }

    /**
     * {@inheritDoc}
     */
    protected function getPreAlterTableIndexForeignKeySQL(TableDiff $diff): array
    {
        $sql   = [];
        $table = $diff->getName($this)->getQuotedName($this);

        foreach ($diff->changedIndexes as $changedIndex) {
            $sql = array_merge($sql, $this->getPreAlterTableAlterPrimaryKeySQL($diff, $changedIndex));
        }

        foreach ($diff->removedIndexes as $remKey => $remIndex) {
            $sql = array_merge($sql, $this->getPreAlterTableAlterPrimaryKeySQL($diff, $remIndex));

            foreach ($diff->addedIndexes as $addKey => $addIndex) {
                if ($remIndex->getColumns() !== $addIndex->getColumns()) {
                    continue;
                }

                $indexClause = 'INDEX ' . $addIndex->getName();

                if ($addIndex->isPrimary()) {
                    $indexClause = 'PRIMARY KEY';
                } elseif ($addIndex->isUnique()) {
                    $indexClause = 'UNIQUE INDEX ' . $addIndex->getName();
                }

                $query  = 'ALTER TABLE ' . $table . ' DROP INDEX ' . $remIndex->getName() . ', ';
                $query .= 'ADD ' . $indexClause;
                $query .= ' (' . implode(', ', $addIndex->getQuotedColumns($this)) . ')';

                $sql[] = $query;

                unset($diff->removedIndexes[$remKey], $diff->addedIndexes[$addKey]);

                break;
            }
        }

        return array_merge(
            $sql,
            $this->getPreAlterTableAlterIndexForeignKeySQL($diff),
            parent::getPreAlterTableIndexForeignKeySQL($diff),
            $this->getPreAlterTableRenameIndexForeignKeySQL($diff),
        );
    }

    /**
     * @return string[]
     *
     * @throws Exception
     */
    private function getPreAlterTableAlterPrimaryKeySQL(TableDiff $diff, Index $index): array
    {
        $sql = [];

        if (! $index->isPrimary() || ! $diff->fromTable instanceof Table) {
            return $sql;
        }

        $tableName = $diff->getName($this)->getQuotedName($this);

        // Dropping primary keys requires to unset autoincrement attribute on the particular column first.
        foreach ($index->getColumns() as $columnName) {
            if (! $diff->fromTable->hasColumn($columnName)) {
                continue;
            }

            $column = $diff->fromTable->getColumn($columnName);

            if (! $column->getAutoincrement()) {
                continue;
            }

            $column->setAutoincrement(false);

            $sql[] = 'ALTER TABLE ' . $tableName . ' MODIFY ' .
                $this->getColumnDeclarationSQL($column->getQuotedName($this), $column->toArray());

            // original autoincrement information might be needed later on by other parts of the table alteration
            $column->setAutoincrement(true);
        }

        return $sql;
    }

    /**
     * @param TableDiff $diff The table diff to gather the SQL for.
     *
     * @return string[]
     *
     * @throws Exception
     */
    private function getPreAlterTableAlterIndexForeignKeySQL(TableDiff $diff): array
    {
        $sql   = [];
        $table = $diff->getName($this)->getQuotedName($this);

        foreach ($diff->changedIndexes as $changedIndex) {
            // Changed primary key
            if (! $changedIndex->isPrimary() || ! ($diff->fromTable instanceof Table)) {
                continue;
            }

            foreach ($diff->fromTable->getPrimaryKeyColumns() as $columnName => $column) {
                $column = $diff->fromTable->getColumn($columnName);

                // Check if an autoincrement column was dropped from the primary key.
                if (! $column->getAutoincrement() || in_array($columnName, $changedIndex->getColumns(), true)) {
                    continue;
                }

                // The autoincrement attribute needs to be removed from the dropped column
                // before we can drop and recreate the primary key.
                $column->setAutoincrement(false);

                $sql[] = 'ALTER TABLE ' . $table . ' MODIFY ' .
                    $this->getColumnDeclarationSQL($column->getQuotedName($this), $column->toArray());

                // Restore the autoincrement attribute as it might be needed later on
                // by other parts of the table alteration.
                $column->setAutoincrement(true);
            }
        }

        return $sql;
    }

    /**
     * @param TableDiff $diff The table diff to gather the SQL for.
     *
     * @return string[]
     */
    protected function getPreAlterTableRenameIndexForeignKeySQL(TableDiff $diff): array
    {
        return [];
    }

    protected function getCreateIndexSQLFlags(Index $index): string
    {
        $type = '';
        if ($index->isUnique()) {
            $type .= 'UNIQUE ';
        } elseif ($index->hasFlag('fulltext')) {
            $type .= 'FULLTEXT ';
        } elseif ($index->hasFlag('spatial')) {
            $type .= 'SPATIAL ';
        }

        return $type;
    }

    /**
     * {@inheritDoc}
     */
    public function getIntegerTypeDeclarationSQL(array $column): string
    {
        return 'INT' . $this->_getCommonIntegerTypeDeclarationSQL($column);
    }

    /**
     * {@inheritDoc}
     */
    public function getBigIntTypeDeclarationSQL(array $column): string
    {
        return 'BIGINT' . $this->_getCommonIntegerTypeDeclarationSQL($column);
    }

    /**
     * {@inheritDoc}
     */
    public function getSmallIntTypeDeclarationSQL(array $column): string
    {
        return 'SMALLINT' . $this->_getCommonIntegerTypeDeclarationSQL($column);
    }

    /**
     * {@inheritdoc}
     */
    public function getFloatDeclarationSQL(array $column): string
    {
        return 'DOUBLE PRECISION' . $this->getUnsignedDeclaration($column);
    }

    /**
     * {@inheritdoc}
     */
    public function getDecimalTypeDeclarationSQL(array $column): string
    {
        return parent::getDecimalTypeDeclarationSQL($column) . $this->getUnsignedDeclaration($column);
    }

    /**
     * Get unsigned declaration for a column.
     *
     * @param mixed[] $columnDef
     */
    private function getUnsignedDeclaration(array $columnDef): string
    {
        return ! empty($columnDef['unsigned']) ? ' UNSIGNED' : '';
    }

    /**
     * {@inheritDoc}
     */
    protected function _getCommonIntegerTypeDeclarationSQL(array $column): string
    {
        $autoinc = '';
        if (! empty($column['autoincrement'])) {
            $autoinc = ' AUTO_INCREMENT';
        }

        return $this->getUnsignedDeclaration($column) . $autoinc;
    }

    /** @internal The method should be only used from within the {@see AbstractPlatform} class hierarchy. */
    public function getColumnCharsetDeclarationSQL(string $charset): string
    {
        return 'CHARACTER SET ' . $charset;
    }

    /** @internal The method should be only used from within the {@see AbstractPlatform} class hierarchy. */
    public function getAdvancedForeignKeyOptionsSQL(ForeignKeyConstraint $foreignKey): string
    {
        $query = '';
        if ($foreignKey->hasOption('match')) {
            $query .= ' MATCH ' . $foreignKey->getOption('match');
        }

        $query .= parent::getAdvancedForeignKeyOptionsSQL($foreignKey);

        return $query;
    }

    public function getDropIndexSQL(string $name, string $table): string
    {
        return 'DROP INDEX ' . $name . ' ON ' . $table;
    }

    /**
     * The `ALTER TABLE ... DROP CONSTRAINT` syntax is only available as of MySQL 8.0.19.
     *
     * @link https://dev.mysql.com/doc/refman/8.0/en/alter-table.html
     */
    public function getDropUniqueConstraintSQL(string $name, string $tableName): string
    {
        return $this->getDropIndexSQL($name, $tableName);
    }

    public function getSetTransactionIsolationSQL(TransactionIsolationLevel $level): string
    {
        return 'SET SESSION TRANSACTION ISOLATION LEVEL ' . $this->_getTransactionIsolationLevelSQL($level);
    }

    public function getReadLockSQL(): string
    {
        return 'LOCK IN SHARE MODE';
    }

    protected function initializeDoctrineTypeMappings(): void
    {
        $this->doctrineTypeMapping = [
            'bigint'     => 'bigint',
            'binary'     => 'binary',
            'blob'       => 'blob',
            'char'       => 'string',
            'date'       => 'date',
            'datetime'   => 'datetime',
            'decimal'    => 'decimal',
            'double'     => 'float',
            'float'      => 'float',
            'int'        => 'integer',
            'integer'    => 'integer',
            'json'       => 'json',
            'longblob'   => 'blob',
            'longtext'   => 'text',
            'mediumblob' => 'blob',
            'mediumint'  => 'integer',
            'mediumtext' => 'text',
            'numeric'    => 'decimal',
            'real'       => 'float',
            'set'        => 'simple_array',
            'smallint'   => 'smallint',
            'string'     => 'string',
            'text'       => 'text',
            'time'       => 'time',
            'timestamp'  => 'datetime',
            'tinyblob'   => 'blob',
            'tinyint'    => 'boolean',
            'tinytext'   => 'text',
            'varbinary'  => 'binary',
            'varchar'    => 'string',
            'year'       => 'date',
        ];
    }

    protected function createReservedKeywordsList(): KeywordList
    {
        return new MySQLKeywords();
    }

    /**
     * {@inheritDoc}
     *
     * MySQL commits a transaction implicitly when DROP TABLE is executed, however not
     * if DROP TEMPORARY TABLE is executed.
     */
    public function getDropTemporaryTableSQL(string $table): string
    {
        return 'DROP TEMPORARY TABLE ' . $table;
    }

    /**
     * Gets the SQL Snippet used to declare a BLOB column type.
     *     TINYBLOB   : 2 ^  8 - 1 = 255
     *     BLOB       : 2 ^ 16 - 1 = 65535
     *     MEDIUMBLOB : 2 ^ 24 - 1 = 16777215
     *     LONGBLOB   : 2 ^ 32 - 1 = 4294967295
     *
     * {@inheritDoc}
     */
    public function getBlobTypeDeclarationSQL(array $column): string
    {
        if (! empty($column['length']) && is_numeric($column['length'])) {
            $length = $column['length'];

            if ($length <= static::LENGTH_LIMIT_TINYBLOB) {
                return 'TINYBLOB';
            }

            if ($length <= static::LENGTH_LIMIT_BLOB) {
                return 'BLOB';
            }

            if ($length <= static::LENGTH_LIMIT_MEDIUMBLOB) {
                return 'MEDIUMBLOB';
            }
        }

        return 'LONGBLOB';
    }

    public function quoteStringLiteral(string $str): string
    {
        // MySQL requires backslashes to be escaped as well.
        $str = str_replace('\\', '\\\\', $str);

        return parent::quoteStringLiteral($str);
    }

    public function getDefaultTransactionIsolationLevel(): TransactionIsolationLevel
    {
        return TransactionIsolationLevel::REPEATABLE_READ;
    }

    public function supportsColumnLengthIndexes(): bool
    {
        return true;
    }

    public function createSchemaManager(Connection $connection): MySQLSchemaManager
    {
        return new MySQLSchemaManager($connection, $this);
    }
}<|MERGE_RESOLUTION|>--- conflicted
+++ resolved
@@ -15,6 +15,7 @@
 use Doctrine\DBAL\Schema\Table;
 use Doctrine\DBAL\Schema\TableDiff;
 use Doctrine\DBAL\TransactionIsolationLevel;
+use Doctrine\Deprecations\Deprecation;
 
 use function array_merge;
 use function array_unique;
@@ -186,28 +187,6 @@
     /**
      * {@inheritDoc}
      *
-<<<<<<< HEAD
-=======
-     * @deprecated
-     *
-     * MySQL prefers "autoincrement" identity columns since sequences can only
-     * be emulated with a table.
-     */
-    public function prefersIdentityColumns()
-    {
-        Deprecation::trigger(
-            'doctrine/dbal',
-            'https://github.com/doctrine/dbal/pull/1519',
-            'AbstractMySQLPlatform::prefersIdentityColumns() is deprecated.',
-        );
-
-        return true;
-    }
-
-    /**
-     * {@inheritDoc}
-     *
->>>>>>> 0361d33d
      * MySQL supports this through AUTO_INCREMENT columns.
      */
     public function supportsIdentityColumns(): bool
@@ -334,18 +313,13 @@
         $queryParts = [];
         $newName    = $diff->getNewName();
 
-<<<<<<< HEAD
         if ($newName !== null) {
-=======
-        if ($newName !== false) {
             Deprecation::trigger(
                 'doctrine/dbal',
                 'https://github.com/doctrine/dbal/pull/5663',
                 'Generation of SQL that renames a table using %s is deprecated. Use getRenameTableSQL() instead.',
                 __METHOD__,
             );
-
->>>>>>> 0361d33d
             $queryParts[] = 'RENAME TO ' . $newName->getQuotedName($this);
         }
 
