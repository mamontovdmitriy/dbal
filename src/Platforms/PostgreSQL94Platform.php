--- conflicted
+++ resolved
@@ -68,19 +68,9 @@
      *
      * Enables use of 'true'/'false' or otherwise 1 and 0 instead.
      */
-<<<<<<< HEAD
     public function setUseBooleanTrueFalseStrings(bool $flag): void
     {
         $this->useBooleanTrueFalseStrings = $flag;
-=======
-    public function getSubstringExpression($string, $start, $length = null)
-    {
-        if ($length === null) {
-            return 'SUBSTRING(' . $string . ' FROM ' . $start . ')';
-        }
-
-        return 'SUBSTRING(' . $string . ' FROM ' . $start . ' FOR ' . $length . ')';
->>>>>>> b2bd586c
     }
 
     public function getNowExpression(): string
@@ -668,11 +658,7 @@
     /**
      * {@inheritDoc}
      */
-<<<<<<< HEAD
-    protected function _getCreateTableSQL(string $tableName, array $columns, array $options = []): array
-=======
-    protected function _getCreateTableSQL($name, array $columns, array $options = [])
->>>>>>> b2bd586c
+    protected function _getCreateTableSQL(string $name, array $columns, array $options = []): array
     {
         $queryFields = $this->getColumnDeclarationListSQL($columns);
 
@@ -974,9 +960,9 @@
         return 'Y-m-d H:i:sO';
     }
 
-    public function getEmptyIdentityInsertSQL(string $tableName, string $identifierColumnName): string
-    {
-        return 'INSERT INTO ' . $tableName . ' (' . $identifierColumnName . ') VALUES (DEFAULT)';
+    public function getEmptyIdentityInsertSQL(string $quotedTableName, string $quotedIdentifierColumnName): string
+    {
+        return 'INSERT INTO ' . $quotedTableName . ' (' . $quotedIdentifierColumnName . ') VALUES (DEFAULT)';
     }
 
     public function getTruncateTableSQL(string $tableName, bool $cascade = false): string
