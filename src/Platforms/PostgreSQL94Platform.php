--- conflicted
+++ resolved
@@ -739,16 +739,11 @@
 
         return $this->doConvertBooleans(
             $item,
-<<<<<<< HEAD
-            static function ($boolean): string {
-                if ($boolean === null) {
-=======
             /**
              * @param mixed $value
              */
-            static function ($value) {
+            static function ($value): string {
                 if ($value === null) {
->>>>>>> 7da29b1c
                     return 'NULL';
                 }
 
