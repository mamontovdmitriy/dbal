{
    "name": "doctrine/dbal",
    "type": "library",
    "description": "Powerful PHP database abstraction layer (DBAL) with many features for database schema introspection and management.",
    "keywords": [
        "abstraction",
        "database",
        "dbal",
        "db2",
        "mariadb",
        "mssql",
        "mysql",
        "pgsql",
        "postgresql",
        "oci8",
        "oracle",
        "pdo",
        "queryobject",
        "sasql",
        "sql",
        "sqlite",
        "sqlserver",
        "sqlsrv"
    ],
    "homepage": "https://www.doctrine-project.org/projects/dbal.html",
    "license": "MIT",
    "authors": [
        {"name": "Guilherme Blanco", "email": "guilhermeblanco@gmail.com"},
        {"name": "Roman Borschel", "email": "roman@code-factory.org"},
        {"name": "Benjamin Eberlei", "email": "kontakt@beberlei.de"},
        {"name": "Jonathan Wage", "email": "jonwage@gmail.com"}
    ],
    "require": {
        "php": "^7.3 || ^8.0",
        "composer-runtime-api": "^2",
        "doctrine/cache": "^1.11|^2.0",
        "doctrine/deprecations": "^0.5.3",
        "doctrine/event-manager": "^1.0",
        "psr/cache": "^1|^2|^3",
        "psr/log": "^1|^2|^3"
    },
    "require-dev": {
        "doctrine/coding-standard": "9.0.0",
        "jetbrains/phpstorm-stubs": "2021.1",
<<<<<<< HEAD
        "phpstan/phpstan": "1.4.0",
        "phpstan/phpstan-strict-rules": "^1.1",
        "phpunit/phpunit": "9.5.11",
        "psalm/plugin-phpunit": "0.16.1",
        "squizlabs/php_codesniffer": "3.6.2",
        "symfony/cache": "^5.2|^6.0",
        "symfony/console": "^2.7|^3.0|^4.0|^5.0|^6.0",
        "vimeo/psalm": "4.16.1"
=======
        "phpstan/phpstan": "1.4.6",
        "phpunit/phpunit": "^7.5.20|^8.5|9.5.13",
        "psalm/plugin-phpunit": "0.16.1",
        "squizlabs/php_codesniffer": "3.6.2",
        "symfony/cache": "^4.4",
        "symfony/console": "^2.0.5|^3.0|^4.0|^5.0",
        "vimeo/psalm": "4.20.0"
>>>>>>> e574b877
    },
    "suggest": {
        "symfony/console": "For helpful console commands such as SQL execution and import of files."
    },
    "bin": ["bin/doctrine-dbal"],
    "config": {
        "sort-packages": true,
        "allow-plugins": {
            "dealerdirect/phpcodesniffer-composer-installer": true,
            "composer/package-versions-deprecated": true
        }
    },
    "autoload": {
        "psr-4": { "Doctrine\\DBAL\\": "src" }
    },
    "autoload-dev": {
        "psr-4": { "Doctrine\\DBAL\\Tests\\": "tests" }
    }
}<|MERGE_RESOLUTION|>--- conflicted
+++ resolved
@@ -42,24 +42,14 @@
     "require-dev": {
         "doctrine/coding-standard": "9.0.0",
         "jetbrains/phpstorm-stubs": "2021.1",
-<<<<<<< HEAD
-        "phpstan/phpstan": "1.4.0",
+        "phpstan/phpstan": "1.4.6",
         "phpstan/phpstan-strict-rules": "^1.1",
-        "phpunit/phpunit": "9.5.11",
+        "phpunit/phpunit": "9.5.13",
         "psalm/plugin-phpunit": "0.16.1",
         "squizlabs/php_codesniffer": "3.6.2",
         "symfony/cache": "^5.2|^6.0",
         "symfony/console": "^2.7|^3.0|^4.0|^5.0|^6.0",
-        "vimeo/psalm": "4.16.1"
-=======
-        "phpstan/phpstan": "1.4.6",
-        "phpunit/phpunit": "^7.5.20|^8.5|9.5.13",
-        "psalm/plugin-phpunit": "0.16.1",
-        "squizlabs/php_codesniffer": "3.6.2",
-        "symfony/cache": "^4.4",
-        "symfony/console": "^2.0.5|^3.0|^4.0|^5.0",
         "vimeo/psalm": "4.20.0"
->>>>>>> e574b877
     },
     "suggest": {
         "symfony/console": "For helpful console commands such as SQL execution and import of files."
