--- conflicted
+++ resolved
@@ -14,47 +14,7 @@
 
 class AbstractOracleDriverTest extends AbstractDriverTest
 {
-<<<<<<< HEAD
-    protected function createDriver() : Driver
-=======
-    public function testReturnsDatabaseName(): void
-    {
-        $params = [
-            'user'     => 'foo',
-            'password' => 'bar',
-            'dbname'   => 'baz',
-        ];
-
-        $connection = $this->getConnectionMock();
-
-        $connection->expects(self::once())
-            ->method('getParams')
-            ->will(self::returnValue($params));
-
-        self::assertSame($params['user'], $this->driver->getDatabase($connection));
-    }
-
-    public function testReturnsDatabaseNameWithConnectDescriptor(): void
-    {
-        $params = [
-            'user'             => 'foo',
-            'password'         => 'bar',
-            'connectionstring' => '(DESCRIPTION=' .
-                '(ADDRESS=(PROTOCOL=TCP)(HOST=localhost)(PORT=1521))' .
-                '(CONNECT_DATA=(SERVICE_NAME=baz)))',
-        ];
-
-        $connection = $this->getConnectionMock();
-
-        $connection->expects(self::once())
-            ->method('getParams')
-            ->will(self::returnValue($params));
-
-        self::assertSame($params['user'], $this->driver->getDatabase($connection));
-    }
-
     protected function createDriver(): Driver
->>>>>>> 66b1f3d2
     {
         return $this->getMockForAbstractClass(AbstractOracleDriver::class);
     }
