--- conflicted
+++ resolved
@@ -45,16 +45,7 @@
 
     public function testReturnsCode(): void
     {
-<<<<<<< HEAD
         self::assertSame(self::ERROR_CODE, $this->exception->getCode());
-=======
-        self::assertSame(self::SQLSTATE, $this->exception->getCode());
-    }
-
-    public function testReturnsErrorCode(): void
-    {
-        self::assertSame(self::ERROR_CODE, $this->exception->getErrorCode());
->>>>>>> 66b1f3d2
     }
 
     public function testReturnsMessage(): void
