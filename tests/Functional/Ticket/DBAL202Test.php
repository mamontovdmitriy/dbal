<?php

declare(strict_types=1);

namespace Doctrine\DBAL\Tests\Functional\Ticket;

use Doctrine\DBAL\Schema\Table;
use Doctrine\DBAL\Tests\FunctionalTestCase;

class DBAL202Test extends FunctionalTestCase
{
    protected function setUp(): void
    {
        parent::setUp();

        if ($this->connection->getDatabasePlatform()->getName() !== 'oracle') {
            self::markTestSkipped('OCI8 only test');
        }

<<<<<<< HEAD
        if ($this->connection->getSchemaManager()->tableExists('DBAL202')) {
            $this->connection->exec('DELETE FROM DBAL202');
=======
        if ($this->connection->getSchemaManager()->tablesExist('DBAL202')) {
            $this->connection->executeStatement('DELETE FROM DBAL202');
>>>>>>> 4cc12da9
        } else {
            $table = new Table('DBAL202');
            $table->addColumn('id', 'integer');
            $table->setPrimaryKey(['id']);

            $this->connection->getSchemaManager()->createTable($table);
        }
    }

    public function testStatementRollback(): void
    {
        $stmt = $this->connection->prepare('INSERT INTO DBAL202 VALUES (8)');
        $this->connection->beginTransaction();
        $stmt->execute();
        $this->connection->rollBack();

        self::assertEquals(0, $this->connection->fetchOne('SELECT COUNT(1) FROM DBAL202'));
    }

    public function testStatementCommit(): void
    {
        $stmt = $this->connection->prepare('INSERT INTO DBAL202 VALUES (8)');
        $this->connection->beginTransaction();
        $stmt->execute();
        $this->connection->commit();

        self::assertEquals(1, $this->connection->fetchOne('SELECT COUNT(1) FROM DBAL202'));
    }
}<|MERGE_RESOLUTION|>--- conflicted
+++ resolved
@@ -17,13 +17,8 @@
             self::markTestSkipped('OCI8 only test');
         }
 
-<<<<<<< HEAD
         if ($this->connection->getSchemaManager()->tableExists('DBAL202')) {
-            $this->connection->exec('DELETE FROM DBAL202');
-=======
-        if ($this->connection->getSchemaManager()->tablesExist('DBAL202')) {
             $this->connection->executeStatement('DELETE FROM DBAL202');
->>>>>>> 4cc12da9
         } else {
             $table = new Table('DBAL202');
             $table->addColumn('id', 'integer');
