--- conflicted
+++ resolved
@@ -28,15 +28,6 @@
     {
         parent::setUp();
 
-<<<<<<< HEAD
-        $wrappedConnection = $this->connection->getWrappedConnection();
-
-        if (! $wrappedConnection instanceof Connection) {
-            self::markTestSkipped('PDO connection only test.');
-        }
-
-        $this->driverConnection = $wrappedConnection;
-=======
         $driverConnection = $this->connection->getWrappedConnection();
 
         if (! $driverConnection instanceof Connection) {
@@ -44,7 +35,6 @@
         }
 
         $this->driverConnection = $driverConnection;
->>>>>>> 3c845853
     }
 
     protected function tearDown(): void
