<?php

declare(strict_types=1);

namespace Doctrine\DBAL\Tests\Functional\LockMode;

use Doctrine\DBAL\Connection;
use Doctrine\DBAL\Driver\OCI8;
use Doctrine\DBAL\Exception;
use Doctrine\DBAL\LockMode;
use Doctrine\DBAL\Platforms\SqlitePlatform;
use Doctrine\DBAL\Platforms\SQLServerPlatform;
use Doctrine\DBAL\Schema\Table;
use Doctrine\DBAL\Tests\FunctionalTestCase;
use Doctrine\DBAL\Tests\TestUtil;
use Doctrine\DBAL\TransactionIsolationLevel;

class NoneTest extends FunctionalTestCase
{
    private Connection $connection2;

    public function setUp(): void
    {
        if ($this->connection->getDriver() instanceof OCI8\Driver) {
            // https://github.com/doctrine/dbal/issues/4417
            self::markTestSkipped('This test fails on OCI8 for a currently unknown reason');
        }

        if ($this->connection->getDatabasePlatform() instanceof SQLServerPlatform) {
            // Use row versioning instead of locking on SQL Server (if we don't, the second connection will block when
            // attempting to read the row created by the first connection, instead of reading the previous version);
            // for some reason we cannot set READ_COMMITTED_SNAPSHOT ON when not running this test in isolation,
            // there may be another connection active at this point; temporarily forcing to SINGLE_USER does the trick.
            $db = $this->connection->getDatabase();
            $this->connection->executeStatement('ALTER DATABASE ' . $db . ' SET SINGLE_USER WITH ROLLBACK IMMEDIATE');
            $this->connection->executeStatement('ALTER DATABASE ' . $db . ' SET READ_COMMITTED_SNAPSHOT ON');
            $this->connection->executeStatement('ALTER DATABASE ' . $db . ' SET MULTI_USER');
        }

        $table = new Table('users');
        $table->addColumn('id', 'integer');
        $table->setPrimaryKey(['id']);

        $this->connection->createSchemaManager()->dropAndCreateTable($table);

        $this->connection2 = TestUtil::getConnection();

        if ($this->connection2->createSchemaManager()->tableExists('users')) {
            return;
        }

        if ($this->connection2->getDatabasePlatform() instanceof SqlitePlatform) {
            self::markTestSkipped('This test cannot run on SQLite using an in-memory database');
        }

        self::fail('Separate connections do not seem to talk to the same database');
    }

    protected function tearDown(): void
    {
        $this->connection2->close();

<<<<<<< HEAD
        $this->connection->createSchemaManager()->dropTable('users');

=======
>>>>>>> 46e8c835
        if (! $this->connection->getDatabasePlatform() instanceof SQLServerPlatform) {
            return;
        }

        if ($this->connection->isTransactionActive()) {
            $this->connection->rollBack();
        }

        $db = $this->connection->getDatabase();
        $this->connection->executeStatement('ALTER DATABASE ' . $db . ' SET READ_COMMITTED_SNAPSHOT OFF');
    }

    public function testLockModeNoneDoesNotBreakTransactionIsolation(): void
    {
        try {
            $this->connection->setTransactionIsolation(TransactionIsolationLevel::READ_COMMITTED);
            $this->connection2->setTransactionIsolation(TransactionIsolationLevel::READ_COMMITTED);
        } catch (Exception $e) {
            self::markTestSkipped('This test must be able to set a transaction isolation level');
        }

        $this->connection->beginTransaction();
        $this->connection2->beginTransaction();

        $this->connection->insert('users', ['id' => 1]);

        $query = 'SELECT id FROM users';
        $query = $this->connection2->getDatabasePlatform()->appendLockHint($query, LockMode::NONE);

        self::assertFalse($this->connection2->fetchOne($query));
    }
}<|MERGE_RESOLUTION|>--- conflicted
+++ resolved
@@ -60,21 +60,19 @@
     {
         $this->connection2->close();
 
-<<<<<<< HEAD
         $this->connection->createSchemaManager()->dropTable('users');
 
-=======
->>>>>>> 46e8c835
-        if (! $this->connection->getDatabasePlatform() instanceof SQLServerPlatform) {
-            return;
+        if ($this->connection->getDatabasePlatform() instanceof SQLServerPlatform) {
+            $this->connection->rollBack();
+
+            $db = $this->connection->getDatabase();
+            $this->connection->executeStatement('ALTER DATABASE ' . $db . ' SET READ_COMMITTED_SNAPSHOT OFF');
         }
 
-        if ($this->connection->isTransactionActive()) {
-            $this->connection->rollBack();
-        }
-
-        $db = $this->connection->getDatabase();
-        $this->connection->executeStatement('ALTER DATABASE ' . $db . ' SET READ_COMMITTED_SNAPSHOT OFF');
+        // depending on current database platform, the above DROP TABLE may or may not commit the transaction,
+        // and there's no way to see whether the transaction is active. so we're closing the connection explicitly
+        // to avoid the ROLLBACK failure in {@link disconnect()}
+        $this->connection->close();
     }
 
     public function testLockModeNoneDoesNotBreakTransactionIsolation(): void
