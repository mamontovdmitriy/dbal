--- conflicted
+++ resolved
@@ -19,13 +19,8 @@
 
         $table = new Table('add_default_test');
 
-<<<<<<< HEAD
         $table->addColumn('original_field', Types::STRING, ['length' => 8]);
-        $schemaManager->dropAndCreateTable($table);
-=======
-        $table->addColumn('original_field', Types::STRING);
         $this->dropAndCreateTable($table);
->>>>>>> e375dfc4
 
         $this->connection->executeStatement("INSERT INTO add_default_test (original_field) VALUES ('one')");
 
