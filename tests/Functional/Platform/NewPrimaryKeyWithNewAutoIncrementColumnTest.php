<?php

declare(strict_types=1);

namespace Doctrine\DBAL\Tests\Functional\Platform;

use Doctrine\DBAL\Platforms\AbstractPlatform;
use Doctrine\DBAL\Platforms\MySQLPlatform;
use Doctrine\DBAL\Tests\FunctionalTestCase;

use function count;

final class NewPrimaryKeyWithNewAutoIncrementColumnTest extends FunctionalTestCase
{
    protected function setUp(): void
    {
        if ($this->getPlatform() instanceof MySQLPlatform) {
            return;
        }

        self::markTestSkipped('Restricted to MySQL.');
    }

    /**
     * Ensures that the primary key is created within the same "alter table" statement that an auto-increment column
     * is added to the table as part of the new primary key.
     *
     * Before the fix for this problem this resulted in a database error: (at least on mysql)
     * SQLSTATE[42000]: Syntax error or access violation: 1075 Incorrect table definition; there can be only one auto
     * column and it must be defined as a key
     */
    public function testAlterPrimaryKeyToAutoIncrementColumn(): void
    {
<<<<<<< HEAD
        $schemaManager = $this->connection->createSchemaManager();
        $schemaManager->tryMethod('dropTable', 'dbal2807');
=======
        $this->dropTableIfExists('dbal2807');
>>>>>>> e375dfc4

        $schemaManager = $this->connection->getSchemaManager();
        $schema        = $schemaManager->createSchema();

        $table = $schema->createTable('dbal2807');
        $table->addColumn('initial_id', 'integer');
        $table->setPrimaryKey(['initial_id']);

        $schemaManager->createTable($table);

        $newSchema = clone $schema;
        $newTable  = $newSchema->getTable($table->getName());
        $newTable->addColumn('new_id', 'integer', ['autoincrement' => true]);
        $newTable->dropPrimaryKey();
        $newTable->setPrimaryKey(['new_id']);

        $diff = $schemaManager->createComparator()
            ->compareSchemas($schema, $newSchema);

        $schemaManager->alterSchema($diff);

        $validationSchema = $schemaManager->createSchema();
        $validationTable  = $validationSchema->getTable($table->getName());

        self::assertTrue($validationTable->hasColumn('new_id'));
        self::assertTrue($validationTable->getColumn('new_id')->getAutoincrement());
        self::assertTrue($validationTable->hasPrimaryKey());
        self::assertEquals(1, count($validationTable->getPrimaryKeyColumns()));
        self::assertArrayHasKey('new_id', $validationTable->getPrimaryKeyColumns());
    }

    private function getPlatform(): AbstractPlatform
    {
        return $this->connection->getDatabasePlatform();
    }
}<|MERGE_RESOLUTION|>--- conflicted
+++ resolved
@@ -31,14 +31,9 @@
      */
     public function testAlterPrimaryKeyToAutoIncrementColumn(): void
     {
-<<<<<<< HEAD
+        $this->dropTableIfExists('dbal2807');
+
         $schemaManager = $this->connection->createSchemaManager();
-        $schemaManager->tryMethod('dropTable', 'dbal2807');
-=======
-        $this->dropTableIfExists('dbal2807');
->>>>>>> e375dfc4
-
-        $schemaManager = $this->connection->getSchemaManager();
         $schema        = $schemaManager->createSchema();
 
         $table = $schema->createTable('dbal2807');
