<?php

declare(strict_types=1);

namespace Doctrine\DBAL\Tests\Functional\Platform;

use Doctrine\DBAL\Schema\Table;
use Doctrine\DBAL\Tests\FunctionalTestCase;
use Doctrine\DBAL\Types\Type;
use Doctrine\DBAL\Types\Types;

class AlterColumnTest extends FunctionalTestCase
{
    public function testColumnPositionRetainedAfterAltering(): void
    {
        $table = new Table('test_alter');
        $table->addColumn('c1', 'integer');
        $table->addColumn('c2', 'integer');

        $this->dropAndCreateTable($table);

        $table->getColumn('c1')
            ->setType(Type::getType(Types::STRING))
            ->setLength(16);

<<<<<<< HEAD
        $diff = $sm->createComparator()
            ->diffTable($sm->listTableDetails('test_alter'), $table);
=======
        $sm         = $this->connection->createSchemaManager();
        $comparator = new Comparator();
        $diff       = $comparator->diffTable($sm->listTableDetails('test_alter'), $table);
>>>>>>> e375dfc4

        self::assertNotNull($diff);
        $sm->alterTable($diff);

        $table   = $sm->listTableDetails('test_alter');
        $columns = $table->getColumns();

        self::assertCount(2, $columns);
        self::assertEqualsIgnoringCase('c1', $columns[0]->getName());
        self::assertEqualsIgnoringCase('c2', $columns[1]->getName());
    }
}<|MERGE_RESOLUTION|>--- conflicted
+++ resolved
@@ -23,14 +23,9 @@
             ->setType(Type::getType(Types::STRING))
             ->setLength(16);
 
-<<<<<<< HEAD
+        $sm   = $this->connection->createSchemaManager();
         $diff = $sm->createComparator()
             ->diffTable($sm->listTableDetails('test_alter'), $table);
-=======
-        $sm         = $this->connection->createSchemaManager();
-        $comparator = new Comparator();
-        $diff       = $comparator->diffTable($sm->listTableDetails('test_alter'), $table);
->>>>>>> e375dfc4
 
         self::assertNotNull($diff);
         $sm->alterTable($diff);
