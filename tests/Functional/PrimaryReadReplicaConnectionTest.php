<?php

declare(strict_types=1);

namespace Doctrine\DBAL\Tests\Functional;

use Doctrine\DBAL\Connections\PrimaryReadReplicaConnection;
use Doctrine\DBAL\DriverManager;
use Doctrine\DBAL\Schema\Table;
use Doctrine\DBAL\Tests\FunctionalTestCase;
use Throwable;

use function array_change_key_case;
use function sprintf;

use const CASE_LOWER;

class PrimaryReadReplicaConnectionTest extends FunctionalTestCase
{
    protected function setUp(): void
    {
        parent::setUp();

        $platformName = $this->connection->getDatabasePlatform()->getName();

        // This is a MySQL specific test, skip other vendors.
        if ($platformName !== 'mysql') {
            self::markTestSkipped(sprintf('Test does not work on %s.', $platformName));
        }

        try {
            $table = new Table('primary_replica_table');
            $table->addColumn('test_int', 'integer');
            $table->setPrimaryKey(['test_int']);

            $sm = $this->connection->getSchemaManager();
            $sm->createTable($table);
        } catch (Throwable $e) {
        }

        $this->connection->executeStatement('DELETE FROM primary_replica_table');
        $this->connection->insert('primary_replica_table', ['test_int' => 1]);
    }

    private function createPrimaryReadReplicaConnection(bool $keepReplica = false): PrimaryReadReplicaConnection
    {
        $connection = DriverManager::getConnection($this->createPrimaryReadReplicaConnectionParams($keepReplica));
<<<<<<< HEAD
=======

>>>>>>> 3c845853
        self::assertInstanceOf(PrimaryReadReplicaConnection::class, $connection);

        return $connection;
    }

    /**
     * @return mixed[]
     */
    private function createPrimaryReadReplicaConnectionParams(bool $keepReplica = false): array
    {
        $params                 = $this->connection->getParams();
        $params['primary']      = $params;
        $params['replica']      = [$params, $params];
        $params['keepReplica']  = $keepReplica;
        $params['wrapperClass'] = PrimaryReadReplicaConnection::class;

        return $params;
    }

    public function testInheritCharsetFromPrimary(): void
    {
        $charsets = [
            'utf8',
            'latin1',
        ];

        foreach ($charsets as $charset) {
            $params                       = $this->createPrimaryReadReplicaConnectionParams();
            $params['primary']['charset'] = $charset;

            foreach ($params['replica'] as $index => $replicaParams) {
                if (! isset($replicaParams['charset'])) {
                    continue;
                }

                unset($params['replica'][$index]['charset']);
            }

            $conn = DriverManager::getConnection($params);
            self::assertInstanceOf(PrimaryReadReplicaConnection::class, $conn);
            $conn->ensureConnectedToReplica();

            self::assertFalse($conn->isConnectedToPrimary());

            $clientCharset = $conn->fetchOne('select @@character_set_client as c');

            self::assertSame($charset, $clientCharset);
        }
    }

    public function testPrimaryOnConnect(): void
    {
        $conn = $this->createPrimaryReadReplicaConnection();

        self::assertFalse($conn->isConnectedToPrimary());
        $conn->ensureConnectedToReplica();
        self::assertFalse($conn->isConnectedToPrimary());
        $conn->ensureConnectedToPrimary();
        self::assertTrue($conn->isConnectedToPrimary());
    }

    public function testNoPrimaryrOnExecuteQuery(): void
    {
        $conn = $this->createPrimaryReadReplicaConnection();

        $sql     = 'SELECT count(*) as num FROM primary_replica_table';
        $data    = $conn->fetchAllAssociative($sql);
        $data[0] = array_change_key_case($data[0], CASE_LOWER);

        self::assertEquals(1, $data[0]['num']);
        self::assertFalse($conn->isConnectedToPrimary());
    }

    public function testPrimaryOnWriteOperation(): void
    {
        $conn = $this->createPrimaryReadReplicaConnection();
        $conn->insert('primary_replica_table', ['test_int' => 30]);

        self::assertTrue($conn->isConnectedToPrimary());

        $sql     = 'SELECT count(*) as num FROM primary_replica_table';
        $data    = $conn->fetchAllAssociative($sql);
        $data[0] = array_change_key_case($data[0], CASE_LOWER);

        self::assertEquals(2, $data[0]['num']);
        self::assertTrue($conn->isConnectedToPrimary());
    }

    public function testKeepReplicaBeginTransactionStaysOnPrimary(): void
    {
        $conn = $this->createPrimaryReadReplicaConnection($keepReplica = true);
        $conn->ensureConnectedToReplica();

        $conn->beginTransaction();
        $conn->insert('primary_replica_table', ['test_int' => 30]);
        $conn->commit();

        self::assertTrue($conn->isConnectedToPrimary());

        $conn->connect();
        self::assertTrue($conn->isConnectedToPrimary());

        $conn->ensureConnectedToReplica();
        self::assertFalse($conn->isConnectedToPrimary());
    }

    public function testKeepReplicaInsertStaysOnPrimary(): void
    {
        $conn = $this->createPrimaryReadReplicaConnection($keepReplica = true);
        $conn->ensureConnectedToReplica();

        $conn->insert('primary_replica_table', ['test_int' => 30]);

        self::assertTrue($conn->isConnectedToPrimary());

        $conn->connect();
        self::assertTrue($conn->isConnectedToPrimary());

        $conn->ensureConnectedToReplica();
        self::assertFalse($conn->isConnectedToPrimary());
    }

    public function testPrimaryReadReplicaConnectionCloseAndReconnect(): void
    {
        $conn = $this->createPrimaryReadReplicaConnection();
        $conn->ensureConnectedToPrimary();
        self::assertTrue($conn->isConnectedToPrimary());

        $conn->close();
        self::assertFalse($conn->isConnectedToPrimary());

        $conn->ensureConnectedToPrimary();
        self::assertTrue($conn->isConnectedToPrimary());
    }
}<|MERGE_RESOLUTION|>--- conflicted
+++ resolved
@@ -45,10 +45,6 @@
     private function createPrimaryReadReplicaConnection(bool $keepReplica = false): PrimaryReadReplicaConnection
     {
         $connection = DriverManager::getConnection($this->createPrimaryReadReplicaConnectionParams($keepReplica));
-<<<<<<< HEAD
-=======
-
->>>>>>> 3c845853
         self::assertInstanceOf(PrimaryReadReplicaConnection::class, $connection);
 
         return $connection;
