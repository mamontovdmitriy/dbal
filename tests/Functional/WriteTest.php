<?php

declare(strict_types=1);

namespace Doctrine\DBAL\Tests\Functional;

use Closure;
use DateTime;
use Doctrine\DBAL\Driver;
use Doctrine\DBAL\Driver\Exception\IdentityColumnsNotSupported;
use Doctrine\DBAL\Driver\Exception\NoIdentityValue;
use Doctrine\DBAL\Exception\DriverException;
use Doctrine\DBAL\ParameterType;
use Doctrine\DBAL\Schema\Table;
use Doctrine\DBAL\Tests\FunctionalTestCase;
use Doctrine\DBAL\Tests\TestUtil;
use Throwable;

class WriteTest extends FunctionalTestCase
{
    protected function setUp(): void
    {
<<<<<<< HEAD
        parent::setUp();

        $table = new Table('write_table');
        $table->addColumn('id', 'integer', ['autoincrement' => true]);
        $table->addColumn('test_int', 'integer');
        $table->addColumn('test_string', 'string', [
            'length' => 32,
            'notnull' => false,
        ]);
        $table->setPrimaryKey(['id']);
=======
        try {
            $table = new Table('write_table');
            $table->addColumn('id', 'integer', ['autoincrement' => true]);
            $table->addColumn('test_int', 'integer');
            $table->addColumn('test_string', 'string', ['notnull' => false]);
            $table->setPrimaryKey(['id']);
>>>>>>> 46e8c835

        $this->connection->createSchemaManager()->dropAndCreateTable($table);

        $this->connection->executeStatement('DELETE FROM write_table');
    }

    public function testExecuteUpdate(): void
    {
        $sql      = 'INSERT INTO write_table (test_int) VALUES (1)';
        $affected = $this->connection->executeStatement($sql);

        self::assertEquals(1, $affected, 'executeStatement() should return the number of affected rows!');
    }

    public function testExecuteStatementWithTypes(): void
    {
        $sql      = 'INSERT INTO write_table (test_int, test_string) VALUES (?, ?)';
        $affected = $this->connection->executeStatement(
            $sql,
            [1, 'foo'],
            [ParameterType::INTEGER, ParameterType::STRING]
        );

        self::assertEquals(1, $affected, 'executeStatement() should return the number of affected rows!');
    }

    public function testPrepareRowCountReturnsAffectedRows(): void
    {
        $sql  = 'INSERT INTO write_table (test_int, test_string) VALUES (?, ?)';
        $stmt = $this->connection->prepare($sql);

        $stmt->bindValue(1, 1);
        $stmt->bindValue(2, 'foo');

        self::assertEquals(1, $stmt->executeStatement());
    }

    public function testPrepareWithPrimitiveTypes(): void
    {
        $sql  = 'INSERT INTO write_table (test_int, test_string) VALUES (?, ?)';
        $stmt = $this->connection->prepare($sql);

        $stmt->bindValue(1, 1, ParameterType::INTEGER);
        $stmt->bindValue(2, 'foo', ParameterType::STRING);

        self::assertEquals(1, $stmt->executeStatement());
    }

    public function testPrepareWithDoctrineMappingTypes(): void
    {
        $sql  = 'INSERT INTO write_table (test_int, test_string) VALUES (?, ?)';
        $stmt = $this->connection->prepare($sql);

        $stmt->bindValue(1, 1, ParameterType::INTEGER);
        $stmt->bindValue(2, 'foo', ParameterType::STRING);

        self::assertEquals(1, $stmt->executeStatement());
    }

    public function testPrepareWithDoctrineMappingTypeNames(): void
    {
        $sql  = 'INSERT INTO write_table (test_int, test_string) VALUES (?, ?)';
        $stmt = $this->connection->prepare($sql);

        $stmt->bindValue(1, 1, ParameterType::INTEGER);
        $stmt->bindValue(2, 'foo', ParameterType::STRING);

        self::assertEquals(1, $stmt->executeStatement());
    }

    public function insertRows(): void
    {
        self::assertEquals(1, $this->connection->insert('write_table', ['test_int' => 1, 'test_string' => 'foo']));
        self::assertEquals(1, $this->connection->insert('write_table', ['test_int' => 2, 'test_string' => 'bar']));
    }

    public function testInsert(): void
    {
        $this->insertRows();
    }

    public function testDelete(): void
    {
        $this->insertRows();

        self::assertEquals(1, $this->connection->delete('write_table', ['test_int' => 2]));
        self::assertCount(1, $this->connection->fetchAllAssociative('SELECT * FROM write_table'));

        self::assertEquals(1, $this->connection->delete('write_table', ['test_int' => 1]));
        self::assertCount(0, $this->connection->fetchAllAssociative('SELECT * FROM write_table'));
    }

    public function testUpdate(): void
    {
        $this->insertRows();

        self::assertEquals(1, $this->connection->update(
            'write_table',
            ['test_string' => 'bar'],
            ['test_string' => 'foo']
        ));

        self::assertEquals(2, $this->connection->update(
            'write_table',
            ['test_string' => 'baz'],
            ['test_string' => 'bar']
        ));

        self::assertEquals(0, $this->connection->update(
            'write_table',
            ['test_string' => 'baz'],
            ['test_string' => 'bar']
        ));
    }

    public function testLastInsertId(): void
    {
        if (! $this->connection->getDatabasePlatform()->supportsIdentityColumns()) {
            self::markTestSkipped('This test targets platforms that support identity columns.');
        }

        self::assertEquals(1, $this->connection->insert('write_table', ['test_int' => 2, 'test_string' => 'bar']));
        $num = $this->connection->lastInsertId();

        self::assertGreaterThan(0, $num, 'LastInsertId() should be non-negative number.');
    }

    public function testLastInsertIdNotSupported(): void
    {
        if ($this->connection->getDatabasePlatform()->supportsIdentityColumns()) {
            self::markTestSkipped('This test targets platforms that don\'t support identity columns.');
        }

        $this->expectDriverException(IdentityColumnsNotSupported::class, function (): void {
            $this->connection->lastInsertId();
        });
    }

    public function testLastInsertIdNewConnection(): void
    {
        if (! $this->connection->getDatabasePlatform()->supportsIdentityColumns()) {
            self::markTestSkipped('This test targets platforms that support identity columns.');
        }

        $connection = TestUtil::getConnection();

        $this->expectDriverException(NoIdentityValue::class, static function () use ($connection): void {
            $connection->lastInsertId();
        });
    }

    public function testInsertWithKeyValueTypes(): void
    {
        $testString = new DateTime('2013-04-14 10:10:10');

        $this->connection->insert(
            'write_table',
            ['test_int' => '30', 'test_string' => $testString],
            ['test_string' => 'datetime', 'test_int' => 'integer']
        );

        $data = $this->connection->fetchOne('SELECT test_string FROM write_table WHERE test_int = 30');

        self::assertEquals(
            $testString->format($this->connection->getDatabasePlatform()->getDateTimeFormatString()),
            $data
        );
    }

    public function testUpdateWithKeyValueTypes(): void
    {
        $testString = new DateTime('2013-04-14 10:10:10');

        $this->connection->insert(
            'write_table',
            ['test_int' => '30', 'test_string' => $testString],
            ['test_string' => 'datetime', 'test_int' => 'integer']
        );

        $testString = new DateTime('2013-04-15 10:10:10');

        $this->connection->update(
            'write_table',
            ['test_string' => $testString],
            ['test_int' => '30'],
            ['test_string' => 'datetime', 'test_int' => 'integer']
        );

        $data = $this->connection->fetchOne('SELECT test_string FROM write_table WHERE test_int = 30');

        self::assertEquals(
            $testString->format($this->connection->getDatabasePlatform()->getDateTimeFormatString()),
            $data
        );
    }

    public function testDeleteWithKeyValueTypes(): void
    {
        $val = new DateTime('2013-04-14 10:10:10');
        $this->connection->insert(
            'write_table',
            ['test_int' => '30', 'test_string' => $val],
            ['test_string' => 'datetime', 'test_int' => 'integer']
        );

        $this->connection->delete('write_table', [
            'test_int' => 30,
            'test_string' => $val,
        ], [
            'test_string' => 'datetime',
            'test_int' => 'integer',
        ]);

        $data = $this->connection->fetchOne('SELECT test_string FROM write_table WHERE test_int = 30');

        self::assertFalse($data);
    }

    public function testEmptyIdentityInsert(): void
    {
        $platform = $this->connection->getDatabasePlatform();

        if (! $platform->supportsIdentityColumns()) {
            self::markTestSkipped(
                'Test only works on platforms with native support for identity columns.'
            );
        }

        $table = new Table('test_empty_identity');
        $table->addColumn('id', 'integer', ['autoincrement' => true]);
        $table->setPrimaryKey(['id']);

        try {
            $this->connection->createSchemaManager()->dropTable($table->getQuotedName($platform));
        } catch (Throwable $e) {
        }

        foreach ($platform->getCreateTableSQL($table) as $sql) {
            $this->connection->executeStatement($sql);
        }

        $sql = $platform->getEmptyIdentityInsertSQL('test_empty_identity', 'id');

        $this->connection->executeStatement($sql);

        $firstId = $this->connection->lastInsertId();

        $this->connection->executeStatement($sql);

        $secondId = $this->connection->lastInsertId();

        self::assertGreaterThan($firstId, $secondId);
    }

    public function testUpdateWhereIsNull(): void
    {
        $this->connection->insert(
            'write_table',
            ['test_int' => '30', 'test_string' => null],
            ['test_string' => 'string', 'test_int' => 'integer']
        );

        $data = $this->connection->fetchAllAssociative('SELECT * FROM write_table WHERE test_int = 30');

        self::assertCount(1, $data);

        $this->connection->update('write_table', ['test_int' => 10], ['test_string' => null], [
            'test_string' => 'string',
            'test_int' => 'integer',
        ]);

        $data = $this->connection->fetchAllAssociative('SELECT * FROM write_table WHERE test_int = 30');

        self::assertCount(0, $data);
    }

    public function testDeleteWhereIsNull(): void
    {
        $this->connection->insert(
            'write_table',
            ['test_int' => '30', 'test_string' => null],
            ['test_string' => 'string', 'test_int' => 'integer']
        );

        $data = $this->connection->fetchAllAssociative('SELECT * FROM write_table WHERE test_int = 30');

        self::assertCount(1, $data);

        $this->connection->delete('write_table', ['test_string' => null], ['test_string' => 'string']);

        $data = $this->connection->fetchAllAssociative('SELECT * FROM write_table WHERE test_int = 30');

        self::assertCount(0, $data);
    }

    /**
     * @param class-string<Driver\Exception> $expectedClass
     */
    private function expectDriverException(string $expectedClass, Closure $test): void
    {
        try {
            $test();
        } catch (DriverException $e) {
            self::assertInstanceOf($expectedClass, $e->getPrevious());
        }
    }
}<|MERGE_RESOLUTION|>--- conflicted
+++ resolved
@@ -20,9 +20,6 @@
 {
     protected function setUp(): void
     {
-<<<<<<< HEAD
-        parent::setUp();
-
         $table = new Table('write_table');
         $table->addColumn('id', 'integer', ['autoincrement' => true]);
         $table->addColumn('test_int', 'integer');
@@ -31,14 +28,6 @@
             'notnull' => false,
         ]);
         $table->setPrimaryKey(['id']);
-=======
-        try {
-            $table = new Table('write_table');
-            $table->addColumn('id', 'integer', ['autoincrement' => true]);
-            $table->addColumn('test_int', 'integer');
-            $table->addColumn('test_string', 'string', ['notnull' => false]);
-            $table->setPrimaryKey(['id']);
->>>>>>> 46e8c835
 
         $this->connection->createSchemaManager()->dropAndCreateTable($table);
 
