<?php

declare(strict_types=1);

namespace Doctrine\DBAL\Tests\Functional\Schema;

use Doctrine\DBAL\Exception;
use Doctrine\DBAL\Platforms\AbstractPlatform;
use Doctrine\DBAL\Platforms\SQLitePlatform;
use Doctrine\DBAL\Schema\ForeignKeyConstraint;
use Doctrine\DBAL\Schema\Table;
use Doctrine\DBAL\Types\BlobType;
use Doctrine\DBAL\Types\Type;
use Doctrine\DBAL\Types\Types;

<<<<<<< HEAD
=======
use function array_shift;
use function dirname;

>>>>>>> 94e01642
class SqliteSchemaManagerTest extends SchemaManagerFunctionalTestCase
{
    protected function supportsPlatform(AbstractPlatform $platform): bool
    {
        return $platform instanceof SQLitePlatform;
    }

    /**
     * SQLITE does not support databases.
     */
    public function testListDatabases(): void
    {
        $this->expectException(Exception::class);

        $this->schemaManager->listDatabases();
    }

    public function testRenameTable(): void
    {
        $this->createTestTable('oldname');
        $this->schemaManager->renameTable('oldname', 'newname');

        $tables = $this->schemaManager->listTableNames();
        self::assertContains('newname', $tables);
        self::assertNotContains('oldname', $tables);
    }

    public function createListTableColumns(): Table
    {
        $table = parent::createListTableColumns();
        $table->getColumn('id')->setAutoincrement(true);

        return $table;
    }

    public function testListForeignKeysFromExistingDatabase(): void
    {
        $this->connection->executeStatement(<<<EOS
CREATE TABLE user (
    id INTEGER PRIMARY KEY AUTOINCREMENT,
    page INTEGER CONSTRAINT FK_1 REFERENCES page (key) DEFERRABLE INITIALLY DEFERRED,
    parent INTEGER REFERENCES user(id) ON DELETE CASCADE,
    log INTEGER,
    CONSTRAINT FK_3 FOREIGN KEY (log) REFERENCES log ON UPDATE SET NULL NOT DEFERRABLE
)
EOS
        );

        $expected = [
            new ForeignKeyConstraint(
                ['page'],
                'page',
                ['key'],
                'FK_1',
                ['onUpdate' => 'NO ACTION', 'onDelete' => 'NO ACTION', 'deferrable' => true, 'deferred' => true]
            ),
            new ForeignKeyConstraint(
                ['parent'],
                'user',
                ['id'],
                null,
                ['onUpdate' => 'NO ACTION', 'onDelete' => 'CASCADE', 'deferrable' => false, 'deferred' => false]
            ),
            new ForeignKeyConstraint(
                ['log'],
                'log',
                [],
                'FK_3',
                ['onUpdate' => 'SET NULL', 'onDelete' => 'NO ACTION', 'deferrable' => false, 'deferred' => false]
            ),
        ];

        self::assertEquals($expected, $this->schemaManager->listTableForeignKeys('user'));
    }

    public function testColumnCollation(): void
    {
        $table = new Table('test_collation');
        $table->addColumn('id', 'integer');
        $table->addColumn('text', 'text');
        $table->addColumn('foo', 'text')->setPlatformOption('collation', 'BINARY');
        $table->addColumn('bar', 'text')->setPlatformOption('collation', 'NOCASE');
        $this->dropAndCreateTable($table);

        $columns = $this->schemaManager->listTableColumns('test_collation');

        self::assertArrayNotHasKey('collation', $columns['id']->getPlatformOptions());
        self::assertEquals('BINARY', $columns['text']->getPlatformOption('collation'));
        self::assertEquals('BINARY', $columns['foo']->getPlatformOption('collation'));
        self::assertEquals('NOCASE', $columns['bar']->getPlatformOption('collation'));
    }

    /**
     * SQLite stores BINARY columns as BLOB
     */
    protected function assertBinaryColumnIsValid(Table $table, string $columnName, int $expectedLength): void
    {
        self::assertInstanceOf(BlobType::class, $table->getColumn($columnName)->getType());
    }

    /**
     * SQLite stores VARBINARY columns as BLOB
     */
    protected function assertVarBinaryColumnIsValid(Table $table, string $columnName, int $expectedLength): void
    {
        self::assertInstanceOf(BlobType::class, $table->getColumn($columnName)->getType());
    }

    public function testListTableColumnsWithWhitespacesInTypeDeclarations(): void
    {
        $sql = <<<SQL
CREATE TABLE dbal_1779 (
    foo VARCHAR (64) ,
    bar TEXT (100)
)
SQL;

        $this->connection->executeStatement($sql);

        $columns = $this->schemaManager->listTableColumns('dbal_1779');

        self::assertCount(2, $columns);

        self::assertArrayHasKey('foo', $columns);
        self::assertArrayHasKey('bar', $columns);

        self::assertSame(Type::getType(Types::STRING), $columns['foo']->getType());
        self::assertSame(Type::getType(Types::TEXT), $columns['bar']->getType());

        self::assertSame(64, $columns['foo']->getLength());
        self::assertSame(100, $columns['bar']->getLength());
    }

    public function testPrimaryKeyNoAutoIncrement(): void
    {
        $table = new Table('test_pk_auto_increment');
        $table->addColumn('id', 'integer');
        $table->addColumn('text', 'text');
        $table->setPrimaryKey(['id']);
        $this->dropAndCreateTable($table);

        $this->connection->insert('test_pk_auto_increment', ['text' => '1']);

        $this->connection->executeStatement('DELETE FROM test_pk_auto_increment');

        $this->connection->insert('test_pk_auto_increment', ['text' => '2']);

        $lastUsedIdAfterDelete = (int) $this->connection->fetchOne(
            'SELECT id FROM test_pk_auto_increment WHERE text = "2"'
        );

        // with an empty table, non autoincrement rowid is always 1
        self::assertEquals(1, $lastUsedIdAfterDelete);
    }

    public function testOnlyOwnCommentIsParsed(): void
    {
        $table = new Table('own_column_comment');
        $table->addColumn('col1', 'string', ['length' => 16]);
        $table->addColumn('col2', 'string', ['length' => 16, 'comment' => 'Column #2']);
        $table->addColumn('col3', 'string', ['length' => 16]);

        $sm = $this->connection->createSchemaManager();
        $sm->createTable($table);

        self::assertSame('', $sm->listTableDetails('own_column_comment')
            ->getColumn('col1')
            ->getComment());
    }

    public function testNonSimpleAlterTableCreatedFromDDL(): void
    {
        $this->dropTableIfExists('nodes');

        $ddl = <<<'DDL'
        CREATE TABLE nodes (
            id        INTEGER NOT NULL,
            parent_id INTEGER,
            name      TEXT,
            PRIMARY KEY (id),
            FOREIGN KEY (parent_id) REFERENCES nodes (id)
        )
        DDL;

        $this->connection->executeStatement($ddl);

        $schemaManager = $this->connection->createSchemaManager();

        $table1 = $schemaManager->listTableDetails('nodes');
        $table2 = clone $table1;
        $table2->addIndex(['name'], 'idx_name');

        $comparator = $schemaManager->createComparator();
        $diff       = $comparator->diffTable($table1, $table2);
        self::assertNotFalse($diff);

        $schemaManager->alterTable($diff);

        $table = $schemaManager->listTableDetails('nodes');
        $index = $table->getIndex('idx_name');
        self::assertSame(['name'], $index->getColumns());
    }

    public function testIntrospectMultipleAnonymousForeignKeyConstraints(): void
    {
        $this->dropTableIfExists('album');
        $this->dropTableIfExists('song');

        $ddl = <<<'DDL'
        CREATE TABLE artist(
          id INTEGER,
          name TEXT,
          PRIMARY KEY(id)
        );

        CREATE TABLE album(
          id INTEGER,
          name TEXT,
          PRIMARY KEY(id)
        );

        CREATE TABLE song(
          id     INTEGER,
          album_id INTEGER,
          artist_id INTEGER,
          FOREIGN KEY(album_id) REFERENCES album(id),
          FOREIGN KEY(artist_id) REFERENCES artist(id)
        );
        DDL;

        $this->connection->executeStatement($ddl);

        $schemaManager = $this->connection->createSchemaManager();

        $song        = $schemaManager->listTableDetails('song');
        $foreignKeys = $song->getForeignKeys();
        self::assertCount(2, $foreignKeys);

        $foreignKey1 = array_shift($foreignKeys);
        self::assertEmpty($foreignKey1->getName());

        self::assertSame(['album_id'], $foreignKey1->getLocalColumns());
        self::assertSame(['id'], $foreignKey1->getForeignColumns());

        $foreignKey2 = array_shift($foreignKeys);
        self::assertEmpty($foreignKey2->getName());

        self::assertSame(['artist_id'], $foreignKey2->getLocalColumns());
        self::assertSame(['id'], $foreignKey2->getForeignColumns());
    }
}<|MERGE_RESOLUTION|>--- conflicted
+++ resolved
@@ -13,12 +13,8 @@
 use Doctrine\DBAL\Types\Type;
 use Doctrine\DBAL\Types\Types;
 
-<<<<<<< HEAD
-=======
 use function array_shift;
-use function dirname;
-
->>>>>>> 94e01642
+
 class SqliteSchemaManagerTest extends SchemaManagerFunctionalTestCase
 {
     protected function supportsPlatform(AbstractPlatform $platform): bool
@@ -79,7 +75,7 @@
                 ['parent'],
                 'user',
                 ['id'],
-                null,
+                '',
                 ['onUpdate' => 'NO ACTION', 'onDelete' => 'CASCADE', 'deferrable' => false, 'deferred' => false]
             ),
             new ForeignKeyConstraint(
@@ -213,7 +209,7 @@
 
         $comparator = $schemaManager->createComparator();
         $diff       = $comparator->diffTable($table1, $table2);
-        self::assertNotFalse($diff);
+        self::assertNotNull($diff);
 
         $schemaManager->alterTable($diff);
 
@@ -258,12 +254,14 @@
         self::assertCount(2, $foreignKeys);
 
         $foreignKey1 = array_shift($foreignKeys);
+        self::assertNotNull($foreignKey1);
         self::assertEmpty($foreignKey1->getName());
 
         self::assertSame(['album_id'], $foreignKey1->getLocalColumns());
         self::assertSame(['id'], $foreignKey1->getForeignColumns());
 
         $foreignKey2 = array_shift($foreignKeys);
+        self::assertNotNull($foreignKey2);
         self::assertEmpty($foreignKey2->getName());
 
         self::assertSame(['artist_id'], $foreignKey2->getLocalColumns());
