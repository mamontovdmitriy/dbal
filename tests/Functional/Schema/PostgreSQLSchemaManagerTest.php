--- conflicted
+++ resolved
@@ -93,11 +93,7 @@
 
         $tableFrom = new Table('autoinc_table_add');
         $tableFrom->addColumn('id', 'integer');
-<<<<<<< HEAD
-        $this->schemaManager->createTable($tableFrom);
-=======
         $this->schemaManager->dropAndCreateTable($tableFrom);
->>>>>>> d04d0d6a
         $tableFrom = $this->schemaManager->listTableDetails('autoinc_table_add');
         self::assertFalse($tableFrom->getColumn('id')->getAutoincrement());
 
@@ -105,14 +101,9 @@
         $column  = $tableTo->addColumn('id', 'integer');
         $column->setAutoincrement(true);
 
-<<<<<<< HEAD
-        $diff = (new Comparator())->diffTable($tableFrom, $tableTo);
-        self::assertNotNull($diff);
-=======
         $platform = $this->schemaManager->getDatabasePlatform();
         $diff     = $comparatorFactory($this->schemaManager)->diffTable($tableFrom, $tableTo);
-        self::assertNotFalse($diff);
->>>>>>> d04d0d6a
+        self::assertNotNull($diff);
 
         $sql = $platform->getAlterTableSQL($diff);
         self::assertEquals([
@@ -143,14 +134,9 @@
         $tableTo = new Table('autoinc_table_drop');
         $tableTo->addColumn('id', 'integer');
 
-<<<<<<< HEAD
-        $diff = (new Comparator())->diffTable($tableFrom, $tableTo);
-        self::assertNotNull($diff);
-=======
         $platform = $this->schemaManager->getDatabasePlatform();
         $diff     = $comparatorFactory($this->schemaManager)->diffTable($tableFrom, $tableTo);
-        self::assertNotFalse($diff);
->>>>>>> d04d0d6a
+        self::assertNotNull($diff);
 
         self::assertEquals(
             ['ALTER TABLE autoinc_table_drop ALTER id DROP DEFAULT'],
@@ -414,17 +400,7 @@
 
     public function testJsonbColumn(): void
     {
-<<<<<<< HEAD
-        $table = new Schema\Table('test_jsonb');
-=======
-        if (! $this->schemaManager->getDatabasePlatform() instanceof PostgreSQLPlatform) {
-            $this->markTestSkipped('Requires PostgresSQL 9.4+');
-
-            return;
-        }
-
         $table = new Table('test_jsonb');
->>>>>>> d04d0d6a
         $table->addColumn('foo', Types::JSON)->setPlatformOption('jsonb', true);
         $this->schemaManager->dropAndCreateTable($table);
 
