--- conflicted
+++ resolved
@@ -32,16 +32,6 @@
         return $platform instanceof PostgreSQL94Platform;
     }
 
-<<<<<<< HEAD
-    protected function tearDown(): void
-    {
-        parent::tearDown();
-
-        $this->connection->getConfiguration()->setSchemaAssetsFilter(null);
-    }
-
-=======
->>>>>>> 7da29b1c
     public function testGetSearchPath(): void
     {
         $expected = ['public'];
@@ -61,10 +51,6 @@
 
         $names = $this->schemaManager->getSchemaNames();
 
-<<<<<<< HEAD
-        self::assertNotEmpty($names);
-=======
->>>>>>> 7da29b1c
         self::assertContains('public', $names, 'The public schema should be found.');
     }
 
