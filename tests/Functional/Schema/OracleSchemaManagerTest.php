--- conflicted
+++ resolved
@@ -24,12 +24,6 @@
 
     public function testRenameTable(): void
     {
-<<<<<<< HEAD
-        $this->schemaManager->tryMethod('dropTable', 'list_tables_test');
-        $this->schemaManager->tryMethod('dropTable', 'list_tables_test_new_name');
-
-=======
->>>>>>> e375dfc4
         $this->createTestTable('list_tables_test');
         $this->dropTableIfExists('list_tables_test_new_name');
         $this->schemaManager->renameTable('list_tables_test', 'list_tables_test_new_name');
@@ -84,22 +78,6 @@
         self::assertTrue($columns['bar']->getNotnull());
     }
 
-<<<<<<< HEAD
-    public function testListDatabases(): void
-    {
-        // We need a privileged connection to create the database.
-        $sm = TestUtil::getPrivilegedConnection()->createSchemaManager();
-
-        $sm->dropAndCreateDatabase('c##test_create_database');
-
-        $databases = $this->schemaManager->listDatabases();
-        $databases = array_map('strtolower', $databases);
-
-        self::assertContains('c##test_create_database', $databases);
-    }
-
-=======
->>>>>>> e375dfc4
     public function testListTableDetailsWithDifferentIdentifierQuotingRequirements(): void
     {
         $primaryTableName    = '"Primary_Table"';
@@ -220,14 +198,10 @@
         $this->dropAndCreateTable($table);
 
         $otherTable = new Table($table->getName());
-<<<<<<< HEAD
         $otherTable->addColumn('id', Types::STRING, ['length' => 32]);
-        TestUtil::getPrivilegedConnection()->createSchemaManager()->dropAndCreateTable($otherTable);
-=======
-        $otherTable->addColumn('id', Types::STRING);
 
         $schemaManager = TestUtil::getPrivilegedConnection()
-            ->getSchemaManager();
+            ->createSchemaManager();
 
         try {
             $schemaManager->dropTable($otherTable->getName());
@@ -235,7 +209,6 @@
         }
 
         $schemaManager->createTable($otherTable);
->>>>>>> e375dfc4
 
         $columns = $this->schemaManager->listTableColumns($table->getName(), $this->connection->getDatabase());
         self::assertCount(7, $columns);
