<?php

declare(strict_types=1);

namespace Doctrine\DBAL\Tests\Functional\Types;

use Doctrine\DBAL\Driver\IBMDB2\Driver;
use Doctrine\DBAL\Driver\PDO;
use Doctrine\DBAL\ParameterType;
use Doctrine\DBAL\Schema\Table;
use Doctrine\DBAL\Tests\FunctionalTestCase;
use Doctrine\DBAL\Types\Type;

use function random_bytes;
use function str_replace;

class BinaryTest extends FunctionalTestCase
{
    protected function setUp(): void
    {
        if ($this->connection->getDriver() instanceof PDO\OCI\Driver) {
            self::markTestSkipped('PDO_OCI doesn\'t support binding binary values');
        }

        $table = new Table('binary_table');
        $table->addColumn('id', 'binary', [
            'length' => 16,
            'fixed' => true,
        ]);
        $table->addColumn('val', 'binary', ['length' => 64]);
        $table->setPrimaryKey(['id']);

<<<<<<< HEAD
        $sm = $this->connection->createSchemaManager();
        $sm->dropAndCreateTable($table);
=======
        $this->dropAndCreateTable($table);
>>>>>>> e375dfc4
    }

    public function testInsertAndSelect(): void
    {
        $id1 = random_bytes(16);
        $id2 = random_bytes(16);

        $value1 = random_bytes(64);
        $value2 = random_bytes(64);

        /** @see https://bugs.php.net/bug.php?id=76322 */
        if ($this->connection->getDriver() instanceof Driver) {
            $value1 = str_replace("\x00", "\xFF", $value1);
            $value2 = str_replace("\x00", "\xFF", $value2);
        }

        $this->insert($id1, $value1);
        $this->insert($id2, $value2);

        self::assertSame($value1, $this->select($id1));
        self::assertSame($value2, $this->select($id2));
    }

    private function insert(string $id, string $value): void
    {
        $result = $this->connection->insert('binary_table', [
            'id'  => $id,
            'val' => $value,
        ], [
            ParameterType::BINARY,
            ParameterType::BINARY,
        ]);

        self::assertSame(1, $result);
    }

    /**
     * @return mixed
     */
    private function select(string $id)
    {
        $value = $this->connection->fetchOne(
            'SELECT val FROM binary_table WHERE id = ?',
            [$id],
            [ParameterType::BINARY]
        );

        return Type::getType('binary')->convertToPHPValue($value, $this->connection->getDatabasePlatform());
    }
}<|MERGE_RESOLUTION|>--- conflicted
+++ resolved
@@ -30,12 +30,7 @@
         $table->addColumn('val', 'binary', ['length' => 64]);
         $table->setPrimaryKey(['id']);
 
-<<<<<<< HEAD
-        $sm = $this->connection->createSchemaManager();
-        $sm->dropAndCreateTable($table);
-=======
         $this->dropAndCreateTable($table);
->>>>>>> e375dfc4
     }
 
     public function testInsertAndSelect(): void
