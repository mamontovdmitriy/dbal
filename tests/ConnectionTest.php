<?php

declare(strict_types=1);

namespace Doctrine\DBAL\Tests;

use Doctrine\Common\Cache\Cache;
use Doctrine\Common\EventManager;
use Doctrine\DBAL\Cache\ArrayStatement;
use Doctrine\DBAL\Cache\QueryCacheProfile;
use Doctrine\DBAL\Configuration;
use Doctrine\DBAL\Connection;
use Doctrine\DBAL\ConnectionException;
use Doctrine\DBAL\DBALException;
use Doctrine\DBAL\Driver;
use Doctrine\DBAL\Driver\Connection as DriverConnection;
use Doctrine\DBAL\Driver\ServerInfoAwareConnection;
use Doctrine\DBAL\Driver\Statement;
use Doctrine\DBAL\DriverManager;
use Doctrine\DBAL\Events;
use Doctrine\DBAL\Exception\InvalidArgumentException;
use Doctrine\DBAL\FetchMode;
use Doctrine\DBAL\Logging\DebugStack;
use Doctrine\DBAL\ParameterType;
use Doctrine\DBAL\Platforms\AbstractPlatform;
use Doctrine\DBAL\VersionAwarePlatformDriver;
use Exception;
use PHPUnit\Framework\MockObject\MockObject;
use PHPUnit\Framework\TestCase;
use stdClass;

/**
 * @requires extension pdo_mysql
 */
class ConnectionTest extends TestCase
{
    /** @var Connection */
    private $connection;

    /** @var array<string, mixed> */
    protected $params = [
        'driver' => 'pdo_mysql',
        'host' => 'localhost',
        'user' => 'root',
        'password' => 'password',
        'port' => 1234,
    ];

    protected function setUp() : void
    {
        $this->connection = DriverManager::getConnection($this->params);
    }

    /**
     * @return Connection|MockObject
     */
    private function getExecuteUpdateMockConnection()
    {
        $driverMock = $this->createMock(Driver::class);

        $driverMock->expects(self::any())
            ->method('connect')
            ->will(self::returnValue(
                $this->createMock(DriverConnection::class)
            ));

        $platform = $this->getMockForAbstractClass(AbstractPlatform::class);

        return $this->getMockBuilder(Connection::class)
            ->onlyMethods(['executeUpdate'])
            ->setConstructorArgs([['platform' => $platform], $driverMock])
            ->getMock();
    }

    public function testIsConnected() : void
    {
        self::assertFalse($this->connection->isConnected());
    }

    public function testNoTransactionActiveByDefault() : void
    {
        self::assertFalse($this->connection->isTransactionActive());
    }

    public function testCommitWithNoActiveTransactionThrowsException() : void
    {
        $this->expectException(ConnectionException::class);
        $this->connection->commit();
    }

    public function testRollbackWithNoActiveTransactionThrowsException() : void
    {
        $this->expectException(ConnectionException::class);
        $this->connection->rollBack();
    }

    public function testSetRollbackOnlyNoActiveTransactionThrowsException() : void
    {
        $this->expectException(ConnectionException::class);
        $this->connection->setRollbackOnly();
    }

    public function testIsRollbackOnlyNoActiveTransactionThrowsException() : void
    {
        $this->expectException(ConnectionException::class);
        $this->connection->isRollbackOnly();
    }

    public function testGetDriver() : void
    {
        self::assertInstanceOf(\Doctrine\DBAL\Driver\PDOMySql\Driver::class, $this->connection->getDriver());
    }

    public function testConnectDispatchEvent() : void
    {
        $listenerMock = $this->getMockBuilder($this->getMockClass('ConnectDispatchEventListener'))
            ->addMethods(['postConnect'])
            ->getMock();
        $listenerMock->expects(self::once())->method('postConnect');

        $eventManager = new EventManager();
        $eventManager->addEventListener([Events::postConnect], $listenerMock);

        $driverMock = $this->createMock(Driver::class);
        $driverMock->expects(self::at(0))
                   ->method('connect');

        $conn = new Connection([], $driverMock, new Configuration(), $eventManager);
        $conn->connect();
    }

    public function testEventManagerPassedToPlatform() : void
    {
        $eventManager = new EventManager();

        /** @var AbstractPlatform|MockObject $platform */
        $platform = $this->createMock(AbstractPlatform::class);
        $platform->expects(self::once())
            ->method('setEventManager')
            ->with($eventManager);

        /** @var Driver|MockObject $driver */
        $driver = $this->createMock(Driver::class);
        $driver->expects(self::any())
            ->method('getDatabasePlatform')
            ->willReturn($platform);

        $connection = new Connection($this->params, $driver, null, $eventManager);
        $connection->getDatabasePlatform();
    }

    /**
     * @requires extension pdo_sqlite
     * @dataProvider getQueryMethods
     */
    public function testDriverExceptionIsWrapped(callable $callback) : void
    {
        $this->expectException(DBALException::class);
        $this->expectExceptionMessage("An exception occurred while executing \"MUUHAAAAHAAAA\":\n\nSQLSTATE[HY000]: General error: 1 near \"MUUHAAAAHAAAA\"");

        $connection = DriverManager::getConnection([
            'driver' => 'pdo_sqlite',
            'memory' => true,
        ]);

        $callback($connection, 'MUUHAAAAHAAAA');
    }

    /**
     * @return iterable<string, array<int, callable>>
     */
    public static function getQueryMethods() : iterable
    {
        yield 'exec' => [
            static function (Connection $connection, string $statement) : void {
                $connection->exec($statement);
            },
        ];

        yield 'query' => [
            static function (Connection $connection, string $statement) : void {
                $connection->query($statement);
            },
        ];

        yield 'executeQuery' => [
            static function (Connection $connection, string $statement) : void {
                $connection->executeQuery($statement);
            },
        ];

        yield 'executeUpdate' => [
            static function (Connection $connection, string $statement) : void {
                $connection->executeUpdate($statement);
            },
        ];

        yield 'prepare' => [
            static function (Connection $connection, string $statement) : void {
                $connection->prepare($statement);
            },
        ];
    }

    /**
     * Pretty dumb test, however we want to check that the DebugStack correctly implements the interface.
     *
     * @group DBAL-11
     */
    public function testDebugSQLStack() : void
    {
        $logger = new DebugStack();
        $this->connection->getConfiguration()->setSQLLogger($logger);
        self::assertSame($logger, $this->connection->getConfiguration()->getSQLLogger());
    }

    /**
     * @group DBAL-81
     */
    public function testIsAutoCommit() : void
    {
        self::assertTrue($this->connection->isAutoCommit());
    }

    /**
     * @group DBAL-81
     */
    public function testSetAutoCommit() : void
    {
        $this->connection->setAutoCommit(false);
        self::assertFalse($this->connection->isAutoCommit());
    }

    /**
     * @group DBAL-81
     */
    public function testConnectStartsTransactionInNoAutoCommitMode() : void
    {
        $driverMock = $this->createMock(Driver::class);
        $driverMock->expects(self::any())
            ->method('connect')
            ->will(self::returnValue(
                $this->createMock(DriverConnection::class)
            ));
        $conn = new Connection([], $driverMock);

        $conn->setAutoCommit(false);

        self::assertFalse($conn->isTransactionActive());

        $conn->connect();

        self::assertTrue($conn->isTransactionActive());
    }

    /**
     * @group DBAL-81
     */
    public function testCommitStartsTransactionInNoAutoCommitMode() : void
    {
        $driverMock = $this->createMock(Driver::class);
        $driverMock->expects(self::any())
            ->method('connect')
            ->will(self::returnValue(
                $this->createMock(DriverConnection::class)
            ));
        $conn = new Connection([], $driverMock);

        $conn->setAutoCommit(false);
        $conn->connect();
        $conn->commit();

        self::assertTrue($conn->isTransactionActive());
    }

    /**
<<<<<<< HEAD
=======
     * @dataProvider resultProvider
     */
    public function testCommitReturn(bool $expectedResult) : void
    {
        $driverConnection = $this->createMock(DriverConnection::class);
        $driverConnection->expects(self::once())
            ->method('commit')->willReturn($expectedResult);

        $driverMock = $this->createMock(Driver::class);
        $driverMock->expects(self::any())
            ->method('connect')
            ->will(self::returnValue($driverConnection));

        $conn = new Connection([], $driverMock);

        $conn->connect();
        $conn->beginTransaction();

        self::assertSame($expectedResult, $conn->commit());
    }

    /**
>>>>>>> 4c258314
     * @return bool[][]
     */
    public function resultProvider() : array
    {
        return [[true], [false]];
    }

    /**
     * @group DBAL-81
     */
    public function testRollBackStartsTransactionInNoAutoCommitMode() : void
    {
        $driverMock = $this->createMock(Driver::class);
        $driverMock->expects(self::any())
            ->method('connect')
            ->will(self::returnValue(
                $this->createMock(DriverConnection::class)
            ));
        $conn = new Connection([], $driverMock);

        $conn->setAutoCommit(false);
        $conn->connect();
        $conn->rollBack();

        self::assertTrue($conn->isTransactionActive());
    }

    /**
     * @group DBAL-81
     */
    public function testSwitchingAutoCommitModeCommitsAllCurrentTransactions() : void
    {
        $driverMock = $this->createMock(Driver::class);
        $driverMock->expects(self::any())
            ->method('connect')
            ->will(self::returnValue(
                $this->createMock(DriverConnection::class)
            ));
        $conn = new Connection([], $driverMock);

        $conn->connect();
        $conn->beginTransaction();
        $conn->beginTransaction();
        $conn->setAutoCommit(false);

        self::assertSame(1, $conn->getTransactionNestingLevel());

        $conn->beginTransaction();
        $conn->beginTransaction();
        $conn->setAutoCommit(true);

        self::assertFalse($conn->isTransactionActive());
    }

    public function testEmptyInsert() : void
    {
        $conn = $this->getExecuteUpdateMockConnection();

        $conn->expects(self::once())
            ->method('executeUpdate')
            ->with('INSERT INTO footable () VALUES ()');

        $conn->insert('footable', []);
    }

    /**
     * @group DBAL-2511
     */
    public function testUpdateWithDifferentColumnsInDataAndIdentifiers() : void
    {
        $conn = $this->getExecuteUpdateMockConnection();

        $conn->expects(self::once())
            ->method('executeUpdate')
            ->with(
                'UPDATE TestTable SET text = ?, is_edited = ? WHERE id = ? AND name = ?',
                [
                    'some text',
                    true,
                    1,
                    'foo',
                ],
                [
                    'string',
                    'boolean',
                    'integer',
                    'string',
                ]
            );

        $conn->update(
            'TestTable',
            [
                'text' => 'some text',
                'is_edited' => true,
            ],
            [
                'id' => 1,
                'name' => 'foo',
            ],
            [
                'text' => 'string',
                'is_edited' => 'boolean',
                'id' => 'integer',
                'name' => 'string',
            ]
        );
    }

    /**
     * @group DBAL-2511
     */
    public function testUpdateWithSameColumnInDataAndIdentifiers() : void
    {
        $conn = $this->getExecuteUpdateMockConnection();

        $conn->expects(self::once())
            ->method('executeUpdate')
            ->with(
                'UPDATE TestTable SET text = ?, is_edited = ? WHERE id = ? AND is_edited = ?',
                [
                    'some text',
                    true,
                    1,
                    false,
                ],
                [
                    'string',
                    'boolean',
                    'integer',
                    'boolean',
                ]
            );

        $conn->update(
            'TestTable',
            [
                'text' => 'some text',
                'is_edited' => true,
            ],
            [
                'id' => 1,
                'is_edited' => false,
            ],
            [
                'text' => 'string',
                'is_edited' => 'boolean',
                'id' => 'integer',
            ]
        );
    }

    /**
     * @group DBAL-2688
     */
    public function testUpdateWithIsNull() : void
    {
        $conn = $this->getExecuteUpdateMockConnection();

        $conn->expects(self::once())
            ->method('executeUpdate')
            ->with(
                'UPDATE TestTable SET text = ?, is_edited = ? WHERE id IS NULL AND name = ?',
                [
                    'some text',
                    null,
                    'foo',
                ],
                [
                    'string',
                    'boolean',
                    'string',
                ]
            );

        $conn->update(
            'TestTable',
            [
                'text' => 'some text',
                'is_edited' => null,
            ],
            [
                'id' => null,
                'name' => 'foo',
            ],
            [
                'text' => 'string',
                'is_edited' => 'boolean',
                'id' => 'integer',
                'name' => 'string',
            ]
        );
    }

    /**
     * @group DBAL-2688
     */
    public function testDeleteWithIsNull() : void
    {
        $conn = $this->getExecuteUpdateMockConnection();

        $conn->expects(self::once())
            ->method('executeUpdate')
            ->with(
                'DELETE FROM TestTable WHERE id IS NULL AND name = ?',
                ['foo'],
                ['string']
            );

        $conn->delete(
            'TestTable',
            [
                'id' => null,
                'name' => 'foo',
            ],
            [
                'id' => 'integer',
                'name' => 'string',
            ]
        );
    }

    public function testFetchAssoc() : void
    {
        $statement = 'SELECT * FROM foo WHERE bar = ?';
        $params    = [666];
        $types     = [ParameterType::INTEGER];
        $result    = [];

        $driverMock = $this->createMock(Driver::class);

        $driverMock->expects(self::any())
            ->method('connect')
            ->will(self::returnValue(
                $this->createMock(DriverConnection::class)
            ));

        $driverStatementMock = $this->createMock(Statement::class);

        $driverStatementMock->expects(self::once())
            ->method('fetch')
            ->with(FetchMode::ASSOCIATIVE)
            ->will(self::returnValue($result));

        /** @var Connection|MockObject $conn */
        $conn = $this->getMockBuilder(Connection::class)
            ->onlyMethods(['executeQuery'])
            ->setConstructorArgs([[], $driverMock])
            ->getMock();

        $conn->expects(self::once())
            ->method('executeQuery')
            ->with($statement, $params, $types)
            ->will(self::returnValue($driverStatementMock));

        self::assertSame($result, $conn->fetchAssoc($statement, $params, $types));
    }

    public function testFetchArray() : void
    {
        $statement = 'SELECT * FROM foo WHERE bar = ?';
        $params    = [666];
        $types     = [ParameterType::INTEGER];
        $result    = [];

        $driverMock = $this->createMock(Driver::class);

        $driverMock->expects(self::any())
            ->method('connect')
            ->will(self::returnValue(
                $this->createMock(DriverConnection::class)
            ));

        $driverStatementMock = $this->createMock(Statement::class);

        $driverStatementMock->expects(self::once())
            ->method('fetch')
            ->with(FetchMode::NUMERIC)
            ->will(self::returnValue($result));

        /** @var Connection|MockObject $conn */
        $conn = $this->getMockBuilder(Connection::class)
            ->onlyMethods(['executeQuery'])
            ->setConstructorArgs([[], $driverMock])
            ->getMock();

        $conn->expects(self::once())
            ->method('executeQuery')
            ->with($statement, $params, $types)
            ->will(self::returnValue($driverStatementMock));

        self::assertSame($result, $conn->fetchArray($statement, $params, $types));
    }

    public function testFetchColumn() : void
    {
        $statement = 'SELECT * FROM foo WHERE bar = ?';
        $params    = [666];
        $types     = [ParameterType::INTEGER];
        $column    = 0;
        $result    = [];

        $driverMock = $this->createMock(Driver::class);

        $driverMock->expects(self::any())
            ->method('connect')
            ->will(self::returnValue(
                $this->createMock(DriverConnection::class)
            ));

        $driverStatementMock = $this->createMock(Statement::class);

        $driverStatementMock->expects(self::once())
            ->method('fetchColumn')
            ->with($column)
            ->will(self::returnValue($result));

        /** @var Connection|MockObject $conn */
        $conn = $this->getMockBuilder(Connection::class)
            ->onlyMethods(['executeQuery'])
            ->setConstructorArgs([[], $driverMock])
            ->getMock();

        $conn->expects(self::once())
            ->method('executeQuery')
            ->with($statement, $params, $types)
            ->will(self::returnValue($driverStatementMock));

        self::assertSame($result, $conn->fetchColumn($statement, $params, $column, $types));
    }

    public function testFetchAll() : void
    {
        $statement = 'SELECT * FROM foo WHERE bar = ?';
        $params    = [666];
        $types     = [ParameterType::INTEGER];
        $result    = [];

        $driverMock = $this->createMock(Driver::class);

        $driverMock->expects(self::any())
            ->method('connect')
            ->will(self::returnValue(
                $this->createMock(DriverConnection::class)
            ));

        $driverStatementMock = $this->createMock(Statement::class);

        $driverStatementMock->expects(self::once())
            ->method('fetchAll')
            ->will(self::returnValue($result));

        /** @var Connection|MockObject $conn */
        $conn = $this->getMockBuilder(Connection::class)
            ->onlyMethods(['executeQuery'])
            ->setConstructorArgs([[], $driverMock])
            ->getMock();

        $conn->expects(self::once())
            ->method('executeQuery')
            ->with($statement, $params, $types)
            ->will(self::returnValue($driverStatementMock));

        self::assertSame($result, $conn->fetchAll($statement, $params, $types));
    }

    public function testCallingDeleteWithNoDeletionCriteriaResultsInInvalidArgumentException() : void
    {
        /** @var Driver $driver */
        $driver = $this->createMock(Driver::class);
        $conn   = new Connection([], $driver);

        $this->expectException(InvalidArgumentException::class);
        $conn->delete('kittens', []);
    }

    public function testCallConnectOnce() : void
    {
        /** @var Driver|MockObject $driver */
        $driver = $this->createMock(Driver::class);
        $driver->expects(self::once())
            ->method('connect');

        $platform = $this->createMock(AbstractPlatform::class);

        $conn = new Connection(['platform' => $platform], $driver);
        $conn->connect();
        $conn->connect();
    }

    /**
     * @group DBAL-1127
     */
    public function testPlatformDetectionIsTriggerOnlyOnceOnRetrievingPlatform() : void
    {
        /** @var VersionAwarePlatformDriver|MockObject $driverMock */
        $driverMock = $this->createMock(VersionAwarePlatformDriver::class);

        /** @var DriverConnection|ServerInfoAwareConnection|MockObject $driverConnectionMock */
        $driverConnectionMock = $this->createMock(ServerInfoAwareConnection::class);

        /** @var AbstractPlatform|MockObject $platformMock */
        $platformMock = $this->getMockForAbstractClass(AbstractPlatform::class);

        $connection = new Connection([], $driverMock);

        $driverMock->expects(self::once())
            ->method('connect')
            ->will(self::returnValue($driverConnectionMock));

<<<<<<< HEAD
        $driverConnectionMock->expects($this->once())
=======
        $driverConnectionMock->expects(self::once())
            ->method('requiresQueryForServerVersion')
            ->will(self::returnValue(false));

        $driverConnectionMock->expects(self::once())
>>>>>>> 4c258314
            ->method('getServerVersion')
            ->will(self::returnValue('6.6.6'));

        $driverMock->expects(self::once())
            ->method('createDatabasePlatformForVersion')
            ->with('6.6.6')
            ->will(self::returnValue($platformMock));

        self::assertSame($platformMock, $connection->getDatabasePlatform());
    }

    public function testConnectionParamsArePassedToTheQueryCacheProfileInExecuteCacheQuery() : void
    {
        $resultCacheDriverMock = $this->createMock(Cache::class);

        $resultCacheDriverMock
            ->expects(self::atLeastOnce())
            ->method('fetch')
            ->with('cacheKey')
            ->will(self::returnValue(['realKey' => []]));

        $query  = 'SELECT * FROM foo WHERE bar = ?';
        $params = [666];
        $types  = [ParameterType::INTEGER];

        /** @var QueryCacheProfile|MockObject $queryCacheProfileMock */
        $queryCacheProfileMock = $this->createMock(QueryCacheProfile::class);

        $queryCacheProfileMock
            ->expects(self::any())
            ->method('getResultCacheDriver')
            ->will(self::returnValue($resultCacheDriverMock));

        // This is our main expectation
        $queryCacheProfileMock
            ->expects(self::once())
            ->method('generateCacheKeys')
            ->with($query, $params, $types, $this->params)
            ->will(self::returnValue(['cacheKey', 'realKey']));

        /** @var Driver $driver */
        $driver = $this->createMock(Driver::class);

        self::assertInstanceOf(
            ArrayStatement::class,
            (new Connection($this->params, $driver))->executeCacheQuery($query, $params, $types, $queryCacheProfileMock)
        );
    }

    /**
     * @group #2821
     */
    public function testShouldNotPassPlatformInParamsToTheQueryCacheProfileInExecuteCacheQuery() : void
    {
        $resultCacheDriverMock = $this->createMock(Cache::class);

        $resultCacheDriverMock
            ->expects(self::atLeastOnce())
            ->method('fetch')
            ->with('cacheKey')
            ->will(self::returnValue(['realKey' => []]));

        /** @var QueryCacheProfile|MockObject $queryCacheProfileMock */
        $queryCacheProfileMock = $this->createMock(QueryCacheProfile::class);

        $queryCacheProfileMock
            ->expects(self::any())
            ->method('getResultCacheDriver')
            ->will(self::returnValue($resultCacheDriverMock));

        $query = 'SELECT 1';

        $connectionParams = $this->params;

        $queryCacheProfileMock
            ->expects(self::once())
            ->method('generateCacheKeys')
            ->with($query, [], [], $connectionParams)
            ->will(self::returnValue(['cacheKey', 'realKey']));

        $connectionParams['platform'] = $this->createMock(AbstractPlatform::class);

        /** @var Driver $driver */
        $driver = $this->createMock(Driver::class);

        (new Connection($connectionParams, $driver))->executeCacheQuery($query, [], [], $queryCacheProfileMock);
    }

    /**
     * @group #2821
     */
    public function testThrowsExceptionWhenInValidPlatformSpecified() : void
    {
        $connectionParams             = $this->params;
        $connectionParams['platform'] = new stdClass();

        /** @var Driver $driver */
        $driver = $this->createMock(Driver::class);

        $this->expectException(DBALException::class);

        new Connection($connectionParams, $driver);
    }

    /**
     * @group DBAL-990
     */
    public function testRethrowsOriginalExceptionOnDeterminingPlatformWhenConnectingToNonExistentDatabase() : void
    {
        /** @var VersionAwarePlatformDriver|MockObject $driverMock */
        $driverMock = $this->createMock(VersionAwarePlatformDriver::class);

        $connection        = new Connection(['dbname' => 'foo'], $driverMock);
        $originalException = new Exception('Original exception');
        $fallbackException = new Exception('Fallback exception');

        $driverMock->expects(self::at(0))
            ->method('connect')
            ->willThrowException($originalException);

        $driverMock->expects(self::at(1))
            ->method('connect')
            ->willThrowException($fallbackException);

        $this->expectExceptionMessage($originalException->getMessage());

        $connection->getDatabasePlatform();
    }

    /**
     * @group #3194
     */
    public function testExecuteCacheQueryStripsPlatformFromConnectionParamsBeforeGeneratingCacheKeys() : void
    {
        /** @var Driver|MockObject $driver */
        $driver = $this->createMock(Driver::class);

        /** @var AbstractPlatform|MockObject $platform */
        $platform = $this->createMock(AbstractPlatform::class);

        /** @var QueryCacheProfile|MockObject $queryCacheProfile */
        $queryCacheProfile = $this->createMock(QueryCacheProfile::class);

        /** @var Cache|MockObject $resultCacheDriver */
        $resultCacheDriver = $this->createMock(Cache::class);

        $queryCacheProfile
            ->expects(self::any())
            ->method('getResultCacheDriver')
            ->will(self::returnValue($resultCacheDriver));

        $resultCacheDriver
            ->expects(self::atLeastOnce())
            ->method('fetch')
            ->with('cacheKey')
            ->will(self::returnValue(['realKey' => []]));

        $query = 'SELECT 1';

        $params = [
            'dbname' => 'foo',
            'platform' => $platform,
        ];

        $paramsWithoutPlatform = $params;
        unset($paramsWithoutPlatform['platform']);

        $queryCacheProfile
            ->expects(self::once())
            ->method('generateCacheKeys')
            ->with($query, [], [], $paramsWithoutPlatform)
            ->will(self::returnValue(['cacheKey', 'realKey']));

        $connection = new Connection($params, $driver);

        self::assertSame($params, $connection->getParams());

        $connection->executeCacheQuery($query, [], [], $queryCacheProfile);
    }
}<|MERGE_RESOLUTION|>--- conflicted
+++ resolved
@@ -274,31 +274,6 @@
     }
 
     /**
-<<<<<<< HEAD
-=======
-     * @dataProvider resultProvider
-     */
-    public function testCommitReturn(bool $expectedResult) : void
-    {
-        $driverConnection = $this->createMock(DriverConnection::class);
-        $driverConnection->expects(self::once())
-            ->method('commit')->willReturn($expectedResult);
-
-        $driverMock = $this->createMock(Driver::class);
-        $driverMock->expects(self::any())
-            ->method('connect')
-            ->will(self::returnValue($driverConnection));
-
-        $conn = new Connection([], $driverMock);
-
-        $conn->connect();
-        $conn->beginTransaction();
-
-        self::assertSame($expectedResult, $conn->commit());
-    }
-
-    /**
->>>>>>> 4c258314
      * @return bool[][]
      */
     public function resultProvider() : array
@@ -709,15 +684,7 @@
             ->method('connect')
             ->will(self::returnValue($driverConnectionMock));
 
-<<<<<<< HEAD
-        $driverConnectionMock->expects($this->once())
-=======
         $driverConnectionMock->expects(self::once())
-            ->method('requiresQueryForServerVersion')
-            ->will(self::returnValue(false));
-
-        $driverConnectionMock->expects(self::once())
->>>>>>> 4c258314
             ->method('getServerVersion')
             ->will(self::returnValue('6.6.6'));
 
