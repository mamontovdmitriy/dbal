<?php

namespace Doctrine\Tests\DBAL\Functional;

use Doctrine\DBAL\Driver\PDO\Connection;
use Doctrine\DBAL\Schema\Table;
use Doctrine\Tests\DbalFunctionalTestCase;
use PDO;
<<<<<<< HEAD

use function extension_loaded;
=======
>>>>>>> 61a01133

/**
 * @requires extension pdo
 */
class PDOStatementTest extends DbalFunctionalTestCase
{
    protected function setUp(): void
    {
        parent::setUp();

        if (! $this->connection->getWrappedConnection() instanceof Connection) {
            $this->markTestSkipped('PDO-only test');
        }

        $table = new Table('stmt_test');
        $table->addColumn('id', 'integer');
        $table->addColumn('name', 'string');
        $this->connection->getSchemaManager()->dropAndCreateTable($table);
    }

    /**
     * @group legacy
     * @expectedDeprecation Using a PDO fetch mode or their combination (%d given) is deprecated and will cause an error in Doctrine DBAL 3.0
     */
    public function testPDOSpecificModeIsAccepted(): void
    {
        $this->connection->insert('stmt_test', [
            'id' => 1,
            'name' => 'Alice',
        ]);
        $this->connection->insert('stmt_test', [
            'id' => 2,
            'name' => 'Bob',
        ]);

        $data = $this->connection->query('SELECT id, name FROM stmt_test ORDER BY id')
            ->fetchAll(PDO::FETCH_KEY_PAIR);

        self::assertSame([
            1 => 'Alice',
            2 => 'Bob',
        ], $data);
    }
}<|MERGE_RESOLUTION|>--- conflicted
+++ resolved
@@ -6,11 +6,6 @@
 use Doctrine\DBAL\Schema\Table;
 use Doctrine\Tests\DbalFunctionalTestCase;
 use PDO;
-<<<<<<< HEAD
-
-use function extension_loaded;
-=======
->>>>>>> 61a01133
 
 /**
  * @requires extension pdo
