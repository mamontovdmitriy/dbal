<?php

declare(strict_types=1);

namespace Doctrine\DBAL\Tests\Types;

use DateTime;
use DateTimeImmutable;
use Doctrine\DBAL\ParameterType;
use Doctrine\DBAL\Platforms\AbstractPlatform;
use Doctrine\DBAL\Types\ConversionException;
use Doctrine\DBAL\Types\VarDateTimeImmutableType;
use PHPUnit\Framework\MockObject\MockObject;
use PHPUnit\Framework\TestCase;

class VarDateTimeImmutableTypeTest extends TestCase
{
    /** @var AbstractPlatform&MockObject */
    private $platform;

    /** @var VarDateTimeImmutableType */
    private $type;

    protected function setUp(): void
    {
<<<<<<< HEAD
        $this->platform = $this->createMock(AbstractPlatform::class);
=======
        $this->platform = $this->getMockForAbstractClass(AbstractPlatform::class);
>>>>>>> 3c845853
        $this->type     = new VarDateTimeImmutableType();
    }

    public function testReturnsName(): void
    {
        self::assertSame('datetime_immutable', $this->type->getName());
    }

    public function testReturnsBindingType(): void
    {
        self::assertSame(ParameterType::STRING, $this->type->getBindingType());
    }

    public function testConvertsDateTimeImmutableInstanceToDatabaseValue(): void
    {
        $this->platform->expects(self::any())
            ->method('getDateTimeFormatString')
            ->will(self::returnValue('Y-m-d H:i:s'));

        $date = $this->createMock(DateTimeImmutable::class);

        $date->expects(self::once())
            ->method('format')
            ->with('Y-m-d H:i:s')
            ->willReturn('2016-01-01 15:58:59');

        self::assertSame(
            '2016-01-01 15:58:59',
            $this->type->convertToDatabaseValue($date, $this->platform)
        );
    }

    public function testConvertsNullToDatabaseValue(): void
    {
        self::assertNull($this->type->convertToDatabaseValue(null, $this->platform));
    }

    public function testDoesNotSupportMutableDateTimeToDatabaseValueConversion(): void
    {
        $this->expectException(ConversionException::class);

        $this->type->convertToDatabaseValue(new DateTime(), $this->platform);
    }

    public function testConvertsDateTimeImmutableInstanceToPHPValue(): void
    {
        $date = new DateTimeImmutable();

        self::assertSame($date, $this->type->convertToPHPValue($date, $this->platform));
    }

    public function testConvertsNullToPHPValue(): void
    {
        self::assertNull($this->type->convertToPHPValue(null, $this->platform));
    }

    public function testConvertsDateishStringToPHPValue(): void
    {
        $date = $this->type->convertToPHPValue('2016-01-01 15:58:59.123456 UTC', $this->platform);

        self::assertInstanceOf(DateTimeImmutable::class, $date);
        self::assertSame('2016-01-01 15:58:59.123456 UTC', $date->format('Y-m-d H:i:s.u T'));
    }

    public function testThrowsExceptionDuringConversionToPHPValueWithInvalidDateishString(): void
    {
        $this->expectException(ConversionException::class);

        $this->type->convertToPHPValue('invalid date-ish string', $this->platform);
    }

    public function testRequiresSQLCommentHint(): void
    {
        self::assertTrue($this->type->requiresSQLCommentHint($this->platform));
    }
}<|MERGE_RESOLUTION|>--- conflicted
+++ resolved
@@ -23,11 +23,7 @@
 
     protected function setUp(): void
     {
-<<<<<<< HEAD
         $this->platform = $this->createMock(AbstractPlatform::class);
-=======
-        $this->platform = $this->getMockForAbstractClass(AbstractPlatform::class);
->>>>>>> 3c845853
         $this->type     = new VarDateTimeImmutableType();
     }
 
