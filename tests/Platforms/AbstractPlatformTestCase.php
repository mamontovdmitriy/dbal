--- conflicted
+++ resolved
@@ -1309,13 +1309,9 @@
         }
 
         $this->expectException(DBALException::class);
-<<<<<<< HEAD
-        $this->expectExceptionMessage('Operation "Doctrine\\DBAL\\Platforms\\AbstractPlatform::getInlineColumnCommentSQL" is not supported by platform.');
-=======
         $this->expectExceptionMessage(
-            "Operation '" . AbstractPlatform::class . "::getInlineColumnCommentSQL' is not supported by platform."
-        );
->>>>>>> 95b40a13
+            'Operation "' . AbstractPlatform::class . '::getInlineColumnCommentSQL" is not supported by platform.'
+        );
         $this->expectExceptionCode(0);
 
         $this->platform->getInlineColumnCommentSQL('unsupported');
