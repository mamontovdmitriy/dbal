<?php

declare(strict_types=1);

namespace Doctrine\DBAL\Tests\Platforms;

use Doctrine\DBAL\DBALException;
use Doctrine\DBAL\Platforms\AbstractPlatform;
use Doctrine\DBAL\Platforms\SqlitePlatform;
use Doctrine\DBAL\Schema\Column;
use Doctrine\DBAL\Schema\Table;
use Doctrine\DBAL\Schema\TableDiff;
use Doctrine\DBAL\TransactionIsolationLevel;
use Doctrine\DBAL\Types\Type;

class SqlitePlatformTest extends AbstractPlatformTestCase
{
    /** @var SqlitePlatform */
    protected $platform;

    /**
     * @return SqlitePlatform
     */
    public function createPlatform(): AbstractPlatform
    {
        return new SqlitePlatform();
    }

    public function getGenerateTableSql(): string
    {
        return 'CREATE TABLE test (id INTEGER PRIMARY KEY AUTOINCREMENT NOT NULL, test VARCHAR(255) DEFAULT NULL)';
    }

    /**
     * {@inheritDoc}
     */
    public function getGenerateTableWithMultiColumnUniqueIndexSql(): array
    {
        return [
            'CREATE TABLE test (foo VARCHAR(255) DEFAULT NULL, bar VARCHAR(255) DEFAULT NULL)',
            'CREATE UNIQUE INDEX UNIQ_D87F7E0C8C73652176FF8CAA ON test (foo, bar)',
        ];
    }

    public function testGeneratesSqlSnippets(): void
    {
        self::assertEquals('REGEXP', $this->platform->getRegexpExpression(), 'Regular expression operator is not correct');
        self::assertEquals('SUBSTR(column, 5)', $this->platform->getSubstringExpression('column', '5'), 'Substring expression without length is not correct');
        self::assertEquals('SUBSTR(column, 0, 5)', $this->platform->getSubstringExpression('column', '0', '5'), 'Substring expression with length is not correct');
    }

    public function testGeneratesTransactionCommands(): void
    {
        self::assertEquals(
            'PRAGMA read_uncommitted = 0',
            $this->platform->getSetTransactionIsolationSQL(TransactionIsolationLevel::READ_UNCOMMITTED)
        );
        self::assertEquals(
            'PRAGMA read_uncommitted = 1',
            $this->platform->getSetTransactionIsolationSQL(TransactionIsolationLevel::READ_COMMITTED)
        );
        self::assertEquals(
            'PRAGMA read_uncommitted = 1',
            $this->platform->getSetTransactionIsolationSQL(TransactionIsolationLevel::REPEATABLE_READ)
        );
        self::assertEquals(
            'PRAGMA read_uncommitted = 1',
            $this->platform->getSetTransactionIsolationSQL(TransactionIsolationLevel::SERIALIZABLE)
        );
    }

    public function testPrefersIdentityColumns(): void
    {
        self::assertTrue($this->platform->prefersIdentityColumns());
    }

    public function testIgnoresUnsignedIntegerDeclarationForAutoIncrementalIntegers(): void
    {
        self::assertSame(
            'INTEGER PRIMARY KEY AUTOINCREMENT',
            $this->platform->getIntegerTypeDeclarationSQL(['autoincrement' => true, 'unsigned' => true])
        );
    }

    /**
     * @group DBAL-752
     * @group DBAL-924
     */
    public function testGeneratesTypeDeclarationForTinyIntegers(): void
    {
        self::assertEquals(
            'TINYINT',
            $this->platform->getTinyIntTypeDeclarationSQL([])
        );
        self::assertEquals(
            'INTEGER PRIMARY KEY AUTOINCREMENT',
            $this->platform->getTinyIntTypeDeclarationSQL(['autoincrement' => true])
        );
        self::assertEquals(
            'INTEGER PRIMARY KEY AUTOINCREMENT',
            $this->platform->getTinyIntTypeDeclarationSQL(
                ['autoincrement' => true, 'primary' => true]
            )
        );
        self::assertEquals(
            'TINYINT',
            $this->platform->getTinyIntTypeDeclarationSQL(['unsigned' => false])
        );
        self::assertEquals(
            'TINYINT UNSIGNED',
            $this->platform->getTinyIntTypeDeclarationSQL(['unsigned' => true])
        );
    }

    /**
     * @group DBAL-752
     * @group DBAL-924
     */
    public function testGeneratesTypeDeclarationForSmallIntegers(): void
    {
        self::assertEquals(
            'SMALLINT',
            $this->platform->getSmallIntTypeDeclarationSQL([])
        );
        self::assertEquals(
            'INTEGER PRIMARY KEY AUTOINCREMENT',
            $this->platform->getSmallIntTypeDeclarationSQL(['autoincrement' => true])
        );
        self::assertEquals(
            'INTEGER PRIMARY KEY AUTOINCREMENT',
            $this->platform->getTinyIntTypeDeclarationSQL(['autoincrement' => true, 'unsigned' => true])
        );
        self::assertEquals(
            'INTEGER PRIMARY KEY AUTOINCREMENT',
            $this->platform->getSmallIntTypeDeclarationSQL(
                ['autoincrement' => true, 'primary' => true]
            )
        );
        self::assertEquals(
            'SMALLINT',
            $this->platform->getSmallIntTypeDeclarationSQL(['unsigned' => false])
        );
        self::assertEquals(
            'SMALLINT UNSIGNED',
            $this->platform->getSmallIntTypeDeclarationSQL(['unsigned' => true])
        );
    }

    /**
     * @group DBAL-752
     * @group DBAL-924
     */
    public function testGeneratesTypeDeclarationForMediumIntegers(): void
    {
        self::assertEquals(
            'MEDIUMINT',
            $this->platform->getMediumIntTypeDeclarationSQL([])
        );
        self::assertEquals(
            'INTEGER PRIMARY KEY AUTOINCREMENT',
            $this->platform->getMediumIntTypeDeclarationSQL(['autoincrement' => true])
        );
        self::assertEquals(
            'INTEGER PRIMARY KEY AUTOINCREMENT',
            $this->platform->getMediumIntTypeDeclarationSQL(['autoincrement' => true, 'unsigned' => true])
        );
        self::assertEquals(
            'INTEGER PRIMARY KEY AUTOINCREMENT',
            $this->platform->getMediumIntTypeDeclarationSQL(
                ['autoincrement' => true, 'primary' => true]
            )
        );
        self::assertEquals(
            'MEDIUMINT',
            $this->platform->getMediumIntTypeDeclarationSQL(['unsigned' => false])
        );
        self::assertEquals(
            'MEDIUMINT UNSIGNED',
            $this->platform->getMediumIntTypeDeclarationSQL(['unsigned' => true])
        );
    }

    public function testGeneratesTypeDeclarationForIntegers(): void
    {
        self::assertEquals(
            'INTEGER',
            $this->platform->getIntegerTypeDeclarationSQL([])
        );
        self::assertEquals(
            'INTEGER PRIMARY KEY AUTOINCREMENT',
            $this->platform->getIntegerTypeDeclarationSQL(['autoincrement' => true])
        );
        self::assertEquals(
            'INTEGER PRIMARY KEY AUTOINCREMENT',
            $this->platform->getIntegerTypeDeclarationSQL(['autoincrement' => true, 'unsigned' => true])
        );
        self::assertEquals(
            'INTEGER PRIMARY KEY AUTOINCREMENT',
            $this->platform->getIntegerTypeDeclarationSQL(
                ['autoincrement' => true, 'primary' => true]
            )
        );
        self::assertEquals(
            'INTEGER',
            $this->platform->getIntegerTypeDeclarationSQL(['unsigned' => false])
        );
        self::assertEquals(
            'INTEGER UNSIGNED',
            $this->platform->getIntegerTypeDeclarationSQL(['unsigned' => true])
        );
    }

    /**
     * @group DBAL-752
     * @group DBAL-924
     */
    public function testGeneratesTypeDeclarationForBigIntegers(): void
    {
        self::assertEquals(
            'BIGINT',
            $this->platform->getBigIntTypeDeclarationSQL([])
        );
        self::assertEquals(
            'INTEGER PRIMARY KEY AUTOINCREMENT',
            $this->platform->getBigIntTypeDeclarationSQL(['autoincrement' => true])
        );
        self::assertEquals(
            'INTEGER PRIMARY KEY AUTOINCREMENT',
            $this->platform->getBigIntTypeDeclarationSQL(['autoincrement' => true, 'unsigned' => true])
        );
        self::assertEquals(
            'INTEGER PRIMARY KEY AUTOINCREMENT',
            $this->platform->getBigIntTypeDeclarationSQL(
                ['autoincrement' => true, 'primary' => true]
            )
        );
        self::assertEquals(
            'BIGINT',
            $this->platform->getBigIntTypeDeclarationSQL(['unsigned' => false])
        );
        self::assertEquals(
            'BIGINT UNSIGNED',
            $this->platform->getBigIntTypeDeclarationSQL(['unsigned' => true])
        );
    }

<<<<<<< HEAD
    public function getGenerateIndexSql() : string
=======
    public function testGeneratesTypeDeclarationForStrings(): void
    {
        self::assertEquals(
            'CHAR(10)',
            $this->platform->getVarcharTypeDeclarationSQL(
                ['length' => 10, 'fixed' => true]
            )
        );
        self::assertEquals(
            'VARCHAR(50)',
            $this->platform->getVarcharTypeDeclarationSQL(['length' => 50]),
            'Variable string declaration is not correct'
        );
        self::assertEquals(
            'VARCHAR(255)',
            $this->platform->getVarcharTypeDeclarationSQL([]),
            'Long string declaration is not correct'
        );
    }

    public function getGenerateIndexSql(): string
>>>>>>> 66b1f3d2
    {
        return 'CREATE INDEX my_idx ON mytable (user_name, last_login)';
    }

    public function getGenerateUniqueIndexSql(): string
    {
        return 'CREATE UNIQUE INDEX index_name ON test (test, test2)';
    }

    public function testGeneratesForeignKeyCreationSql(): void
    {
        $this->expectException(DBALException::class);

        parent::testGeneratesForeignKeyCreationSql();
    }

    public function testGeneratesConstraintCreationSql(): void
    {
        $this->expectException(DBALException::class);

        parent::testGeneratesConstraintCreationSql();
    }

    public function getGenerateForeignKeySql(): string
    {
        self::fail('Foreign key constraints are not yet supported for SQLite.');
    }

    public function testModifyLimitQuery(): void
    {
        $sql = $this->platform->modifyLimitQuery('SELECT * FROM user', 10, 0);
        self::assertEquals('SELECT * FROM user LIMIT 10', $sql);
    }

    public function testModifyLimitQueryWithEmptyOffset(): void
    {
        $sql = $this->platform->modifyLimitQuery('SELECT * FROM user', 10);
        self::assertEquals('SELECT * FROM user LIMIT 10', $sql);
    }

    public function testModifyLimitQueryWithOffsetAndEmptyLimit(): void
    {
        $sql = $this->platform->modifyLimitQuery('SELECT * FROM user', null, 10);
        self::assertEquals('SELECT * FROM user LIMIT -1 OFFSET 10', $sql);
    }

    /**
     * {@inheritDoc}
     */
    public function getGenerateAlterTableSql(): array
    {
        return [
            'CREATE TEMPORARY TABLE __temp__mytable AS SELECT id, bar, bloo FROM mytable',
            'DROP TABLE mytable',
            "CREATE TABLE mytable (id INTEGER PRIMARY KEY AUTOINCREMENT NOT NULL, baz VARCHAR(255) DEFAULT 'def' NOT NULL, bloo BOOLEAN DEFAULT '0' NOT NULL, quota INTEGER DEFAULT NULL)",
            'INSERT INTO mytable (id, baz, bloo) SELECT id, bar, bloo FROM __temp__mytable',
            'DROP TABLE __temp__mytable',
            'ALTER TABLE mytable RENAME TO userlist',
        ];
    }

    /**
     * @group DDC-1845
     */
    public function testGenerateTableSqlShouldNotAutoQuotePrimaryKey(): void
    {
        $table = new Table('test');
        $table->addColumn('"like"', 'integer', ['notnull' => true, 'autoincrement' => true]);
        $table->setPrimaryKey(['"like"']);

        $createTableSQL = $this->platform->getCreateTableSQL($table);
        self::assertEquals(
            'CREATE TABLE test ("like" INTEGER PRIMARY KEY AUTOINCREMENT NOT NULL)',
            $createTableSQL[0]
        );
    }

    public function testAlterTableAddColumns(): void
    {
        $diff                        = new TableDiff('user');
        $diff->addedColumns['foo']   = new Column('foo', Type::getType('string'));
        $diff->addedColumns['count'] = new Column('count', Type::getType('integer'), ['notnull' => false, 'default' => 1]);

        $expected = [
            'ALTER TABLE user ADD COLUMN foo VARCHAR(255) NOT NULL',
            'ALTER TABLE user ADD COLUMN count INTEGER DEFAULT 1',
        ];

        self::assertEquals($expected, $this->platform->getAlterTableSQL($diff));
    }

    /**
     * @dataProvider complexDiffProvider
     */
    public function testAlterTableAddComplexColumns(TableDiff $diff): void
    {
        $this->expectException(DBALException::class);

        $this->platform->getAlterTableSQL($diff);
    }

    /**
     * @return mixed[][]
     */
    public static function complexDiffProvider(): iterable
    {
        $date                       = new TableDiff('user');
        $date->addedColumns['time'] = new Column('time', Type::getType('date'), ['default' => 'CURRENT_DATE']);

        $id                     = new TableDiff('user');
        $id->addedColumns['id'] = new Column('id', Type::getType('integer'), ['autoincrement' => true]);

        return [
            'date column with default value' => [$date],
            'id column with auto increment'  => [$id],
        ];
    }

    public function testCreateTableWithDeferredForeignKeys(): void
    {
        $table = new Table('user');
        $table->addColumn('id', 'integer');
        $table->addColumn('article', 'integer');
        $table->addColumn('post', 'integer');
        $table->addColumn('parent', 'integer');
        $table->setPrimaryKey(['id']);
        $table->addForeignKeyConstraint('article', ['article'], ['id'], ['deferrable' => true]);
        $table->addForeignKeyConstraint('post', ['post'], ['id'], ['deferred' => true]);
        $table->addForeignKeyConstraint('user', ['parent'], ['id'], ['deferrable' => true, 'deferred' => true]);

        $sql = [
            'CREATE TABLE user ('
                . 'id INTEGER NOT NULL, article INTEGER NOT NULL, post INTEGER NOT NULL, parent INTEGER NOT NULL'
                . ', PRIMARY KEY(id)'
                . ', CONSTRAINT FK_8D93D64923A0E66 FOREIGN KEY (article) REFERENCES article (id) DEFERRABLE INITIALLY IMMEDIATE'
                . ', CONSTRAINT FK_8D93D6495A8A6C8D FOREIGN KEY (post) REFERENCES post (id) NOT DEFERRABLE INITIALLY DEFERRED'
                . ', CONSTRAINT FK_8D93D6493D8E604F FOREIGN KEY (parent) REFERENCES user (id) DEFERRABLE INITIALLY DEFERRED'
                . ')',
            'CREATE INDEX IDX_8D93D64923A0E66 ON user (article)',
            'CREATE INDEX IDX_8D93D6495A8A6C8D ON user (post)',
            'CREATE INDEX IDX_8D93D6493D8E604F ON user (parent)',
        ];

        self::assertEquals($sql, $this->platform->getCreateTableSQL($table));
    }

    public function testAlterTable(): void
    {
        $table = new Table('user');
        $table->addColumn('id', 'integer');
        $table->addColumn('article', 'integer');
        $table->addColumn('post', 'integer');
        $table->addColumn('parent', 'integer');
        $table->setPrimaryKey(['id']);
        $table->addForeignKeyConstraint('article', ['article'], ['id'], ['deferrable' => true]);
        $table->addForeignKeyConstraint('post', ['post'], ['id'], ['deferred' => true]);
        $table->addForeignKeyConstraint('user', ['parent'], ['id'], ['deferrable' => true, 'deferred' => true]);
        $table->addIndex(['article', 'post'], 'index1');

        $diff                           = new TableDiff('user');
        $diff->fromTable                = $table;
        $diff->newName                  = 'client';
        $diff->renamedColumns['id']     = new Column('key', Type::getType('integer'), []);
        $diff->renamedColumns['post']   = new Column('comment', Type::getType('integer'), []);
        $diff->removedColumns['parent'] = new Column('comment', Type::getType('integer'), []);
        $diff->removedIndexes['index1'] = $table->getIndex('index1');

        $sql = [
            'DROP INDEX IDX_8D93D64923A0E66',
            'DROP INDEX IDX_8D93D6495A8A6C8D',
            'DROP INDEX IDX_8D93D6493D8E604F',
            'DROP INDEX index1',
            'CREATE TEMPORARY TABLE __temp__user AS SELECT id, article, post FROM user',
            'DROP TABLE user',
            'CREATE TABLE user ('
                . '"key" INTEGER NOT NULL, article INTEGER NOT NULL, comment INTEGER NOT NULL'
                . ', PRIMARY KEY("key")'
                . ', CONSTRAINT FK_8D93D64923A0E66 FOREIGN KEY (article) REFERENCES article (id) DEFERRABLE INITIALLY IMMEDIATE'
                . ', CONSTRAINT FK_8D93D6495A8A6C8D FOREIGN KEY (comment) REFERENCES post (id) NOT DEFERRABLE INITIALLY DEFERRED'
                . ')',
            'INSERT INTO user ("key", article, comment) SELECT id, article, post FROM __temp__user',
            'DROP TABLE __temp__user',
            'ALTER TABLE user RENAME TO client',
            'CREATE INDEX IDX_8D93D64923A0E66 ON client (article)',
            'CREATE INDEX IDX_8D93D6495A8A6C8D ON client (comment)',
        ];

        self::assertEquals($sql, $this->platform->getAlterTableSQL($diff));
    }

    /**
     * {@inheritDoc}
     */
    protected function getQuotedColumnInPrimaryKeySQL(): array
    {
        return ['CREATE TABLE "quoted" ("create" VARCHAR(255) NOT NULL, PRIMARY KEY("create"))'];
    }

    /**
     * {@inheritDoc}
     */
    protected function getQuotedColumnInIndexSQL(): array
    {
        return [
            'CREATE TABLE "quoted" ("create" VARCHAR(255) NOT NULL)',
            'CREATE INDEX IDX_22660D028FD6E0FB ON "quoted" ("create")',
        ];
    }

    /**
     * {@inheritDoc}
     */
    protected function getQuotedNameInIndexSQL(): array
    {
        return [
            'CREATE TABLE test (column1 VARCHAR(255) NOT NULL)',
            'CREATE INDEX "key" ON test (column1)',
        ];
    }

    /**
     * {@inheritDoc}
     */
    protected function getQuotedColumnInForeignKeySQL(): array
    {
        return [
            'CREATE TABLE "quoted" (' .
            '"create" VARCHAR(255) NOT NULL, foo VARCHAR(255) NOT NULL, "bar" VARCHAR(255) NOT NULL, ' .
            'CONSTRAINT FK_WITH_RESERVED_KEYWORD FOREIGN KEY ("create", foo, "bar") REFERENCES "foreign" ("create", bar, "foo-bar") NOT DEFERRABLE INITIALLY IMMEDIATE, ' .
            'CONSTRAINT FK_WITH_NON_RESERVED_KEYWORD FOREIGN KEY ("create", foo, "bar") REFERENCES foo ("create", bar, "foo-bar") NOT DEFERRABLE INITIALLY IMMEDIATE, ' .
            'CONSTRAINT FK_WITH_INTENDED_QUOTATION FOREIGN KEY ("create", foo, "bar") REFERENCES "foo-bar" ("create", bar, "foo-bar") NOT DEFERRABLE INITIALLY IMMEDIATE)',
        ];
    }

<<<<<<< HEAD
    public function getExpectedFixedLengthBinaryTypeDeclarationSQLNoLength() : string
=======
    protected function getBinaryDefaultLength(): int
>>>>>>> 66b1f3d2
    {
        return 'BLOB';
    }

<<<<<<< HEAD
    public function getExpectedFixedLengthBinaryTypeDeclarationSQLWithLength() : string
=======
    protected function getBinaryMaxLength(): int
>>>>>>> 66b1f3d2
    {
        return 'BLOB';
    }

<<<<<<< HEAD
    public function getExpectedVariableLengthBinaryTypeDeclarationSQLNoLength() : string
=======
    public function testReturnsBinaryTypeDeclarationSQL(): void
>>>>>>> 66b1f3d2
    {
        return 'BLOB';
    }

    public function getExpectedVariableLengthBinaryTypeDeclarationSQLWithLength() : string
    {
        return 'BLOB';
    }

    /**
     * {@inheritDoc}
     *
     * @group DBAL-234
     */
    protected function getAlterTableRenameIndexSQL(): array
    {
        return [
            'CREATE TEMPORARY TABLE __temp__mytable AS SELECT id FROM mytable',
            'DROP TABLE mytable',
            'CREATE TABLE mytable (id INTEGER NOT NULL, PRIMARY KEY(id))',
            'INSERT INTO mytable (id) SELECT id FROM __temp__mytable',
            'DROP TABLE __temp__mytable',
            'CREATE INDEX idx_bar ON mytable (id)',
        ];
    }

    /**
     * {@inheritDoc}
     *
     * @group DBAL-234
     */
    protected function getQuotedAlterTableRenameIndexSQL(): array
    {
        return [
            'CREATE TEMPORARY TABLE __temp__table AS SELECT id FROM "table"',
            'DROP TABLE "table"',
            'CREATE TABLE "table" (id INTEGER NOT NULL, PRIMARY KEY(id))',
            'INSERT INTO "table" (id) SELECT id FROM __temp__table',
            'DROP TABLE __temp__table',
            'CREATE INDEX "select" ON "table" (id)',
            'CREATE INDEX "bar" ON "table" (id)',
        ];
    }

    /**
     * {@inheritdoc}
     */
    protected function getQuotedAlterTableRenameColumnSQL(): array
    {
        return [
            'CREATE TEMPORARY TABLE __temp__mytable AS SELECT unquoted1, unquoted2, unquoted3, "create", "table", "select", "quoted1", "quoted2", "quoted3" FROM mytable',
            'DROP TABLE mytable',
            'CREATE TABLE mytable (unquoted INTEGER NOT NULL --Unquoted 1
, "where" INTEGER NOT NULL --Unquoted 2
, "foo" INTEGER NOT NULL --Unquoted 3
, reserved_keyword INTEGER NOT NULL --Reserved keyword 1
, "from" INTEGER NOT NULL --Reserved keyword 2
, "bar" INTEGER NOT NULL --Reserved keyword 3
, quoted INTEGER NOT NULL --Quoted 1
, "and" INTEGER NOT NULL --Quoted 2
, "baz" INTEGER NOT NULL --Quoted 3
)',
            'INSERT INTO mytable (unquoted, "where", "foo", reserved_keyword, "from", "bar", quoted, "and", "baz") SELECT unquoted1, unquoted2, unquoted3, "create", "table", "select", "quoted1", "quoted2", "quoted3" FROM __temp__mytable',
            'DROP TABLE __temp__mytable',
        ];
    }

    /**
     * {@inheritdoc}
     */
    protected function getQuotedAlterTableChangeColumnLengthSQL(): array
    {
        return [
            'CREATE TEMPORARY TABLE __temp__mytable AS SELECT unquoted1, unquoted2, unquoted3, "create", "table", "select" FROM mytable',
            'DROP TABLE mytable',
            'CREATE TABLE mytable (unquoted1 VARCHAR(255) NOT NULL --Unquoted 1
, unquoted2 VARCHAR(255) NOT NULL --Unquoted 2
, unquoted3 VARCHAR(255) NOT NULL --Unquoted 3
, "create" VARCHAR(255) NOT NULL --Reserved keyword 1
, "table" VARCHAR(255) NOT NULL --Reserved keyword 2
, "select" VARCHAR(255) NOT NULL --Reserved keyword 3
)',
            'INSERT INTO mytable (unquoted1, unquoted2, unquoted3, "create", "table", "select") SELECT unquoted1, unquoted2, unquoted3, "create", "table", "select" FROM __temp__mytable',
            'DROP TABLE __temp__mytable',
        ];
    }

    /**
     * @group DBAL-807
     */
    public function testAlterTableRenameIndexInSchema(): void
    {
        self::markTestIncomplete(
            'Test currently produces broken SQL due to SQLitePlatform::getAlterTable being broken ' .
            'when used with schemas.'
        );
    }

    /**
     * @group DBAL-807
     */
    public function testQuotesAlterTableRenameIndexInSchema(): void
    {
        self::markTestIncomplete(
            'Test currently produces broken SQL due to SQLitePlatform::getAlterTable being broken ' .
            'when used with schemas.'
        );
    }

    /**
     * @group DBAL-423
     */
    public function testReturnsGuidTypeDeclarationSQL(): void
    {
        self::assertSame('CHAR(36)', $this->platform->getGuidTypeDeclarationSQL([]));
    }

    /**
     * {@inheritdoc}
     */
    public function getAlterTableRenameColumnSQL(): array
    {
        return [
            'CREATE TEMPORARY TABLE __temp__foo AS SELECT bar FROM foo',
            'DROP TABLE foo',
            'CREATE TABLE foo (baz INTEGER DEFAULT 666 NOT NULL --rename test
)',
            'INSERT INTO foo (baz) SELECT bar FROM __temp__foo',
            'DROP TABLE __temp__foo',
        ];
    }

    /**
     * {@inheritdoc}
     */
    protected function getQuotesTableIdentifiersInAlterTableSQL(): array
    {
        return [
            'DROP INDEX IDX_8C736521A81E660E',
            'DROP INDEX IDX_8C736521FDC58D6C',
            'CREATE TEMPORARY TABLE __temp__foo AS SELECT fk, fk2, id, fk3, bar FROM "foo"',
            'DROP TABLE "foo"',
            'CREATE TABLE "foo" (fk2 INTEGER NOT NULL, fk3 INTEGER NOT NULL, fk INTEGER NOT NULL, war INTEGER NOT NULL, ' .
            'bar INTEGER DEFAULT NULL, bloo INTEGER NOT NULL, ' .
            'CONSTRAINT fk2 FOREIGN KEY (fk2) REFERENCES fk_table2 (id) NOT DEFERRABLE INITIALLY IMMEDIATE, ' .
            'CONSTRAINT fk_add FOREIGN KEY (fk3) REFERENCES fk_table (id) NOT DEFERRABLE INITIALLY IMMEDIATE)',
            'INSERT INTO "foo" (fk, fk2, war, fk3, bar) SELECT fk, fk2, id, fk3, bar FROM __temp__foo',
            'DROP TABLE __temp__foo',
            'ALTER TABLE "foo" RENAME TO "table"',
            'CREATE INDEX IDX_8C736521A81E660E ON "table" (fk)',
            'CREATE INDEX IDX_8C736521FDC58D6C ON "table" (fk2)',
        ];
    }

    /**
     * {@inheritdoc}
     */
    protected function getCommentOnColumnSQL(): array
    {
        return [
            'COMMENT ON COLUMN foo.bar IS \'comment\'',
            'COMMENT ON COLUMN "Foo"."BAR" IS \'comment\'',
            'COMMENT ON COLUMN "select"."from" IS \'comment\'',
        ];
    }

    protected static function getInlineColumnCommentDelimiter(): string
    {
        return "\n";
    }

    protected static function getInlineColumnRegularCommentSQL(): string
    {
        return "--Regular comment\n";
    }

    protected static function getInlineColumnCommentRequiringEscapingSQL(): string
    {
        return "--Using inline comment delimiter \n-- works\n";
    }

    protected static function getInlineColumnEmptyCommentSQL(): string
    {
        return '';
    }

    protected function getQuotesReservedKeywordInUniqueConstraintDeclarationSQL(): string
    {
        return 'CONSTRAINT "select" UNIQUE (foo)';
    }

    protected function getQuotesReservedKeywordInIndexDeclarationSQL(): string
    {
        return 'INDEX "select" (foo)';
    }

    protected function getQuotesReservedKeywordInTruncateTableSQL(): string
    {
        return 'DELETE FROM "select"';
    }

    /**
     * {@inheritdoc}
     */
    protected function getAlterStringToFixedStringSQL(): array
    {
        return [
            'CREATE TEMPORARY TABLE __temp__mytable AS SELECT name FROM mytable',
            'DROP TABLE mytable',
            'CREATE TABLE mytable (name CHAR(2) NOT NULL)',
            'INSERT INTO mytable (name) SELECT name FROM __temp__mytable',
            'DROP TABLE __temp__mytable',
        ];
    }

    /**
     * {@inheritdoc}
     */
    protected function getGeneratesAlterTableRenameIndexUsedByForeignKeySQL(): array
    {
        return [
            'DROP INDEX idx_foo',
            'DROP INDEX idx_bar',
            'CREATE TEMPORARY TABLE __temp__mytable AS SELECT foo, bar, baz FROM mytable',
            'DROP TABLE mytable',
            'CREATE TABLE mytable (foo INTEGER NOT NULL, bar INTEGER NOT NULL, baz INTEGER NOT NULL, CONSTRAINT fk_foo FOREIGN KEY (foo) REFERENCES foreign_table (id) NOT DEFERRABLE INITIALLY IMMEDIATE, CONSTRAINT fk_bar FOREIGN KEY (bar) REFERENCES foreign_table (id) NOT DEFERRABLE INITIALLY IMMEDIATE)',
            'INSERT INTO mytable (foo, bar, baz) SELECT foo, bar, baz FROM __temp__mytable',
            'DROP TABLE __temp__mytable',
            'CREATE INDEX idx_bar ON mytable (bar)',
            'CREATE INDEX idx_foo_renamed ON mytable (foo)',
        ];
    }

    /**
     * @group DBAL-2436
     */
    public function testQuotesTableNameInListTableConstraintsSQL(): void
    {
        self::assertStringContainsStringIgnoringCase(
            "'Foo''Bar\\'",
            $this->platform->getListTableConstraintsSQL("Foo'Bar\\")
        );
    }

    /**
     * @group DBAL-2436
     */
    public function testQuotesTableNameInListTableColumnsSQL(): void
    {
        self::assertStringContainsStringIgnoringCase(
            "'Foo''Bar\\'",
            $this->platform->getListTableColumnsSQL("Foo'Bar\\")
        );
    }

    /**
     * @group DBAL-2436
     */
    public function testQuotesTableNameInListTableIndexesSQL(): void
    {
        self::assertStringContainsStringIgnoringCase(
            "'Foo''Bar\\'",
            $this->platform->getListTableIndexesSQL("Foo'Bar\\")
        );
    }

    /**
     * @group DBAL-2436
     */
    public function testQuotesTableNameInListTableForeignKeysSQL(): void
    {
        self::assertStringContainsStringIgnoringCase(
            "'Foo''Bar\\'",
            $this->platform->getListTableForeignKeysSQL("Foo'Bar\\")
        );
    }

    public function testDateAddStaticNumberOfDays(): void
    {
        self::assertSame("DATETIME(rentalBeginsOn,'+' || 12 || ' DAY')", $this->platform->getDateAddDaysExpression('rentalBeginsOn', '12'));
    }

    public function testDateAddNumberOfDaysFromColumn(): void
    {
        self::assertSame("DATETIME(rentalBeginsOn,'+' || duration || ' DAY')", $this->platform->getDateAddDaysExpression('rentalBeginsOn', 'duration'));
    }

    public function testSupportsColumnCollation(): void
    {
        self::assertTrue($this->platform->supportsColumnCollation());
    }

    public function testColumnCollationDeclarationSQL(): void
    {
        self::assertSame(
            'COLLATE NOCASE',
            $this->platform->getColumnCollationDeclarationSQL('NOCASE')
        );
    }

    public function testGetCreateTableSQLWithColumnCollation(): void
    {
        $table = new Table('foo');
        $table->addColumn('no_collation', 'string', ['length' => 255]);
        $table->addColumn('column_collation', 'string', ['length' => 255])->setPlatformOption('collation', 'NOCASE');

        self::assertSame(
            ['CREATE TABLE foo (no_collation VARCHAR(255) NOT NULL, column_collation VARCHAR(255) NOT NULL COLLATE NOCASE)'],
            $this->platform->getCreateTableSQL($table),
            'Column "no_collation" will use the default collation (BINARY) and "column_collation" overwrites the collation on this column'
        );
    }
}<|MERGE_RESOLUTION|>--- conflicted
+++ resolved
@@ -244,31 +244,7 @@
         );
     }
 
-<<<<<<< HEAD
-    public function getGenerateIndexSql() : string
-=======
-    public function testGeneratesTypeDeclarationForStrings(): void
-    {
-        self::assertEquals(
-            'CHAR(10)',
-            $this->platform->getVarcharTypeDeclarationSQL(
-                ['length' => 10, 'fixed' => true]
-            )
-        );
-        self::assertEquals(
-            'VARCHAR(50)',
-            $this->platform->getVarcharTypeDeclarationSQL(['length' => 50]),
-            'Variable string declaration is not correct'
-        );
-        self::assertEquals(
-            'VARCHAR(255)',
-            $this->platform->getVarcharTypeDeclarationSQL([]),
-            'Long string declaration is not correct'
-        );
-    }
-
     public function getGenerateIndexSql(): string
->>>>>>> 66b1f3d2
     {
         return 'CREATE INDEX my_idx ON mytable (user_name, last_login)';
     }
@@ -503,34 +479,22 @@
         ];
     }
 
-<<<<<<< HEAD
-    public function getExpectedFixedLengthBinaryTypeDeclarationSQLNoLength() : string
-=======
-    protected function getBinaryDefaultLength(): int
->>>>>>> 66b1f3d2
+    public function getExpectedFixedLengthBinaryTypeDeclarationSQLNoLength(): string
     {
         return 'BLOB';
     }
 
-<<<<<<< HEAD
-    public function getExpectedFixedLengthBinaryTypeDeclarationSQLWithLength() : string
-=======
-    protected function getBinaryMaxLength(): int
->>>>>>> 66b1f3d2
+    public function getExpectedFixedLengthBinaryTypeDeclarationSQLWithLength(): string
     {
         return 'BLOB';
     }
 
-<<<<<<< HEAD
-    public function getExpectedVariableLengthBinaryTypeDeclarationSQLNoLength() : string
-=======
-    public function testReturnsBinaryTypeDeclarationSQL(): void
->>>>>>> 66b1f3d2
+    public function getExpectedVariableLengthBinaryTypeDeclarationSQLNoLength(): string
     {
         return 'BLOB';
     }
 
-    public function getExpectedVariableLengthBinaryTypeDeclarationSQLWithLength() : string
+    public function getExpectedVariableLengthBinaryTypeDeclarationSQLWithLength(): string
     {
         return 'BLOB';
     }
