<?php

declare(strict_types=1);

namespace Doctrine\DBAL\Tests\Platforms;

use Doctrine\DBAL\DBALException;
use Doctrine\DBAL\Exception\ColumnLengthRequired;
use Doctrine\DBAL\LockMode;
use Doctrine\DBAL\Platforms\AbstractPlatform;
use Doctrine\DBAL\Platforms\SQLAnywhere16Platform;
use Doctrine\DBAL\Platforms\TrimMode;
use Doctrine\DBAL\Schema\Column;
use Doctrine\DBAL\Schema\ColumnDiff;
use Doctrine\DBAL\Schema\Comparator;
use Doctrine\DBAL\Schema\Constraint;
use Doctrine\DBAL\Schema\ForeignKeyConstraint;
use Doctrine\DBAL\Schema\Index;
use Doctrine\DBAL\Schema\Sequence;
use Doctrine\DBAL\Schema\Table;
use Doctrine\DBAL\Schema\TableDiff;
use Doctrine\DBAL\Schema\UniqueConstraint;
use Doctrine\DBAL\TransactionIsolationLevel;
use Doctrine\DBAL\Types\Type;
use InvalidArgumentException;

use function mt_rand;
use function strlen;
use function substr;

class SQLAnywhere16PlatformTest extends AbstractPlatformTestCase
{
    /** @var SQLAnywhere16Platform */
    protected $platform;

    public function createPlatform(): AbstractPlatform
    {
        return new SQLAnywhere16Platform();
    }

    /**
     * {@inheritDoc}
     */
    public function getGenerateAlterTableSql(): array
    {
        return [
            "ALTER TABLE mytable ADD quota INT DEFAULT NULL, DROP foo, ALTER baz VARCHAR(255) DEFAULT 'def' NOT NULL, ALTER bloo BIT DEFAULT '0' NOT NULL",
            'ALTER TABLE mytable RENAME userlist',
        ];
    }

    public function getGenerateForeignKeySql(): string
    {
        return 'ALTER TABLE test ADD FOREIGN KEY (fk_name_id) REFERENCES other_table (id)';
    }

    public function getGenerateIndexSql(): string
    {
        return 'CREATE INDEX my_idx ON mytable (user_name, last_login)';
    }

    public function getGenerateTableSql(): string
    {
        return 'CREATE TABLE test (id INT IDENTITY NOT NULL, test VARCHAR(255) DEFAULT NULL, PRIMARY KEY (id))';
    }

    /**
     * {@inheritDoc}
     */
    public function getGenerateTableWithMultiColumnUniqueIndexSql(): array
    {
        return [
            'CREATE TABLE test (foo VARCHAR(255) DEFAULT NULL, bar VARCHAR(255) DEFAULT NULL)',
            'CREATE UNIQUE INDEX UNIQ_D87F7E0C8C73652176FF8CAA ON test (foo, bar)',
        ];
    }

    public function getGenerateUniqueIndexSql(): string
    {
        return 'CREATE UNIQUE INDEX index_name ON test (test, test2)';
    }

    /**
     * {@inheritDoc}
     */
    protected function getQuotedColumnInForeignKeySQL(): array
    {
        return ['CREATE TABLE "quoted" ("create" VARCHAR(255) NOT NULL, foo VARCHAR(255) NOT NULL, "bar" VARCHAR(255) NOT NULL, CONSTRAINT FK_WITH_RESERVED_KEYWORD FOREIGN KEY ("create", foo, "bar") REFERENCES "foreign" ("create", bar, "foo-bar"), CONSTRAINT FK_WITH_NON_RESERVED_KEYWORD FOREIGN KEY ("create", foo, "bar") REFERENCES foo ("create", bar, "foo-bar"), CONSTRAINT FK_WITH_INTENDED_QUOTATION FOREIGN KEY ("create", foo, "bar") REFERENCES "foo-bar" ("create", bar, "foo-bar"))'];
    }

    /**
     * {@inheritDoc}
     */
    protected function getQuotedColumnInIndexSQL(): array
    {
        return [
            'CREATE TABLE "quoted" ("create" VARCHAR(255) NOT NULL)',
            'CREATE INDEX IDX_22660D028FD6E0FB ON "quoted" ("create")',
        ];
    }

    /**
     * {@inheritDoc}
     */
    protected function getQuotedNameInIndexSQL(): array
    {
        return [
            'CREATE TABLE test (column1 VARCHAR(255) NOT NULL)',
            'CREATE INDEX "key" ON test (column1)',
        ];
    }

    /**
     * {@inheritDoc}
     */
    protected function getQuotedColumnInPrimaryKeySQL(): array
    {
        return ['CREATE TABLE "quoted" ("create" VARCHAR(255) NOT NULL, PRIMARY KEY ("create"))'];
    }

    /**
     * {@inheritDoc}
     */
    public function getCreateTableColumnCommentsSQL(): array
    {
        return [
            'CREATE TABLE test (id INT NOT NULL, PRIMARY KEY (id))',
            "COMMENT ON COLUMN test.id IS 'This is a comment'",
        ];
    }

    /**
     * {@inheritDoc}
     */
    public function getAlterTableColumnCommentsSQL(): array
    {
        return [
            'ALTER TABLE mytable ADD quota INT NOT NULL',
            "COMMENT ON COLUMN mytable.quota IS 'A comment'",
            "COMMENT ON COLUMN mytable.foo IS ''",
            "COMMENT ON COLUMN mytable.baz IS 'B comment'",
        ];
    }

    /**
     * {@inheritDoc}
     */
    public function getCreateTableColumnTypeCommentsSQL(): array
    {
        return [
            'CREATE TABLE test (id INT NOT NULL, data TEXT NOT NULL, PRIMARY KEY (id))',
            "COMMENT ON COLUMN test.data IS '(DC2Type:array)'",
        ];
    }

    public function testHasCorrectPlatformName(): void
    {
        self::assertEquals('sqlanywhere', $this->platform->getName());
    }

    public function testGeneratesCreateTableSQLWithCommonIndexes(): void
    {
        $table = new Table('test');
        $table->addColumn('id', 'integer');
        $table->addColumn('name', 'string', ['length' => 50]);
        $table->setPrimaryKey(['id']);
        $table->addIndex(['name']);
        $table->addIndex(['id', 'name'], 'composite_idx');

        self::assertEquals(
            [
                'CREATE TABLE test (id INT NOT NULL, name VARCHAR(50) NOT NULL, PRIMARY KEY (id))',
                'CREATE INDEX IDX_D87F7E0C5E237E06 ON test (name)',
                'CREATE INDEX composite_idx ON test (id, name)',
            ],
            $this->platform->getCreateTableSQL($table)
        );
    }

    public function testGeneratesCreateTableSQLWithForeignKeyConstraints(): void
    {
        $table = new Table('test');
        $table->addColumn('id', 'integer');
        $table->addColumn('fk_1', 'integer');
        $table->addColumn('fk_2', 'integer');
        $table->setPrimaryKey(['id']);
        $table->addForeignKeyConstraint('foreign_table', ['fk_1', 'fk_2'], ['pk_1', 'pk_2']);
        $table->addForeignKeyConstraint(
            'foreign_table2',
            ['fk_1', 'fk_2'],
            ['pk_1', 'pk_2'],
            [],
            'named_fk'
        );

        self::assertEquals(
            ['CREATE TABLE test (id INT NOT NULL, fk_1 INT NOT NULL, fk_2 INT NOT NULL, ' .
                'CONSTRAINT FK_D87F7E0C177612A38E7F4319 FOREIGN KEY (fk_1, fk_2) REFERENCES foreign_table (pk_1, pk_2), ' .
                'CONSTRAINT named_fk FOREIGN KEY (fk_1, fk_2) REFERENCES foreign_table2 (pk_1, pk_2))',
            ],
            $this->platform->getCreateTableSQL($table, AbstractPlatform::CREATE_FOREIGNKEYS)
        );
    }

    public function testGeneratesCreateTableSQLWithCheckConstraints(): void
    {
        $table = new Table('test');
        $table->addColumn('id', 'integer');
        $table->addColumn('check_max', 'integer', ['platformOptions' => ['max' => 10]]);
        $table->addColumn('check_min', 'integer', ['platformOptions' => ['min' => 10]]);
        $table->setPrimaryKey(['id']);

        self::assertEquals(
            ['CREATE TABLE test (id INT NOT NULL, check_max INT NOT NULL, check_min INT NOT NULL, PRIMARY KEY (id), CHECK (check_max <= 10), CHECK (check_min >= 10))'],
            $this->platform->getCreateTableSQL($table)
        );
    }

    public function testGeneratesTableAlterationWithRemovedColumnCommentSql(): void
    {
        $table = new Table('mytable');
        $table->addColumn('foo', 'string', ['comment' => 'foo comment']);

        $tableDiff                        = new TableDiff('mytable');
        $tableDiff->fromTable             = $table;
        $tableDiff->changedColumns['foo'] = new ColumnDiff(
            'foo',
            new Column('foo', Type::getType('string')),
            ['comment']
        );

        self::assertEquals(
            ["COMMENT ON COLUMN mytable.foo IS ''"],
            $this->platform->getAlterTableSQL($tableDiff)
        );
    }

    /**
     * @dataProvider getLockHints
     */
<<<<<<< HEAD
    public function testAppendsLockHint(?int $lockMode, string $lockHint) : void
=======
    public function testAppendsLockHint($lockMode, string $lockHint): void
>>>>>>> 66b1f3d2
    {
        $fromClause     = 'FROM users';
        $expectedResult = $fromClause . $lockHint;

        self::assertSame($expectedResult, $this->platform->appendLockHint($fromClause, $lockMode));
    }

    /**
     * @return mixed[][]
     */
    public static function getLockHints(): iterable
    {
        return [
            [null, ''],
            [LockMode::NONE, ' WITH (NOLOCK)'],
            [LockMode::OPTIMISTIC, ''],
            [LockMode::PESSIMISTIC_READ, ' WITH (UPDLOCK)'],
            [LockMode::PESSIMISTIC_WRITE, ' WITH (XLOCK)'],
        ];
    }

    public function testHasCorrectMaxIdentifierLength(): void
    {
        self::assertEquals(128, $this->platform->getMaxIdentifierLength());
    }

    public function testFixesSchemaElementNames(): void
    {
        $maxIdentifierLength = $this->platform->getMaxIdentifierLength();
        $characters          = '0123456789abcdefghijklmnopqrstuvwxyzABCDEFGHIJKLMNOPQRSTUVWXYZ';
        $schemaElementName   = '';

        for ($i = 0; $i < $maxIdentifierLength + 100; $i++) {
            $schemaElementName .= $characters[mt_rand(0, strlen($characters) - 1)];
        }

        $fixedSchemaElementName = substr($schemaElementName, 0, $maxIdentifierLength);

        self::assertEquals(
            $fixedSchemaElementName,
            $this->platform->fixSchemaElementName($schemaElementName)
        );
        self::assertEquals(
            $fixedSchemaElementName,
            $this->platform->fixSchemaElementName($fixedSchemaElementName)
        );
    }

    public function testGeneratesColumnTypesDeclarationSQL(): void
    {
        $fullColumnDef = [
            'length' => 10,
            'fixed' => true,
            'unsigned' => true,
            'autoincrement' => true,
        ];

        self::assertEquals('SMALLINT', $this->platform->getSmallIntTypeDeclarationSQL([]));
        self::assertEquals('UNSIGNED SMALLINT', $this->platform->getSmallIntTypeDeclarationSQL(['unsigned' => true]));
        self::assertEquals('UNSIGNED SMALLINT IDENTITY', $this->platform->getSmallIntTypeDeclarationSQL($fullColumnDef));
        self::assertEquals('INT', $this->platform->getIntegerTypeDeclarationSQL([]));
        self::assertEquals('UNSIGNED INT', $this->platform->getIntegerTypeDeclarationSQL(['unsigned' => true]));
        self::assertEquals('UNSIGNED INT IDENTITY', $this->platform->getIntegerTypeDeclarationSQL($fullColumnDef));
        self::assertEquals('BIGINT', $this->platform->getBigIntTypeDeclarationSQL([]));
        self::assertEquals('UNSIGNED BIGINT', $this->platform->getBigIntTypeDeclarationSQL(['unsigned' => true]));
        self::assertEquals('UNSIGNED BIGINT IDENTITY', $this->platform->getBigIntTypeDeclarationSQL($fullColumnDef));
        self::assertEquals('LONG BINARY', $this->platform->getBlobTypeDeclarationSQL($fullColumnDef));
        self::assertEquals('BIT', $this->platform->getBooleanTypeDeclarationSQL($fullColumnDef));
        self::assertEquals('TEXT', $this->platform->getClobTypeDeclarationSQL($fullColumnDef));
        self::assertEquals('DATE', $this->platform->getDateTypeDeclarationSQL($fullColumnDef));
        self::assertEquals('DATETIME', $this->platform->getDateTimeTypeDeclarationSQL($fullColumnDef));
        self::assertEquals('TIME', $this->platform->getTimeTypeDeclarationSQL($fullColumnDef));
        self::assertEquals('UNIQUEIDENTIFIER', $this->platform->getGuidTypeDeclarationSQL($fullColumnDef));
    }

    public function testHasNativeGuidType(): void
    {
        self::assertTrue($this->platform->hasNativeGuidType());
    }

    public function testGeneratesDDLSnippets(): void
    {
        self::assertEquals("CREATE DATABASE 'foobar'", $this->platform->getCreateDatabaseSQL('foobar'));
        self::assertEquals("CREATE DATABASE 'foobar'", $this->platform->getCreateDatabaseSQL('"foobar"'));
        self::assertEquals("CREATE DATABASE 'create'", $this->platform->getCreateDatabaseSQL('create'));
        self::assertEquals("DROP DATABASE 'foobar'", $this->platform->getDropDatabaseSQL('foobar'));
        self::assertEquals("DROP DATABASE 'foobar'", $this->platform->getDropDatabaseSQL('"foobar"'));
        self::assertEquals("DROP DATABASE 'create'", $this->platform->getDropDatabaseSQL('create'));
        self::assertEquals('CREATE GLOBAL TEMPORARY TABLE', $this->platform->getCreateTemporaryTableSnippetSQL());
        self::assertEquals("START DATABASE 'foobar' AUTOSTOP OFF", $this->platform->getStartDatabaseSQL('foobar'));
        self::assertEquals("START DATABASE 'foobar' AUTOSTOP OFF", $this->platform->getStartDatabaseSQL('"foobar"'));
        self::assertEquals("START DATABASE 'create' AUTOSTOP OFF", $this->platform->getStartDatabaseSQL('create'));
        self::assertEquals('STOP DATABASE "foobar" UNCONDITIONALLY', $this->platform->getStopDatabaseSQL('foobar'));
        self::assertEquals('STOP DATABASE "foobar" UNCONDITIONALLY', $this->platform->getStopDatabaseSQL('"foobar"'));
        self::assertEquals('STOP DATABASE "create" UNCONDITIONALLY', $this->platform->getStopDatabaseSQL('create'));
        self::assertEquals('TRUNCATE TABLE foobar', $this->platform->getTruncateTableSQL('foobar'));

        $viewSql = 'SELECT * FROM footable';
        self::assertEquals('CREATE VIEW fooview AS ' . $viewSql, $this->platform->getCreateViewSQL('fooview', $viewSql));
        self::assertEquals('DROP VIEW fooview', $this->platform->getDropViewSQL('fooview'));
    }

    public function testGeneratesPrimaryKeyDeclarationSQL(): void
    {
        self::assertEquals(
            'CONSTRAINT pk PRIMARY KEY CLUSTERED (a, b)',
            $this->platform->getPrimaryKeyDeclarationSQL(
                new Index('', ['a', 'b'], true, true, ['clustered']),
                'pk'
            )
        );
        self::assertEquals(
            'PRIMARY KEY (a, b)',
            $this->platform->getPrimaryKeyDeclarationSQL(
                new Index('', ['a', 'b'], true, true)
            )
        );
    }

    public function testCannotGeneratePrimaryKeyDeclarationSQLWithEmptyColumns(): void
    {
        $this->expectException(InvalidArgumentException::class);

        $this->platform->getPrimaryKeyDeclarationSQL(new Index('pk', [], true, true));
    }

    public function testGeneratesCreateUnnamedPrimaryKeySQL(): void
    {
        self::assertEquals(
            'ALTER TABLE foo ADD PRIMARY KEY CLUSTERED (a, b)',
            $this->platform->getCreatePrimaryKeySQL(
                new Index('pk', ['a', 'b'], true, true, ['clustered']),
                'foo'
            )
        );
        self::assertEquals(
            'ALTER TABLE foo ADD PRIMARY KEY (a, b)',
            $this->platform->getCreatePrimaryKeySQL(
                new Index('any_pk_name', ['a', 'b'], true, true),
                new Table('foo')
            )
        );
    }

    public function testGeneratesUniqueConstraintDeclarationSQL(): void
    {
        self::assertEquals(
            'CONSTRAINT unique_constraint UNIQUE CLUSTERED (a, b)',
            $this->platform->getUniqueConstraintDeclarationSQL(
                'unique_constraint',
                new UniqueConstraint('', ['a', 'b'], ['clustered'])
            )
        );
        self::assertEquals(
            'CONSTRAINT UNIQUE (a, b)',
            $this->platform->getUniqueConstraintDeclarationSQL('', new UniqueConstraint('', ['a', 'b']))
        );
    }

    public function testCannotGenerateUniqueConstraintDeclarationSQLWithEmptyColumns(): void
    {
        $this->expectException(InvalidArgumentException::class);

        $this->platform->getUniqueConstraintDeclarationSQL('constr', new UniqueConstraint('constr', []));
    }

    public function testGeneratesForeignKeyConstraintsWithAdvancedPlatformOptionsSQL(): void
    {
        self::assertEquals(
            'CONSTRAINT fk ' .
                'NOT NULL FOREIGN KEY (a, b) ' .
                'REFERENCES foreign_table (c, d) ' .
                'MATCH UNIQUE SIMPLE ON UPDATE CASCADE ON DELETE SET NULL CHECK ON COMMIT CLUSTERED FOR OLAP WORKLOAD',
            $this->platform->getForeignKeyDeclarationSQL(
                new ForeignKeyConstraint(['a', 'b'], 'foreign_table', ['c', 'd'], 'fk', [
                    'notnull' => true,
                    'match' => SQLAnywhere16Platform::FOREIGN_KEY_MATCH_SIMPLE_UNIQUE,
                    'onUpdate' => 'CASCADE',
                    'onDelete' => 'SET NULL',
                    'check_on_commit' => true,
                    'clustered' => true,
                    'for_olap_workload' => true,
                ])
            )
        );
        self::assertEquals(
            'FOREIGN KEY (a, b) REFERENCES foreign_table (c, d)',
            $this->platform->getForeignKeyDeclarationSQL(
                new ForeignKeyConstraint(['a', 'b'], 'foreign_table', ['c', 'd'])
            )
        );
    }

    public function testGeneratesForeignKeyMatchClausesSQL(): void
    {
        self::assertEquals('SIMPLE', $this->platform->getForeignKeyMatchClauseSQL(1));
        self::assertEquals('FULL', $this->platform->getForeignKeyMatchClauseSQL(2));
        self::assertEquals('UNIQUE SIMPLE', $this->platform->getForeignKeyMatchClauseSQL(129));
        self::assertEquals('UNIQUE FULL', $this->platform->getForeignKeyMatchClauseSQL(130));
    }

    public function testCannotGenerateInvalidForeignKeyMatchClauseSQL(): void
    {
        $this->expectException(InvalidArgumentException::class);

        $this->platform->getForeignKeyMatchClauseSQL(3);
    }

    public function testCannotGenerateForeignKeyConstraintSQLWithEmptyLocalColumns(): void
    {
        $this->expectException(InvalidArgumentException::class);
        $this->platform->getForeignKeyDeclarationSQL(new ForeignKeyConstraint([], 'foreign_tbl', ['c', 'd']));
    }

    public function testCannotGenerateForeignKeyConstraintSQLWithEmptyForeignColumns(): void
    {
        $this->expectException(InvalidArgumentException::class);
        $this->platform->getForeignKeyDeclarationSQL(new ForeignKeyConstraint(['a', 'b'], 'foreign_tbl', []));
    }

    public function testCannotGenerateForeignKeyConstraintSQLWithEmptyForeignTableName(): void
    {
        $this->expectException(InvalidArgumentException::class);
        $this->platform->getForeignKeyDeclarationSQL(new ForeignKeyConstraint(['a', 'b'], '', ['c', 'd']));
    }

    public function testCannotGenerateCommonIndexWithCreateConstraintSQL(): void
    {
        $this->expectException(InvalidArgumentException::class);

        $this->platform->getCreateConstraintSQL(new Index('fooindex', []), new Table('footable'));
    }

    public function testCannotGenerateCustomConstraintWithCreateConstraintSQL(): void
    {
        $this->expectException(InvalidArgumentException::class);

        $this->platform->getCreateConstraintSQL($this->createMock(Constraint::class), 'footable');
    }

    public function testGeneratesCreateIndexWithAdvancedPlatformOptionsSQL(): void
    {
        self::assertEquals(
            'CREATE UNIQUE INDEX fooindex ON footable (a, b) WITH NULLS DISTINCT',
            $this->platform->getCreateIndexSQL(
                new Index(
                    'fooindex',
                    ['a', 'b'],
                    true,
                    false,
                    ['with_nulls_distinct']
                ),
                'footable'
            )
        );

        // WITH NULLS DISTINCT clause not available on primary indexes.
        self::assertEquals(
            'ALTER TABLE footable ADD PRIMARY KEY (a, b)',
            $this->platform->getCreateIndexSQL(
                new Index(
                    'fooindex',
                    ['a', 'b'],
                    false,
                    true,
                    ['with_nulls_distinct']
                ),
                'footable'
            )
        );

        // WITH NULLS DISTINCT clause not available on non-unique indexes.
        self::assertEquals(
            'CREATE INDEX fooindex ON footable (a, b)',
            $this->platform->getCreateIndexSQL(
                new Index(
                    'fooindex',
                    ['a', 'b'],
                    false,
                    false,
                    ['with_nulls_distinct']
                ),
                'footable'
            )
        );

        self::assertEquals(
            'CREATE VIRTUAL UNIQUE CLUSTERED INDEX fooindex ON footable (a, b) WITH NULLS NOT DISTINCT FOR OLAP WORKLOAD',
            $this->platform->getCreateIndexSQL(
                new Index(
                    'fooindex',
                    ['a', 'b'],
                    true,
                    false,
                    ['virtual', 'clustered', 'with_nulls_not_distinct', 'for_olap_workload']
                ),
                'footable'
            )
        );
        self::assertEquals(
            'CREATE VIRTUAL CLUSTERED INDEX fooindex ON footable (a, b) FOR OLAP WORKLOAD',
            $this->platform->getCreateIndexSQL(
                new Index(
                    'fooindex',
                    ['a', 'b'],
                    false,
                    false,
                    ['virtual', 'clustered', 'with_nulls_not_distinct', 'for_olap_workload']
                ),
                'footable'
            )
        );

        // WITH NULLS NOT DISTINCT clause not available on primary indexes.
        self::assertEquals(
            'ALTER TABLE footable ADD PRIMARY KEY (a, b)',
            $this->platform->getCreateIndexSQL(
                new Index(
                    'fooindex',
                    ['a', 'b'],
                    false,
                    true,
                    ['with_nulls_not_distinct']
                ),
                'footable'
            )
        );

        // WITH NULLS NOT DISTINCT clause not available on non-unique indexes.
        self::assertEquals(
            'CREATE INDEX fooindex ON footable (a, b)',
            $this->platform->getCreateIndexSQL(
                new Index(
                    'fooindex',
                    ['a', 'b'],
                    false,
                    false,
                    ['with_nulls_not_distinct']
                ),
                'footable'
            )
        );
    }

    public function testThrowsExceptionOnInvalidWithNullsNotDistinctIndexOptions(): void
    {
        $this->expectException('UnexpectedValueException');

        $this->platform->getCreateIndexSQL(
            new Index(
                'fooindex',
                ['a', 'b'],
                false,
                false,
                ['with_nulls_distinct', 'with_nulls_not_distinct']
            ),
            'footable'
        );
    }

    public function testDoesNotSupportIndexDeclarationInCreateAlterTableStatements(): void
    {
        $this->expectException(DBALException::class);

        $this->platform->getIndexDeclarationSQL('index', new Index('index', []));
    }

    public function testGeneratesDropIndexSQL(): void
    {
        $index = new Index('fooindex', []);

        self::assertEquals('DROP INDEX fooindex', $this->platform->getDropIndexSQL($index));
        self::assertEquals('DROP INDEX footable.fooindex', $this->platform->getDropIndexSQL($index, 'footable'));
        self::assertEquals('DROP INDEX footable.fooindex', $this->platform->getDropIndexSQL(
            $index,
            new Table('footable')
        ));
    }

<<<<<<< HEAD
    public function testGeneratesSQLSnippets() : void
=======
    /**
     * @psalm-suppress InvalidArgument
     */
    public function testCannotGenerateDropIndexSQLWithInvalidIndexParameter(): void
    {
        $this->expectException(InvalidArgumentException::class);

        $this->platform->getDropIndexSQL(['index'], 'table');
    }

    /**
     * @psalm-suppress InvalidArgument
     */
    public function testCannotGenerateDropIndexSQLWithInvalidTableParameter(): void
    {
        $this->expectException(InvalidArgumentException::class);

        $this->platform->getDropIndexSQL('index', ['table']);
    }

    public function testGeneratesSQLSnippets(): void
>>>>>>> 66b1f3d2
    {
        self::assertEquals('STRING(column1, "string1", column2, "string2")', $this->platform->getConcatExpression(
            'column1',
            '"string1"',
            'column2',
            '"string2"'
        ));
        self::assertEquals('CURRENT DATE', $this->platform->getCurrentDateSQL());
        self::assertEquals('CURRENT TIME', $this->platform->getCurrentTimeSQL());
        self::assertEquals('CURRENT TIMESTAMP', $this->platform->getCurrentTimestampSQL());
        self::assertEquals("DATEADD(DAY, 4, '1987/05/02')", $this->platform->getDateAddDaysExpression("'1987/05/02'", '4'));
        self::assertEquals("DATEADD(HOUR, 12, '1987/05/02')", $this->platform->getDateAddHourExpression("'1987/05/02'", '12'));
        self::assertEquals("DATEADD(MINUTE, 2, '1987/05/02')", $this->platform->getDateAddMinutesExpression("'1987/05/02'", '2'));
        self::assertEquals("DATEADD(MONTH, 102, '1987/05/02')", $this->platform->getDateAddMonthExpression("'1987/05/02'", '102'));
        self::assertEquals("DATEADD(QUARTER, 5, '1987/05/02')", $this->platform->getDateAddQuartersExpression("'1987/05/02'", '5'));
        self::assertEquals("DATEADD(SECOND, 1, '1987/05/02')", $this->platform->getDateAddSecondsExpression("'1987/05/02'", '1'));
        self::assertEquals("DATEADD(WEEK, 3, '1987/05/02')", $this->platform->getDateAddWeeksExpression("'1987/05/02'", '3'));
        self::assertEquals("DATEADD(YEAR, 10, '1987/05/02')", $this->platform->getDateAddYearsExpression("'1987/05/02'", '10'));
        self::assertEquals("DATEDIFF(day, '1987/04/01', '1987/05/02')", $this->platform->getDateDiffExpression("'1987/05/02'", "'1987/04/01'"));
        self::assertEquals("DATEADD(DAY, -1 * 4, '1987/05/02')", $this->platform->getDateSubDaysExpression("'1987/05/02'", '4'));
        self::assertEquals("DATEADD(HOUR, -1 * 12, '1987/05/02')", $this->platform->getDateSubHourExpression("'1987/05/02'", '12'));
        self::assertEquals("DATEADD(MINUTE, -1 * 2, '1987/05/02')", $this->platform->getDateSubMinutesExpression("'1987/05/02'", '2'));
        self::assertEquals("DATEADD(MONTH, -1 * 102, '1987/05/02')", $this->platform->getDateSubMonthExpression("'1987/05/02'", '102'));
        self::assertEquals("DATEADD(QUARTER, -1 * 5, '1987/05/02')", $this->platform->getDateSubQuartersExpression("'1987/05/02'", '5'));
        self::assertEquals("DATEADD(SECOND, -1 * 1, '1987/05/02')", $this->platform->getDateSubSecondsExpression("'1987/05/02'", '1'));
        self::assertEquals("DATEADD(WEEK, -1 * 3, '1987/05/02')", $this->platform->getDateSubWeeksExpression("'1987/05/02'", '3'));
        self::assertEquals("DATEADD(YEAR, -1 * 10, '1987/05/02')", $this->platform->getDateSubYearsExpression("'1987/05/02'", '10'));
        self::assertEquals('Y-m-d H:i:s.u', $this->platform->getDateTimeFormatString());
        self::assertEquals('H:i:s.u', $this->platform->getTimeFormatString());
        self::assertEquals('', $this->platform->getForUpdateSQL());
        self::assertEquals('LOCATE(string_column, substring_column)', $this->platform->getLocateExpression('string_column', 'substring_column'));
        self::assertEquals('LOCATE(string_column, substring_column, 1)', $this->platform->getLocateExpression('string_column', 'substring_column', '1'));
        self::assertEquals("HASH(column, 'MD5')", $this->platform->getMd5Expression('column'));
        self::assertEquals('SUBSTRING(column, 5)', $this->platform->getSubstringExpression('column', '5'));
        self::assertEquals('SUBSTRING(column, 5, 2)', $this->platform->getSubstringExpression('column', '5', '2'));
        self::assertEquals('GLOBAL TEMPORARY', $this->platform->getTemporaryTableSQL());
        self::assertEquals(
            'LTRIM(column)',
            $this->platform->getTrimExpression('column', TrimMode::LEADING)
        );
        self::assertEquals(
            'RTRIM(column)',
            $this->platform->getTrimExpression('column', TrimMode::TRAILING)
        );
        self::assertEquals(
            'TRIM(column)',
            $this->platform->getTrimExpression('column')
        );
        self::assertEquals(
            'TRIM(column)',
            $this->platform->getTrimExpression('column', TrimMode::UNSPECIFIED)
        );
        self::assertEquals(
            "SUBSTR(column, PATINDEX('%[^' + c + ']%', column))",
            $this->platform->getTrimExpression('column', TrimMode::LEADING, 'c')
        );
        self::assertEquals(
            "REVERSE(SUBSTR(REVERSE(column), PATINDEX('%[^' + c + ']%', REVERSE(column))))",
            $this->platform->getTrimExpression('column', TrimMode::TRAILING, 'c')
        );
        self::assertEquals(
            "REVERSE(SUBSTR(REVERSE(SUBSTR(column, PATINDEX('%[^' + c + ']%', column))), PATINDEX('%[^' + c + ']%', " .
            "REVERSE(SUBSTR(column, PATINDEX('%[^' + c + ']%', column))))))",
            $this->platform->getTrimExpression('column', TrimMode::UNSPECIFIED, 'c')
        );
    }

    public function testHasCorrectDateTimeTzFormatString(): void
    {
        self::assertEquals('Y-m-d H:i:s.uP', $this->platform->getDateTimeTzFormatString());
    }

    public function testGeneratesDateTimeTzColumnTypeDeclarationSQL(): void
    {
        self::assertEquals(
            'TIMESTAMP WITH TIME ZONE',
            $this->platform->getDateTimeTzTypeDeclarationSQL([
                'length' => 10,
                'fixed' => true,
                'unsigned' => true,
                'autoincrement' => true,
            ])
        );
    }

    public function testInitializesDateTimeTzTypeMapping(): void
    {
        self::assertTrue($this->platform->hasDoctrineTypeMappingFor('timestamp with time zone'));
        self::assertEquals('datetime', $this->platform->getDoctrineTypeMapping('timestamp with time zone'));
    }

    public function testHasCorrectDefaultTransactionIsolationLevel(): void
    {
        self::assertEquals(
            TransactionIsolationLevel::READ_UNCOMMITTED,
            $this->platform->getDefaultTransactionIsolationLevel()
        );
    }

    public function testGeneratesTransactionsCommands(): void
    {
        self::assertEquals(
            'SET TEMPORARY OPTION isolation_level = 0',
            $this->platform->getSetTransactionIsolationSQL(TransactionIsolationLevel::READ_UNCOMMITTED)
        );
        self::assertEquals(
            'SET TEMPORARY OPTION isolation_level = 1',
            $this->platform->getSetTransactionIsolationSQL(TransactionIsolationLevel::READ_COMMITTED)
        );
        self::assertEquals(
            'SET TEMPORARY OPTION isolation_level = 2',
            $this->platform->getSetTransactionIsolationSQL(TransactionIsolationLevel::REPEATABLE_READ)
        );
        self::assertEquals(
            'SET TEMPORARY OPTION isolation_level = 3',
            $this->platform->getSetTransactionIsolationSQL(TransactionIsolationLevel::SERIALIZABLE)
        );
    }

<<<<<<< HEAD
    public function testModifiesLimitQuery() : void
=======
    public function testCannotGenerateTransactionCommandWithInvalidIsolationLevel(): void
    {
        $this->expectException(InvalidArgumentException::class);

        $this->platform->getSetTransactionIsolationSQL('invalid_transaction_isolation_level');
    }

    public function testModifiesLimitQuery(): void
>>>>>>> 66b1f3d2
    {
        self::assertEquals(
            'SELECT TOP 10 * FROM user',
            $this->platform->modifyLimitQuery('SELECT * FROM user', 10, 0)
        );
    }

    public function testModifiesLimitQueryWithEmptyOffset(): void
    {
        self::assertEquals(
            'SELECT TOP 10 * FROM user',
            $this->platform->modifyLimitQuery('SELECT * FROM user', 10)
        );
    }

    public function testModifiesLimitQueryWithOffset(): void
    {
        self::assertEquals(
            'SELECT TOP 10 START AT 6 * FROM user',
            $this->platform->modifyLimitQuery('SELECT * FROM user', 10, 5)
        );
        self::assertEquals(
            'SELECT TOP 0 START AT 6 * FROM user',
            $this->platform->modifyLimitQuery('SELECT * FROM user', 0, 5)
        );
    }

    public function testModifiesLimitQueryWithSubSelect(): void
    {
        self::assertEquals(
            'SELECT TOP 10 * FROM (SELECT u.id as uid, u.name as uname FROM user) AS doctrine_tbl',
            $this->platform->modifyLimitQuery('SELECT * FROM (SELECT u.id as uid, u.name as uname FROM user) AS doctrine_tbl', 10)
        );
    }

    public function testModifiesLimitQueryWithoutLimit(): void
    {
        self::assertEquals(
            'SELECT TOP ALL START AT 11 n FROM Foo',
            $this->platform->modifyLimitQuery('SELECT n FROM Foo', null, 10)
        );
    }

    public function testPrefersIdentityColumns(): void
    {
        self::assertTrue($this->platform->prefersIdentityColumns());
    }

    public function testDoesNotPreferSequences(): void
    {
        self::assertFalse($this->platform->prefersSequences());
    }

    public function testSupportsIdentityColumns(): void
    {
        self::assertTrue($this->platform->supportsIdentityColumns());
    }

    public function testSupportsPrimaryConstraints(): void
    {
        self::assertTrue($this->platform->supportsPrimaryConstraints());
    }

    public function testSupportsForeignKeyConstraints(): void
    {
        self::assertTrue($this->platform->supportsForeignKeyConstraints());
    }

    public function testSupportsForeignKeyOnUpdate(): void
    {
        self::assertTrue($this->platform->supportsForeignKeyOnUpdate());
    }

    public function testSupportsAlterTable(): void
    {
        self::assertTrue($this->platform->supportsAlterTable());
    }

    public function testSupportsTransactions(): void
    {
        self::assertTrue($this->platform->supportsTransactions());
    }

    public function testSupportsSchemas(): void
    {
        self::assertFalse($this->platform->supportsSchemas());
    }

    public function testSupportsIndexes(): void
    {
        self::assertTrue($this->platform->supportsIndexes());
    }

    public function testSupportsCommentOnStatement(): void
    {
        self::assertTrue($this->platform->supportsCommentOnStatement());
    }

    public function testSupportsSavePoints(): void
    {
        self::assertTrue($this->platform->supportsSavepoints());
    }

    public function testSupportsReleasePoints(): void
    {
        self::assertTrue($this->platform->supportsReleaseSavepoints());
    }

    public function testSupportsCreateDropDatabase(): void
    {
        self::assertTrue($this->platform->supportsCreateDropDatabase());
    }

    public function testSupportsGettingAffectedRows(): void
    {
        self::assertTrue($this->platform->supportsGettingAffectedRows());
    }

    public function testDoesNotSupportSequences(): void
    {
        self::markTestSkipped('This version of the platform now supports sequences.');
    }

    public function testSupportsSequences(): void
    {
        self::assertTrue($this->platform->supportsSequences());
    }

    public function testGeneratesSequenceSqlCommands(): void
    {
        $sequence = new Sequence('myseq', 20, 1);
        self::assertEquals(
            'CREATE SEQUENCE myseq INCREMENT BY 20 START WITH 1 MINVALUE 1',
            $this->platform->getCreateSequenceSQL($sequence)
        );
        self::assertEquals(
            'ALTER SEQUENCE myseq INCREMENT BY 20',
            $this->platform->getAlterSequenceSQL($sequence)
        );
        self::assertEquals(
            'DROP SEQUENCE myseq',
            $this->platform->getDropSequenceSQL('myseq')
        );
        self::assertEquals(
            'DROP SEQUENCE myseq',
            $this->platform->getDropSequenceSQL($sequence)
        );
        self::assertEquals(
            'SELECT myseq.NEXTVAL',
            $this->platform->getSequenceNextValSQL('myseq')
        );
    }

    public function testDoesNotSupportInlineColumnComments(): void
    {
        self::assertFalse($this->platform->supportsInlineColumnComments());
    }

    public function testCannotEmulateSchemas(): void
    {
        self::assertFalse($this->platform->canEmulateSchemas());
    }

    public function testInitializesDoctrineTypeMappings(): void
    {
        self::assertTrue($this->platform->hasDoctrineTypeMappingFor('integer'));
        self::assertSame('integer', $this->platform->getDoctrineTypeMapping('integer'));

        self::assertTrue($this->platform->hasDoctrineTypeMappingFor('binary'));
        self::assertSame('binary', $this->platform->getDoctrineTypeMapping('binary'));

        self::assertTrue($this->platform->hasDoctrineTypeMappingFor('varbinary'));
        self::assertSame('binary', $this->platform->getDoctrineTypeMapping('varbinary'));
    }

<<<<<<< HEAD
    public function testGetVariableLengthStringTypeDeclarationSQLNoLength() : void
=======
    protected function getBinaryDefaultLength(): int
>>>>>>> 66b1f3d2
    {
        $this->expectException(ColumnLengthRequired::class);

<<<<<<< HEAD
        parent::testGetVariableLengthStringTypeDeclarationSQLNoLength();
    }

    public function testGetVariableLengthBinaryTypeDeclarationSQLNoLength() : void
=======
    protected function getBinaryMaxLength(): int
    {
        return 32767;
    }

    public function testReturnsBinaryTypeDeclarationSQL(): void
>>>>>>> 66b1f3d2
    {
        $this->expectException(ColumnLengthRequired::class);

<<<<<<< HEAD
        parent::testGetVariableLengthBinaryTypeDeclarationSQLNoLength();
=======
        self::assertSame('BINARY(1)', $this->platform->getBinaryTypeDeclarationSQL(['fixed' => true]));
        self::assertSame('BINARY(1)', $this->platform->getBinaryTypeDeclarationSQL(['fixed' => true, 'length' => 0]));
        self::assertSame('BINARY(32767)', $this->platform->getBinaryTypeDeclarationSQL(['fixed' => true, 'length' => 32767]));
    }

    /**
     * @group legacy
     * @expectedDeprecation Binary field length 32768 is greater than supported by the platform (32767). Reduce the field length or use a BLOB field instead.
     */
    public function testReturnsBinaryTypeLongerThanMaxDeclarationSQL(): void
    {
        self::assertSame('LONG BINARY', $this->platform->getBinaryTypeDeclarationSQL(['length' => 32768]));
        self::assertSame('LONG BINARY', $this->platform->getBinaryTypeDeclarationSQL(['fixed' => true, 'length' => 32768]));
>>>>>>> 66b1f3d2
    }

    /**
     * {@inheritDoc}
     *
     * @group DBAL-234
     */
    protected function getAlterTableRenameIndexSQL(): array
    {
        return ['ALTER INDEX idx_foo ON mytable RENAME TO idx_bar'];
    }

    /**
     * {@inheritDoc}
     *
     * @group DBAL-234
     */
    protected function getQuotedAlterTableRenameIndexSQL(): array
    {
        return [
            'ALTER INDEX "create" ON "table" RENAME TO "select"',
            'ALTER INDEX "foo" ON "table" RENAME TO "bar"',
        ];
    }

    /**
     * {@inheritdoc}
     */
    protected function getQuotedAlterTableRenameColumnSQL(): array
    {
        return [
            'ALTER TABLE mytable RENAME unquoted1 TO unquoted',
            'ALTER TABLE mytable RENAME unquoted2 TO "where"',
            'ALTER TABLE mytable RENAME unquoted3 TO "foo"',
            'ALTER TABLE mytable RENAME "create" TO reserved_keyword',
            'ALTER TABLE mytable RENAME "table" TO "from"',
            'ALTER TABLE mytable RENAME "select" TO "bar"',
            'ALTER TABLE mytable RENAME quoted1 TO quoted',
            'ALTER TABLE mytable RENAME quoted2 TO "and"',
            'ALTER TABLE mytable RENAME quoted3 TO "baz"',
        ];
    }

    /**
     * {@inheritdoc}
     */
    protected function getQuotedAlterTableChangeColumnLengthSQL(): array
    {
        self::markTestIncomplete('Not implemented yet');
    }

    /**
     * {@inheritDoc}
     *
     * @group DBAL-807
     */
    protected function getAlterTableRenameIndexInSchemaSQL(): array
    {
        return ['ALTER INDEX idx_foo ON myschema.mytable RENAME TO idx_bar'];
    }

    /**
     * {@inheritDoc}
     *
     * @group DBAL-807
     */
    protected function getQuotedAlterTableRenameIndexInSchemaSQL(): array
    {
        return [
            'ALTER INDEX "create" ON "schema"."table" RENAME TO "select"',
            'ALTER INDEX "foo" ON "schema"."table" RENAME TO "bar"',
        ];
    }

    /**
     * @group DBAL-423
     */
    public function testReturnsGuidTypeDeclarationSQL(): void
    {
        self::assertSame('UNIQUEIDENTIFIER', $this->platform->getGuidTypeDeclarationSQL([]));
    }

    /**
     * {@inheritdoc}
     */
    public function getAlterTableRenameColumnSQL(): array
    {
        return ['ALTER TABLE foo RENAME bar TO baz'];
    }

    /**
     * {@inheritdoc}
     */
    protected function getQuotesTableIdentifiersInAlterTableSQL(): array
    {
        return [
            'ALTER TABLE "foo" DROP FOREIGN KEY fk1',
            'ALTER TABLE "foo" DROP FOREIGN KEY fk2',
            'ALTER TABLE "foo" RENAME id TO war',
            'ALTER TABLE "foo" ADD bloo INT NOT NULL, DROP baz, ALTER bar INT DEFAULT NULL',
            'ALTER TABLE "foo" RENAME "table"',
            'ALTER TABLE "table" ADD CONSTRAINT fk_add FOREIGN KEY (fk3) REFERENCES fk_table (id)',
            'ALTER TABLE "table" ADD CONSTRAINT fk2 FOREIGN KEY (fk2) REFERENCES fk_table2 (id)',
        ];
    }

    /**
     * {@inheritdoc}
     */
    protected function getCommentOnColumnSQL(): array
    {
        return [
            'COMMENT ON COLUMN foo.bar IS \'comment\'',
            'COMMENT ON COLUMN "Foo"."BAR" IS \'comment\'',
            'COMMENT ON COLUMN "select"."from" IS \'comment\'',
        ];
    }

    /**
     * @group DBAL-1004
     */
    public function testAltersTableColumnCommentWithExplicitlyQuotedIdentifiers(): void
    {
        $table1 = new Table('"foo"', [new Column('"bar"', Type::getType('integer'))]);
        $table2 = new Table('"foo"', [new Column('"bar"', Type::getType('integer'), ['comment' => 'baz'])]);

        $comparator = new Comparator();

        $tableDiff = $comparator->diffTable($table1, $table2);

        self::assertInstanceOf(TableDiff::class, $tableDiff);
        self::assertSame(
            ['COMMENT ON COLUMN "foo"."bar" IS \'baz\''],
            $this->platform->getAlterTableSQL($tableDiff)
        );
    }

    /**
     * {@inheritdoc}
     */
    public static function getReturnsForeignKeyReferentialActionSQL(): iterable
    {
        return [
            ['CASCADE', 'CASCADE'],
            ['SET NULL', 'SET NULL'],
            ['NO ACTION', 'RESTRICT'],
            ['RESTRICT', 'RESTRICT'],
            ['SET DEFAULT', 'SET DEFAULT'],
            ['CaScAdE', 'CASCADE'],
        ];
    }

    protected function getQuotesReservedKeywordInUniqueConstraintDeclarationSQL(): string
    {
        return 'CONSTRAINT "select" UNIQUE (foo)';
    }

    protected function getQuotesReservedKeywordInIndexDeclarationSQL(): string
    {
        return ''; // not supported by this platform
    }

    protected function getQuotesReservedKeywordInTruncateTableSQL(): string
    {
        return 'TRUNCATE TABLE "select"';
    }

    protected function supportsInlineIndexDeclaration(): bool
    {
        return false;
    }

    /**
     * {@inheritdoc}
     */
    protected function getAlterStringToFixedStringSQL(): array
    {
        return ['ALTER TABLE mytable ALTER name CHAR(2) NOT NULL'];
    }

    /**
     * {@inheritdoc}
     */
    protected function getGeneratesAlterTableRenameIndexUsedByForeignKeySQL(): array
    {
        return ['ALTER INDEX idx_foo ON mytable RENAME TO idx_foo_renamed'];
    }

    /**
     * @group DBAL-2436
     */
    public function testQuotesSchemaNameInListTableColumnsSQL(): void
    {
        self::assertStringContainsStringIgnoringCase(
            "'Foo''Bar\\'",
            $this->platform->getListTableColumnsSQL("Foo'Bar\\.baz_table")
        );
    }

    /**
     * @group DBAL-2436
     */
    public function testQuotesTableNameInListTableConstraintsSQL(): void
    {
        self::assertStringContainsStringIgnoringCase("'Foo''Bar\\'", $this->platform->getListTableConstraintsSQL("Foo'Bar\\"), '');
    }

    /**
     * @group DBAL-2436
     */
    public function testQuotesSchemaNameInListTableConstraintsSQL(): void
    {
        self::assertStringContainsStringIgnoringCase(
            "'Foo''Bar\\'",
            $this->platform->getListTableConstraintsSQL("Foo'Bar\\.baz_table")
        );
    }

    /**
     * @group DBAL-2436
     */
    public function testQuotesTableNameInListTableForeignKeysSQL(): void
    {
        self::assertStringContainsStringIgnoringCase(
            "'Foo''Bar\\'",
            $this->platform->getListTableForeignKeysSQL("Foo'Bar\\")
        );
    }

    /**
     * @group DBAL-2436
     */
    public function testQuotesSchemaNameInListTableForeignKeysSQL(): void
    {
        self::assertStringContainsStringIgnoringCase(
            "'Foo''Bar\\'",
            $this->platform->getListTableForeignKeysSQL("Foo'Bar\\.baz_table")
        );
    }

    /**
     * @group DBAL-2436
     */
    public function testQuotesTableNameInListTableIndexesSQL(): void
    {
        self::assertStringContainsStringIgnoringCase(
            "'Foo''Bar\\'",
            $this->platform->getListTableIndexesSQL("Foo'Bar\\")
        );
    }

    /**
     * @group DBAL-2436
     */
    public function testQuotesSchemaNameInListTableIndexesSQL(): void
    {
        self::assertStringContainsStringIgnoringCase(
            "'Foo''Bar\\'",
            $this->platform->getListTableIndexesSQL("Foo'Bar\\.baz_table")
        );
    }
}<|MERGE_RESOLUTION|>--- conflicted
+++ resolved
@@ -238,11 +238,7 @@
     /**
      * @dataProvider getLockHints
      */
-<<<<<<< HEAD
-    public function testAppendsLockHint(?int $lockMode, string $lockHint) : void
-=======
-    public function testAppendsLockHint($lockMode, string $lockHint): void
->>>>>>> 66b1f3d2
+    public function testAppendsLockHint(?int $lockMode, string $lockHint): void
     {
         $fromClause     = 'FROM users';
         $expectedResult = $fromClause . $lockHint;
@@ -622,31 +618,7 @@
         ));
     }
 
-<<<<<<< HEAD
-    public function testGeneratesSQLSnippets() : void
-=======
-    /**
-     * @psalm-suppress InvalidArgument
-     */
-    public function testCannotGenerateDropIndexSQLWithInvalidIndexParameter(): void
-    {
-        $this->expectException(InvalidArgumentException::class);
-
-        $this->platform->getDropIndexSQL(['index'], 'table');
-    }
-
-    /**
-     * @psalm-suppress InvalidArgument
-     */
-    public function testCannotGenerateDropIndexSQLWithInvalidTableParameter(): void
-    {
-        $this->expectException(InvalidArgumentException::class);
-
-        $this->platform->getDropIndexSQL('index', ['table']);
-    }
-
     public function testGeneratesSQLSnippets(): void
->>>>>>> 66b1f3d2
     {
         self::assertEquals('STRING(column1, "string1", column2, "string2")', $this->platform->getConcatExpression(
             'column1',
@@ -766,18 +738,7 @@
         );
     }
 
-<<<<<<< HEAD
-    public function testModifiesLimitQuery() : void
-=======
-    public function testCannotGenerateTransactionCommandWithInvalidIsolationLevel(): void
-    {
-        $this->expectException(InvalidArgumentException::class);
-
-        $this->platform->getSetTransactionIsolationSQL('invalid_transaction_isolation_level');
-    }
-
     public function testModifiesLimitQuery(): void
->>>>>>> 66b1f3d2
     {
         self::assertEquals(
             'SELECT TOP 10 * FROM user',
@@ -953,47 +914,18 @@
         self::assertSame('binary', $this->platform->getDoctrineTypeMapping('varbinary'));
     }
 
-<<<<<<< HEAD
-    public function testGetVariableLengthStringTypeDeclarationSQLNoLength() : void
-=======
-    protected function getBinaryDefaultLength(): int
->>>>>>> 66b1f3d2
+    public function testGetVariableLengthStringTypeDeclarationSQLNoLength(): void
     {
         $this->expectException(ColumnLengthRequired::class);
 
-<<<<<<< HEAD
         parent::testGetVariableLengthStringTypeDeclarationSQLNoLength();
     }
 
-    public function testGetVariableLengthBinaryTypeDeclarationSQLNoLength() : void
-=======
-    protected function getBinaryMaxLength(): int
-    {
-        return 32767;
-    }
-
-    public function testReturnsBinaryTypeDeclarationSQL(): void
->>>>>>> 66b1f3d2
+    public function testGetVariableLengthBinaryTypeDeclarationSQLNoLength(): void
     {
         $this->expectException(ColumnLengthRequired::class);
 
-<<<<<<< HEAD
         parent::testGetVariableLengthBinaryTypeDeclarationSQLNoLength();
-=======
-        self::assertSame('BINARY(1)', $this->platform->getBinaryTypeDeclarationSQL(['fixed' => true]));
-        self::assertSame('BINARY(1)', $this->platform->getBinaryTypeDeclarationSQL(['fixed' => true, 'length' => 0]));
-        self::assertSame('BINARY(32767)', $this->platform->getBinaryTypeDeclarationSQL(['fixed' => true, 'length' => 32767]));
-    }
-
-    /**
-     * @group legacy
-     * @expectedDeprecation Binary field length 32768 is greater than supported by the platform (32767). Reduce the field length or use a BLOB field instead.
-     */
-    public function testReturnsBinaryTypeLongerThanMaxDeclarationSQL(): void
-    {
-        self::assertSame('LONG BINARY', $this->platform->getBinaryTypeDeclarationSQL(['length' => 32768]));
-        self::assertSame('LONG BINARY', $this->platform->getBinaryTypeDeclarationSQL(['fixed' => true, 'length' => 32768]));
->>>>>>> 66b1f3d2
     }
 
     /**
