<?php

declare(strict_types=1);

namespace Doctrine\DBAL\Tests\Schema;

use Doctrine\DBAL\Schema\Column;
use Doctrine\DBAL\Schema\ColumnDiff;
use Doctrine\DBAL\Schema\Comparator;
use Doctrine\DBAL\Schema\ForeignKeyConstraint;
use Doctrine\DBAL\Schema\Index;
use Doctrine\DBAL\Schema\Schema;
use Doctrine\DBAL\Schema\SchemaConfig;
use Doctrine\DBAL\Schema\SchemaDiff;
use Doctrine\DBAL\Schema\Sequence;
use Doctrine\DBAL\Schema\Table;
use Doctrine\DBAL\Schema\TableDiff;
use Doctrine\DBAL\Types\Type;
use PHPUnit\Framework\TestCase;

use function array_keys;
use function get_class;

class ComparatorTest extends TestCase
{
    public function testCompareSame1(): void
    {
        $schema1 = new Schema([
            'bugdb' => new Table(
                'bugdb',
                [
                    'integercolumn1' => new Column('integercolumn1', Type::getType('integer')),
                ]
            ),
        ]);
        $schema2 = new Schema([
            'bugdb' => new Table(
                'bugdb',
                [
                    'integercolumn1' => new Column('integercolumn1', Type::getType('integer')),
                ]
            ),
        ]);

        $expected             = new SchemaDiff();
        $expected->fromSchema = $schema1;
        self::assertEquals($expected, Comparator::compareSchemas($schema1, $schema2));
    }

    public function testCompareSame2(): void
    {
        $schema1 = new Schema([
            'bugdb' => new Table(
                'bugdb',
                [
                    'integercolumn1' => new Column('integercolumn1', Type::getType('integer')),
                    'integercolumn2' => new Column('integercolumn2', Type::getType('integer')),
                ]
            ),
        ]);
        $schema2 = new Schema([
            'bugdb' => new Table(
                'bugdb',
                [
                    'integercolumn2' => new Column('integercolumn2', Type::getType('integer')),
                    'integercolumn1' => new Column('integercolumn1', Type::getType('integer')),
                ]
            ),
        ]);

        $expected             = new SchemaDiff();
        $expected->fromSchema = $schema1;
        self::assertEquals($expected, Comparator::compareSchemas($schema1, $schema2));
    }

    public function testCompareMissingTable(): void
    {
        $schemaConfig = new SchemaConfig();
        $table        = new Table('bugdb', ['integercolumn1' => new Column('integercolumn1', Type::getType('integer'))]);
        $table->setSchemaConfig($schemaConfig);

        $schema1 = new Schema([$table], [], $schemaConfig);
        $schema2 = new Schema([], [], $schemaConfig);

        $expected = new SchemaDiff([], [], ['bugdb' => $table], $schema1);

        self::assertEquals($expected, Comparator::compareSchemas($schema1, $schema2));
    }

    public function testCompareNewTable(): void
    {
        $schemaConfig = new SchemaConfig();
        $table        = new Table('bugdb', ['integercolumn1' => new Column('integercolumn1', Type::getType('integer'))]);
        $table->setSchemaConfig($schemaConfig);

        $schema1 = new Schema([], [], $schemaConfig);
        $schema2 = new Schema([$table], [], $schemaConfig);

        $expected = new SchemaDiff(['bugdb' => $table], [], [], $schema1);

        self::assertEquals($expected, Comparator::compareSchemas($schema1, $schema2));
    }

    public function testCompareOnlyAutoincrementChanged(): void
    {
        $column1 = new Column('foo', Type::getType('integer'), ['autoincrement' => true]);
        $column2 = new Column('foo', Type::getType('integer'), ['autoincrement' => false]);

        $comparator        = new Comparator();
        $changedProperties = $comparator->diffColumn($column1, $column2);

        self::assertEquals(['autoincrement'], $changedProperties);
    }

    public function testCompareMissingField(): void
    {
        $missingColumn = new Column('integercolumn1', Type::getType('integer'));
        $schema1       = new Schema([
            'bugdb' => new Table(
                'bugdb',
                [
                    'integercolumn1' => $missingColumn,
                    'integercolumn2' => new Column('integercolumn2', Type::getType('integer')),
                ]
            ),
        ]);
        $schema2       = new Schema([
            'bugdb' => new Table(
                'bugdb',
                [
                    'integercolumn2' => new Column('integercolumn2', Type::getType('integer')),
                ]
            ),
        ]);

        $expected                                    = new SchemaDiff(
            [],
            [
                'bugdb' => new TableDiff(
                    'bugdb',
                    [],
                    [],
                    ['integercolumn1' => $missingColumn]
                ),
            ]
        );
        $expected->fromSchema                        = $schema1;
        $expected->changedTables['bugdb']->fromTable = $schema1->getTable('bugdb');

        self::assertEquals($expected, Comparator::compareSchemas($schema1, $schema2));
    }

    public function testCompareNewField(): void
    {
        $schema1 = new Schema([
            'bugdb' => new Table(
                'bugdb',
                [
                    'integercolumn1' => new Column('integercolumn1', Type::getType('integer')),
                ]
            ),
        ]);
        $schema2 = new Schema([
            'bugdb' => new Table(
                'bugdb',
                [
                    'integercolumn1' => new Column('integercolumn1', Type::getType('integer')),
                    'integercolumn2' => new Column('integercolumn2', Type::getType('integer')),
                ]
            ),
        ]);

        $expected                                    = new SchemaDiff(
            [],
            [
                'bugdb' => new TableDiff(
                    'bugdb',
                    [
                        'integercolumn2' => new Column('integercolumn2', Type::getType('integer')),
                    ]
                ),
            ]
        );
        $expected->fromSchema                        = $schema1;
        $expected->changedTables['bugdb']->fromTable = $schema1->getTable('bugdb');

        self::assertEquals($expected, Comparator::compareSchemas($schema1, $schema2));
    }

    public function testCompareChangedColumnsChangeType(): void
    {
        $column1 = new Column('charcolumn1', Type::getType('string'));
        $column2 = new Column('charcolumn1', Type::getType('integer'));

        $c = new Comparator();
        self::assertEquals(['type'], $c->diffColumn($column1, $column2));
        self::assertEquals([], $c->diffColumn($column1, $column1));
    }

    public function testCompareColumnsMultipleTypeInstances(): void
    {
        $integerType1 = Type::getType('integer');
        Type::overrideType('integer', get_class($integerType1));
        $integerType2 = Type::getType('integer');

        $column1 = new Column('integercolumn1', $integerType1);
        $column2 = new Column('integercolumn1', $integerType2);

        $c = new Comparator();
        self::assertEquals([], $c->diffColumn($column1, $column2));
    }

    public function testCompareColumnsOverriddenType(): void
    {
        $oldStringInstance = Type::getType('string');
        $integerType       = Type::getType('integer');

        Type::overrideType('string', get_class($integerType));
        $overriddenStringType = Type::getType('string');

        Type::overrideType('string', get_class($oldStringInstance));

        $column1 = new Column('integercolumn1', $integerType);
        $column2 = new Column('integercolumn1', $overriddenStringType);

        $c = new Comparator();
        self::assertEquals([], $c->diffColumn($column1, $column2));
    }

    public function testCompareChangedColumnsChangeCustomSchemaOption(): void
    {
        $column1 = new Column('charcolumn1', Type::getType('string'));
        $column2 = new Column('charcolumn1', Type::getType('string'));

        $column1->setCustomSchemaOption('foo', 'bar');
        $column2->setCustomSchemaOption('foo', 'bar');

        $column1->setCustomSchemaOption('foo1', 'bar1');
        $column2->setCustomSchemaOption('foo2', 'bar2');

        $c = new Comparator();
        self::assertEquals(['foo1', 'foo2'], $c->diffColumn($column1, $column2));
        self::assertEquals([], $c->diffColumn($column1, $column1));
    }

    public function testCompareChangeColumnsMultipleNewColumnsRename(): void
    {
        $tableA = new Table('foo');
        $tableA->addColumn('datecolumn1', 'datetime');

        $tableB = new Table('foo');
        $tableB->addColumn('new_datecolumn1', 'datetime');
        $tableB->addColumn('new_datecolumn2', 'datetime');

        $c         = new Comparator();
        $tableDiff = $c->diffTable($tableA, $tableB);

<<<<<<< HEAD
        self::assertNotNull($tableDiff);
        self::assertCount(1, $tableDiff->renamedColumns, 'we should have one rename datefield1 => new_datefield1.');
        self::assertArrayHasKey('datefield1', $tableDiff->renamedColumns, "'datefield1' should be set to be renamed to new_datefield1");
        self::assertCount(1, $tableDiff->addedColumns, "'new_datefield2' should be added");
        self::assertArrayHasKey('new_datefield2', $tableDiff->addedColumns, "'new_datefield2' should be added, not created through renaming!");
=======
        self::assertCount(1, $tableDiff->renamedColumns, 'we should have one rename datecolumn1 => new_datecolumn1.');
        self::assertArrayHasKey('datecolumn1', $tableDiff->renamedColumns, "'datecolumn1' should be set to be renamed to new_datecolumn1");
        self::assertCount(1, $tableDiff->addedColumns, "'new_datecolumn2' should be added");
        self::assertArrayHasKey('new_datecolumn2', $tableDiff->addedColumns, "'new_datecolumn2' should be added, not created through renaming!");
>>>>>>> 4cc12da9
        self::assertCount(0, $tableDiff->removedColumns, 'Nothing should be removed.');
        self::assertCount(0, $tableDiff->changedColumns, 'Nothing should be changed as all columns old & new have diff names.');
    }

    public function testCompareRemovedIndex(): void
    {
        $schema1 = new Schema([
            'bugdb' => new Table(
                'bugdb',
                [
                    'integercolumn1' => new Column('integercolumn1', Type::getType('integer')),
                    'integercolumn2' => new Column('integercolumn2', Type::getType('integer')),
                ],
                [
                    'primary' => new Index(
                        'primary',
                        ['integercolumn1'],
                        true
                    ),
                ]
            ),
        ]);
        $schema2 = new Schema([
            'bugdb' => new Table(
                'bugdb',
                [
                    'integercolumn1' => new Column('integercolumn1', Type::getType('integer')),
                    'integercolumn2' => new Column('integercolumn2', Type::getType('integer')),
                ]
            ),
        ]);

        $expected                                    = new SchemaDiff(
            [],
            [
                'bugdb' => new TableDiff(
                    'bugdb',
                    [],
                    [],
                    [],
                    [],
                    [],
                    [
                        'primary' => new Index(
                            'primary',
                            ['integercolumn1'],
                            true
                        ),
                    ]
                ),
            ]
        );
        $expected->fromSchema                        = $schema1;
        $expected->changedTables['bugdb']->fromTable = $schema1->getTable('bugdb');

        self::assertEquals($expected, Comparator::compareSchemas($schema1, $schema2));
    }

    public function testCompareNewIndex(): void
    {
        $schema1 = new Schema([
            'bugdb' => new Table(
                'bugdb',
                [
                    'integercolumn1' => new Column('integercolumn1', Type::getType('integer')),
                    'integercolumn2' => new Column('integercolumn2', Type::getType('integer')),
                ]
            ),
        ]);
        $schema2 = new Schema([
            'bugdb' => new Table(
                'bugdb',
                [
                    'integercolumn1' => new Column('integercolumn1', Type::getType('integer')),
                    'integercolumn2' => new Column('integercolumn2', Type::getType('integer')),
                ],
                [
                    'primary' => new Index(
                        'primary',
                        ['integercolumn1'],
                        true
                    ),
                ]
            ),
        ]);

        $expected                                    = new SchemaDiff(
            [],
            [
                'bugdb' => new TableDiff(
                    'bugdb',
                    [],
                    [],
                    [],
                    [
                        'primary' => new Index(
                            'primary',
                            ['integercolumn1'],
                            true
                        ),
                    ]
                ),
            ]
        );
        $expected->fromSchema                        = $schema1;
        $expected->changedTables['bugdb']->fromTable = $schema1->getTable('bugdb');

        self::assertEquals($expected, Comparator::compareSchemas($schema1, $schema2));
    }

    public function testCompareChangedIndex(): void
    {
        $schema1 = new Schema([
            'bugdb' => new Table(
                'bugdb',
                [
                    'integercolumn1' => new Column('integercolumn1', Type::getType('integer')),
                    'integercolumn2' => new Column('integercolumn2', Type::getType('integer')),
                ],
                [
                    'primary' => new Index(
                        'primary',
                        ['integercolumn1'],
                        true
                    ),
                ]
            ),
        ]);
        $schema2 = new Schema([
            'bugdb' => new Table(
                'bugdb',
                [
                    'integercolumn1' => new Column('integercolumn1', Type::getType('integer')),
                    'integercolumn2' => new Column('integercolumn2', Type::getType('integer')),
                ],
                [
                    'primary' => new Index(
                        'primary',
                        ['integercolumn1', 'integercolumn2'],
                        true
                    ),
                ]
            ),
        ]);

        $expected                                    = new SchemaDiff(
            [],
            [
                'bugdb' => new TableDiff(
                    'bugdb',
                    [],
                    [],
                    [],
                    [],
                    [
                        'primary' => new Index(
                            'primary',
                            [
                                'integercolumn1',
                                'integercolumn2',
                            ],
                            true
                        ),
                    ]
                ),
            ]
        );
        $expected->fromSchema                        = $schema1;
        $expected->changedTables['bugdb']->fromTable = $schema1->getTable('bugdb');

        self::assertEquals($expected, Comparator::compareSchemas($schema1, $schema2));
    }

    public function testCompareChangedIndexFieldPositions(): void
    {
        $schema1 = new Schema([
            'bugdb' => new Table(
                'bugdb',
                [
                    'integercolumn1' => new Column('integercolumn1', Type::getType('integer')),
                    'integercolumn2' => new Column('integercolumn2', Type::getType('integer')),
                ],
                [
                    'primary' => new Index('primary', ['integercolumn1', 'integercolumn2'], true),
                ]
            ),
        ]);
        $schema2 = new Schema([
            'bugdb' => new Table(
                'bugdb',
                [
                    'integercolumn1' => new Column('integercolumn1', Type::getType('integer')),
                    'integercolumn2' => new Column('integercolumn2', Type::getType('integer')),
                ],
                [
                    'primary' => new Index('primary', ['integercolumn2', 'integercolumn1'], true),
                ]
            ),
        ]);

        $expected                                    = new SchemaDiff(
            [],
            [
                'bugdb' => new TableDiff(
                    'bugdb',
                    [],
                    [],
                    [],
                    [],
                    [
                        'primary' => new Index('primary', ['integercolumn2', 'integercolumn1'], true),
                    ]
                ),
            ]
        );
        $expected->fromSchema                        = $schema1;
        $expected->changedTables['bugdb']->fromTable = $schema1->getTable('bugdb');

        self::assertEquals($expected, Comparator::compareSchemas($schema1, $schema2));
    }

    public function testCompareSequences(): void
    {
        $seq1 = new Sequence('foo', 1, 1);
        $seq2 = new Sequence('foo', 1, 2);
        $seq3 = new Sequence('foo', 2, 1);

        $c = new Comparator();

        self::assertTrue($c->diffSequence($seq1, $seq2));
        self::assertTrue($c->diffSequence($seq1, $seq3));
    }

    public function testRemovedSequence(): void
    {
        $schema1 = new Schema();
        $seq     = $schema1->createSequence('foo');

        $schema2 = new Schema();

        $c          = new Comparator();
        $diffSchema = $c->compare($schema1, $schema2);

        self::assertCount(1, $diffSchema->removedSequences);
        self::assertSame($seq, $diffSchema->removedSequences[0]);
    }

    public function testAddedSequence(): void
    {
        $schema1 = new Schema();

        $schema2 = new Schema();
        $seq     = $schema2->createSequence('foo');

        $c          = new Comparator();
        $diffSchema = $c->compare($schema1, $schema2);

        self::assertCount(1, $diffSchema->newSequences);
        self::assertSame($seq, $diffSchema->newSequences[0]);
    }

    public function testTableAddForeignKey(): void
    {
        $tableForeign = new Table('bar');
        $tableForeign->addColumn('id', 'integer');

        $table1 = new Table('foo');
        $table1->addColumn('fk', 'integer');

        $table2 = new Table('foo');
        $table2->addColumn('fk', 'integer');
        $table2->addForeignKeyConstraint($tableForeign, ['fk'], ['id']);

        $c         = new Comparator();
        $tableDiff = $c->diffTable($table1, $table2);

        self::assertInstanceOf(TableDiff::class, $tableDiff);
        self::assertCount(1, $tableDiff->addedForeignKeys);
    }

    public function testTableRemoveForeignKey(): void
    {
        $tableForeign = new Table('bar');
        $tableForeign->addColumn('id', 'integer');

        $table1 = new Table('foo');
        $table1->addColumn('fk', 'integer');

        $table2 = new Table('foo');
        $table2->addColumn('fk', 'integer');
        $table2->addForeignKeyConstraint($tableForeign, ['fk'], ['id']);

        $c         = new Comparator();
        $tableDiff = $c->diffTable($table2, $table1);

        self::assertInstanceOf(TableDiff::class, $tableDiff);
        self::assertCount(1, $tableDiff->removedForeignKeys);
    }

    public function testTableUpdateForeignKey(): void
    {
        $tableForeign = new Table('bar');
        $tableForeign->addColumn('id', 'integer');

        $table1 = new Table('foo');
        $table1->addColumn('fk', 'integer');
        $table1->addForeignKeyConstraint($tableForeign, ['fk'], ['id']);

        $table2 = new Table('foo');
        $table2->addColumn('fk', 'integer');
        $table2->addForeignKeyConstraint($tableForeign, ['fk'], ['id'], ['onUpdate' => 'CASCADE']);

        $c         = new Comparator();
        $tableDiff = $c->diffTable($table1, $table2);

        self::assertInstanceOf(TableDiff::class, $tableDiff);
        self::assertCount(1, $tableDiff->changedForeignKeys);
    }

    public function testMovedForeignKeyForeignTable(): void
    {
        $tableForeign = new Table('bar');
        $tableForeign->addColumn('id', 'integer');

        $tableForeign2 = new Table('bar2');
        $tableForeign2->addColumn('id', 'integer');

        $table1 = new Table('foo');
        $table1->addColumn('fk', 'integer');
        $table1->addForeignKeyConstraint($tableForeign, ['fk'], ['id']);

        $table2 = new Table('foo');
        $table2->addColumn('fk', 'integer');
        $table2->addForeignKeyConstraint($tableForeign2, ['fk'], ['id']);

        $c         = new Comparator();
        $tableDiff = $c->diffTable($table1, $table2);

        self::assertInstanceOf(TableDiff::class, $tableDiff);
        self::assertCount(1, $tableDiff->changedForeignKeys);
    }

    public function testTablesCaseInsensitive(): void
    {
        $schemaA = new Schema();
        $schemaA->createTable('foo');
        $schemaA->createTable('bAr');
        $schemaA->createTable('BAZ');
        $schemaA->createTable('new');

        $schemaB = new Schema();
        $schemaB->createTable('FOO');
        $schemaB->createTable('bar');
        $schemaB->createTable('Baz');
        $schemaB->createTable('old');

        $c    = new Comparator();
        $diff = $c->compare($schemaA, $schemaB);

        $this->assertSchemaTableChangeCount($diff, 1, 0, 1);
    }

    public function testSequencesCaseInsensitive(): void
    {
        $schemaA = new Schema();
        $schemaA->createSequence('foo');
        $schemaA->createSequence('BAR');
        $schemaA->createSequence('Baz');
        $schemaA->createSequence('new');

        $schemaB = new Schema();
        $schemaB->createSequence('FOO');
        $schemaB->createSequence('Bar');
        $schemaB->createSequence('baz');
        $schemaB->createSequence('old');

        $c    = new Comparator();
        $diff = $c->compare($schemaA, $schemaB);

        $this->assertSchemaSequenceChangeCount($diff, 1, 0, 1);
    }

    public function testCompareColumnCompareCaseInsensitive(): void
    {
        $tableA = new Table('foo');
        $tableA->addColumn('id', 'integer');

        $tableB = new Table('foo');
        $tableB->addColumn('ID', 'integer');

        $c         = new Comparator();
        $tableDiff = $c->diffTable($tableA, $tableB);

        self::assertNull($tableDiff);
    }

    public function testCompareIndexBasedOnPropertiesNotName(): void
    {
        $tableA = new Table('foo');
        $tableA->addColumn('id', 'integer');
        $tableA->addIndex(['id'], 'foo_bar_idx');

        $tableB = new Table('foo');
        $tableB->addColumn('ID', 'integer');
        $tableB->addIndex(['id'], 'bar_foo_idx');

        $c                                        = new Comparator();
        $tableDiff                                = new TableDiff('foo');
        $tableDiff->fromTable                     = $tableA;
        $tableDiff->renamedIndexes['foo_bar_idx'] = new Index('bar_foo_idx', ['id']);

        self::assertEquals(
            $tableDiff,
            $c->diffTable($tableA, $tableB)
        );
    }

    public function testCompareForeignKeyBasedOnPropertiesNotName(): void
    {
        $tableA = new Table('foo');
        $tableA->addColumn('id', 'integer');
        $tableA->addForeignKeyConstraint('bar', ['id'], ['id'], [], 'foo_constraint');

        $tableB = new Table('foo');
        $tableB->addColumn('ID', 'integer');
        $tableB->addForeignKeyConstraint('bar', ['id'], ['id'], [], 'bar_constraint');

        $c         = new Comparator();
        $tableDiff = $c->diffTable($tableA, $tableB);

        self::assertNull($tableDiff);
    }

    public function testCompareForeignKeyRestrictNoActionAreTheSame(): void
    {
        $fk1 = new ForeignKeyConstraint(['foo'], 'bar', ['baz'], 'fk1', ['onDelete' => 'NO ACTION']);
        $fk2 = new ForeignKeyConstraint(['foo'], 'bar', ['baz'], 'fk1', ['onDelete' => 'RESTRICT']);

        $c = new Comparator();
        self::assertFalse($c->diffForeignKey($fk1, $fk2));
    }

    public function testCompareForeignKeyNamesUnqualifiedAsNoSchemaInformationIsAvailable(): void
    {
        $fk1 = new ForeignKeyConstraint(['foo'], 'foo.bar', ['baz'], 'fk1');
        $fk2 = new ForeignKeyConstraint(['foo'], 'baz.bar', ['baz'], 'fk1');

        $c = new Comparator();
        self::assertFalse($c->diffForeignKey($fk1, $fk2));
    }

    public function testDetectRenameColumn(): void
    {
        $tableA = new Table('foo');
        $tableA->addColumn('foo', 'integer');

        $tableB = new Table('foo');
        $tableB->addColumn('bar', 'integer');

        $c         = new Comparator();
        $tableDiff = $c->diffTable($tableA, $tableB);

        self::assertNotNull($tableDiff);
        self::assertCount(0, $tableDiff->addedColumns);
        self::assertCount(0, $tableDiff->removedColumns);
        self::assertArrayHasKey('foo', $tableDiff->renamedColumns);
        self::assertEquals('bar', $tableDiff->renamedColumns['foo']->getName());
    }

    /**
     * You can easily have ambiguities in the column renaming. If these
     * are detected no renaming should take place, instead adding and dropping
     * should be used exclusively.
     */
    public function testDetectRenameColumnAmbiguous(): void
    {
        $tableA = new Table('foo');
        $tableA->addColumn('foo', 'integer');
        $tableA->addColumn('bar', 'integer');

        $tableB = new Table('foo');
        $tableB->addColumn('baz', 'integer');

        $c         = new Comparator();
        $tableDiff = $c->diffTable($tableA, $tableB);

        self::assertNotNull($tableDiff);
        self::assertCount(1, $tableDiff->addedColumns, "'baz' should be added, not created through renaming!");
        self::assertArrayHasKey('baz', $tableDiff->addedColumns, "'baz' should be added, not created through renaming!");
        self::assertCount(2, $tableDiff->removedColumns, "'foo' and 'bar' should both be dropped, an ambiguity exists which one could be renamed to 'baz'.");
        self::assertArrayHasKey('foo', $tableDiff->removedColumns, "'foo' should be removed.");
        self::assertArrayHasKey('bar', $tableDiff->removedColumns, "'bar' should be removed.");
        self::assertCount(0, $tableDiff->renamedColumns, 'no renamings should take place.');
    }

    public function testDetectRenameIndex(): void
    {
        $table1 = new Table('foo');
        $table1->addColumn('foo', 'integer');

        $table2 = clone $table1;

        $table1->addIndex(['foo'], 'idx_foo');

        $table2->addIndex(['foo'], 'idx_bar');

        $comparator = new Comparator();
        $tableDiff  = $comparator->diffTable($table1, $table2);

        self::assertNotNull($tableDiff);
        self::assertCount(0, $tableDiff->addedIndexes);
        self::assertCount(0, $tableDiff->removedIndexes);
        self::assertArrayHasKey('idx_foo', $tableDiff->renamedIndexes);
        self::assertEquals('idx_bar', $tableDiff->renamedIndexes['idx_foo']->getName());
    }

    /**
     * You can easily have ambiguities in the index renaming. If these
     * are detected no renaming should take place, instead adding and dropping
     * should be used exclusively.
     */
    public function testDetectRenameIndexAmbiguous(): void
    {
        $table1 = new Table('foo');
        $table1->addColumn('foo', 'integer');

        $table2 = clone $table1;

        $table1->addIndex(['foo'], 'idx_foo');
        $table1->addIndex(['foo'], 'idx_bar');

        $table2->addIndex(['foo'], 'idx_baz');

        $comparator = new Comparator();
        $tableDiff  = $comparator->diffTable($table1, $table2);

        self::assertNotNull($tableDiff);
        self::assertCount(1, $tableDiff->addedIndexes);
        self::assertArrayHasKey('idx_baz', $tableDiff->addedIndexes);
        self::assertCount(2, $tableDiff->removedIndexes);
        self::assertArrayHasKey('idx_foo', $tableDiff->removedIndexes);
        self::assertArrayHasKey('idx_bar', $tableDiff->removedIndexes);
        self::assertCount(0, $tableDiff->renamedIndexes);
    }

    public function testDetectChangeIdentifierType(): void
    {
        $tableA = new Table('foo');
        $tableA->addColumn('id', 'integer', ['autoincrement' => false]);

        $tableB = new Table('foo');
        $tableB->addColumn('id', 'integer', ['autoincrement' => true]);

        $c         = new Comparator();
        $tableDiff = $c->diffTable($tableA, $tableB);

        self::assertInstanceOf(TableDiff::class, $tableDiff);
        self::assertArrayHasKey('id', $tableDiff->changedColumns);
    }

    public function testDiff(): void
    {
        $table = new Table('twitter_users');
        $table->addColumn('id', 'integer', ['autoincrement' => true]);
        $table->addColumn('twitterId', 'integer');
        $table->addColumn('displayName', 'string');
        $table->setPrimaryKey(['id']);

        $newtable = new Table('twitter_users');
        $newtable->addColumn('id', 'integer', ['autoincrement' => true]);
        $newtable->addColumn('twitter_id', 'integer');
        $newtable->addColumn('display_name', 'string');
        $newtable->addColumn('logged_in_at', 'datetime');
        $newtable->setPrimaryKey(['id']);

        $c         = new Comparator();
        $tableDiff = $c->diffTable($table, $newtable);

        self::assertInstanceOf(TableDiff::class, $tableDiff);
        self::assertEquals(['twitterid', 'displayname'], array_keys($tableDiff->renamedColumns));
        self::assertEquals(['logged_in_at'], array_keys($tableDiff->addedColumns));
        self::assertCount(0, $tableDiff->removedColumns);
    }

    public function testChangedSequence(): void
    {
        $schema = new Schema();
        $schema->createSequence('baz');

        $schemaNew = clone $schema;
        $schemaNew->getSequence('baz')->setAllocationSize(20);

        $c    = new Comparator();
        $diff = $c->compare($schema, $schemaNew);

        self::assertSame($diff->changedSequences[0], $schemaNew->getSequence('baz'));
    }

    /**
     * @psalm-suppress NullArgument
     */
    public function testDiffDecimalWithNullPrecision(): void
    {
        $column = new Column('foo', Type::getType('decimal'));
        $column->setPrecision(null);

        $column2 = new Column('foo', Type::getType('decimal'));

        $c = new Comparator();
        self::assertEquals([], $c->diffColumn($column, $column2));
    }

    public function testFqnSchemaComparison(): void
    {
        $config = new SchemaConfig();
        $config->setName('foo');

        $oldSchema = new Schema([], [], $config);
        $oldSchema->createTable('bar');

        $newSchema = new Schema([], [], $config);
        $newSchema->createTable('foo.bar');

        $expected             = new SchemaDiff();
        $expected->fromSchema = $oldSchema;

        self::assertEquals($expected, Comparator::compareSchemas($oldSchema, $newSchema));
    }

    public function testNamespacesComparison(): void
    {
        $config = new SchemaConfig();
        $config->setName('schemaName');

        $oldSchema = new Schema([], [], $config);
        $oldSchema->createTable('taz');
        $oldSchema->createTable('war.tab');

        $newSchema = new Schema([], [], $config);
        $newSchema->createTable('bar.tab');
        $newSchema->createTable('baz.tab');
        $newSchema->createTable('war.tab');

        $expected                = new SchemaDiff();
        $expected->fromSchema    = $oldSchema;
        $expected->newNamespaces = ['bar' => 'bar', 'baz' => 'baz'];

        $diff = Comparator::compareSchemas($oldSchema, $newSchema);

        self::assertEquals(['bar' => 'bar', 'baz' => 'baz'], $diff->newNamespaces);
        self::assertCount(2, $diff->newTables);
    }

    public function testFqnSchemaComparisonDifferentSchemaNameButSameTableNoDiff(): void
    {
        $config = new SchemaConfig();
        $config->setName('foo');

        $oldSchema = new Schema([], [], $config);
        $oldSchema->createTable('foo.bar');

        $newSchema = new Schema();
        $newSchema->createTable('bar');

        $expected             = new SchemaDiff();
        $expected->fromSchema = $oldSchema;

        self::assertEquals($expected, Comparator::compareSchemas($oldSchema, $newSchema));
    }

    public function testFqnSchemaComparisonNoSchemaSame(): void
    {
        $config = new SchemaConfig();
        $config->setName('foo');
        $oldSchema = new Schema([], [], $config);
        $oldSchema->createTable('bar');

        $newSchema = new Schema();
        $newSchema->createTable('bar');

        $expected             = new SchemaDiff();
        $expected->fromSchema = $oldSchema;

        self::assertEquals($expected, Comparator::compareSchemas($oldSchema, $newSchema));
    }

    public function testAutoIncrementSequences(): void
    {
        $oldSchema = new Schema();
        $table     = $oldSchema->createTable('foo');
        $table->addColumn('id', 'integer', ['autoincrement' => true]);
        $table->setPrimaryKey(['id']);
        $oldSchema->createSequence('foo_id_seq');

        $newSchema = new Schema();
        $table     = $newSchema->createTable('foo');
        $table->addColumn('id', 'integer', ['autoincrement' => true]);
        $table->setPrimaryKey(['id']);

        $c    = new Comparator();
        $diff = $c->compare($oldSchema, $newSchema);

        self::assertCount(0, $diff->removedSequences);
    }

    /**
     * Check that added autoincrement sequence is not populated in newSequences
     */
    public function testAutoIncrementNoSequences(): void
    {
        $oldSchema = new Schema();
        $table     = $oldSchema->createTable('foo');
        $table->addColumn('id', 'integer', ['autoincrement' => true]);
        $table->setPrimaryKey(['id']);

        $newSchema = new Schema();
        $table     = $newSchema->createTable('foo');
        $table->addColumn('id', 'integer', ['autoincrement' => true]);
        $table->setPrimaryKey(['id']);
        $newSchema->createSequence('foo_id_seq');

        $c    = new Comparator();
        $diff = $c->compare($oldSchema, $newSchema);

        self::assertCount(0, $diff->newSequences);
    }

    /**
     * You can get multiple drops for a FK when a table referenced by a foreign
     * key is deleted, as this FK is referenced twice, once on the orphanedForeignKeys
     * array because of the dropped table, and once on changedTables array. We
     * now check that the key is present once.
     */
    public function testAvoidMultipleDropForeignKey(): void
    {
        $oldSchema = new Schema();

        $tableA = $oldSchema->createTable('table_a');
        $tableA->addColumn('id', 'integer');

        $tableB = $oldSchema->createTable('table_b');
        $tableB->addColumn('id', 'integer');

        $tableC = $oldSchema->createTable('table_c');
        $tableC->addColumn('id', 'integer');
        $tableC->addColumn('table_a_id', 'integer');
        $tableC->addColumn('table_b_id', 'integer');

        $tableC->addForeignKeyConstraint($tableA, ['table_a_id'], ['id']);
        $tableC->addForeignKeyConstraint($tableB, ['table_b_id'], ['id']);

        $newSchema = new Schema();

        $tableB = $newSchema->createTable('table_b');
        $tableB->addColumn('id', 'integer');

        $tableC = $newSchema->createTable('table_c');
        $tableC->addColumn('id', 'integer');

        $comparator = new Comparator();
        $schemaDiff = $comparator->compare($oldSchema, $newSchema);

        self::assertCount(1, $schemaDiff->changedTables['table_c']->removedForeignKeys);
        self::assertCount(1, $schemaDiff->orphanedForeignKeys);
    }

    public function testCompareChangedColumn(): void
    {
        $oldSchema = new Schema();

        $tableFoo = $oldSchema->createTable('foo');
        $tableFoo->addColumn('id', 'integer');

        $newSchema = new Schema();
        $table     = $newSchema->createTable('foo');
        $table->addColumn('id', 'string');

        $expected                      = new SchemaDiff();
        $expected->fromSchema          = $oldSchema;
        $tableDiff                     = $expected->changedTables['foo'] = new TableDiff('foo');
        $tableDiff->fromTable          = $tableFoo;
        $columnDiff                    = $tableDiff->changedColumns['id'] = new ColumnDiff('id', $table->getColumn('id'));
        $columnDiff->fromColumn        = $tableFoo->getColumn('id');
        $columnDiff->changedProperties = ['type'];

        self::assertEquals($expected, Comparator::compareSchemas($oldSchema, $newSchema));
    }

    public function testCompareChangedBinaryColumn(): void
    {
        $oldSchema = new Schema();

        $tableFoo = $oldSchema->createTable('foo');
        $tableFoo->addColumn('id', 'binary');

        $newSchema = new Schema();
        $table     = $newSchema->createTable('foo');
        $table->addColumn('id', 'binary', ['length' => 42, 'fixed' => true]);

        $expected                      = new SchemaDiff();
        $expected->fromSchema          = $oldSchema;
        $tableDiff                     = $expected->changedTables['foo'] = new TableDiff('foo');
        $tableDiff->fromTable          = $tableFoo;
        $columnDiff                    = $tableDiff->changedColumns['id'] = new ColumnDiff('id', $table->getColumn('id'));
        $columnDiff->fromColumn        = $tableFoo->getColumn('id');
        $columnDiff->changedProperties = ['length', 'fixed'];

        self::assertEquals($expected, Comparator::compareSchemas($oldSchema, $newSchema));
    }

    public function testCompareQuotedAndUnquotedForeignKeyColumns(): void
    {
        $fk1 = new ForeignKeyConstraint(['foo'], 'bar', ['baz'], 'fk1', ['onDelete' => 'NO ACTION']);
        $fk2 = new ForeignKeyConstraint(['`foo`'], 'bar', ['`baz`'], 'fk1', ['onDelete' => 'NO ACTION']);

        $comparator = new Comparator();
        $diff       = $comparator->diffForeignKey($fk1, $fk2);

        self::assertFalse($diff);
    }

    public function assertSchemaTableChangeCount(SchemaDiff $diff, int $newTableCount = 0, int $changeTableCount = 0, int $removeTableCount = 0): void
    {
        self::assertCount($newTableCount, $diff->newTables);
        self::assertCount($changeTableCount, $diff->changedTables);
        self::assertCount($removeTableCount, $diff->removedTables);
    }

    public function assertSchemaSequenceChangeCount(
        SchemaDiff $diff,
        int $newSequenceCount = 0,
        int $changeSequenceCount = 0,
        int $removeSequenceCount = 0
    ): void {
        self::assertCount($newSequenceCount, $diff->newSequences, 'Expected number of new sequences is wrong.');
        self::assertCount($changeSequenceCount, $diff->changedSequences, 'Expected number of changed sequences is wrong.');
        self::assertCount($removeSequenceCount, $diff->removedSequences, 'Expected number of removed sequences is wrong.');
    }

    public function testDiffColumnPlatformOptions(): void
    {
        $column1 = new Column('foo', Type::getType('string'), ['platformOptions' => ['foo' => 'foo', 'bar' => 'bar']]);
        $column2 = new Column('foo', Type::getType('string'), ['platformOptions' => ['foo' => 'foo', 'foobar' => 'foobar']]);
        $column3 = new Column('foo', Type::getType('string'), ['platformOptions' => ['foo' => 'foo', 'bar' => 'rab']]);
        $column4 = new Column('foo', Type::getType('string'));

        $comparator = new Comparator();

        self::assertEquals([], $comparator->diffColumn($column1, $column2));
        self::assertEquals([], $comparator->diffColumn($column2, $column1));
        self::assertEquals(['bar'], $comparator->diffColumn($column1, $column3));
        self::assertEquals(['bar'], $comparator->diffColumn($column3, $column1));
        self::assertEquals([], $comparator->diffColumn($column1, $column4));
        self::assertEquals([], $comparator->diffColumn($column4, $column1));
    }

    public function testComplexDiffColumn(): void
    {
        $column1 = new Column('foo', Type::getType('string'), [
            'platformOptions' => ['foo' => 'foo'],
            'customSchemaOptions' => ['foo' => 'bar'],
        ]);

        $column2 = new Column('foo', Type::getType('string'), [
            'platformOptions' => ['foo' => 'bar'],
        ]);

        $comparator = new Comparator();

        self::assertEquals([], $comparator->diffColumn($column1, $column2));
        self::assertEquals([], $comparator->diffColumn($column2, $column1));
    }

    public function testComparesNamespaces(): void
    {
        $comparator = new Comparator();
        $fromSchema = $this->getMockBuilder(Schema::class)
            ->onlyMethods(['getNamespaces', 'hasNamespace'])
            ->getMock();
        $toSchema   = $this->getMockBuilder(Schema::class)
            ->onlyMethods(['getNamespaces', 'hasNamespace'])
            ->getMock();

        $fromSchema->expects(self::once())
            ->method('getNamespaces')
            ->will(self::returnValue(['foo', 'bar']));

        $fromSchema->expects(self::at(0))
            ->method('hasNamespace')
            ->with('bar')
            ->will(self::returnValue(true));

        $fromSchema->expects(self::at(1))
            ->method('hasNamespace')
            ->with('baz')
            ->will(self::returnValue(false));

        $toSchema->expects(self::once())
            ->method('getNamespaces')
            ->will(self::returnValue(['bar', 'baz']));

        $toSchema->expects(self::at(1))
            ->method('hasNamespace')
            ->with('foo')
            ->will(self::returnValue(false));

        $toSchema->expects(self::at(2))
            ->method('hasNamespace')
            ->with('bar')
            ->will(self::returnValue(true));

        $expected                    = new SchemaDiff();
        $expected->fromSchema        = $fromSchema;
        $expected->newNamespaces     = ['baz' => 'baz'];
        $expected->removedNamespaces = ['foo' => 'foo'];

        self::assertEquals($expected, $comparator->compare($fromSchema, $toSchema));
    }

    public function testCompareGuidColumns(): void
    {
        $comparator = new Comparator();

        $column1 = new Column('foo', Type::getType('guid'), ['comment' => 'GUID 1']);
        $column2 = new Column(
            'foo',
            Type::getType('guid'),
            ['notnull' => false, 'length' => 36, 'fixed' => true, 'default' => 'NEWID()', 'comment' => 'GUID 2.']
        );

        self::assertEquals(['notnull', 'default', 'comment'], $comparator->diffColumn($column1, $column2));
        self::assertEquals(['notnull', 'default', 'comment'], $comparator->diffColumn($column2, $column1));
    }

    /**
     * @dataProvider getCompareColumnComments
     */
    public function testCompareColumnComments(string $comment1, string $comment2, bool $equals): void
    {
        $column1 = new Column('foo', Type::getType('integer'), ['comment' => $comment1]);
        $column2 = new Column('foo', Type::getType('integer'), ['comment' => $comment2]);

        $comparator = new Comparator();

        $expectedDiff = $equals ? [] : ['comment'];

        $actualDiff = $comparator->diffColumn($column1, $column2);

        self::assertSame($expectedDiff, $actualDiff);

        $actualDiff = $comparator->diffColumn($column2, $column1);

        self::assertSame($expectedDiff, $actualDiff);
    }

    /**
     * @return mixed[][]
     */
    public static function getCompareColumnComments(): iterable
    {
        return [
            ['', '', true],
            [' ', ' ', true],
            ['0', '0', true],
            ['foo', 'foo', true],

            ['', ' ', false],
            ['', '0', false],
            ['', 'foo', false],

            [' ', '0', false],
            [' ', 'foo', false],

            ['0', 'foo', false],
        ];
    }

    public function testForeignKeyRemovalWithRenamedLocalColumn(): void
    {
        $fromSchema = new Schema([
            'table1' => new Table(
                'table1',
                [
                    'id' => new Column('id', Type::getType('integer')),
                ]
            ),
            'table2' => new Table(
                'table2',
                [
                    'id' => new Column('id', Type::getType('integer')),
                    'id_table1' => new Column('id_table1', Type::getType('integer')),
                ],
                [],
                [],
                [
                    new ForeignKeyConstraint(['id_table1'], 'table1', ['id'], 'fk_table2_table1'),
                ]
            ),
        ]);
        $toSchema   = new Schema([
            'table2' => new Table(
                'table2',
                [
                    'id' => new Column('id', Type::getType('integer')),
                    'id_table3' => new Column('id_table3', Type::getType('integer')),
                ],
                [],
                [],
                [
                    new ForeignKeyConstraint(['id_table3'], 'table3', ['id'], 'fk_table2_table3'),
                ]
            ),
            'table3' => new Table(
                'table3',
                [
                    'id' => new Column('id', Type::getType('integer')),
                ]
            ),
        ]);
        $actual     = Comparator::compareSchemas($fromSchema, $toSchema);
        self::assertArrayHasKey('table2', $actual->changedTables);
        self::assertCount(1, $actual->orphanedForeignKeys);
        self::assertEquals('fk_table2_table1', $actual->orphanedForeignKeys[0]->getName());
        self::assertCount(1, $actual->changedTables['table2']->addedForeignKeys, 'FK to table3 should be added.');
        self::assertEquals('table3', $actual->changedTables['table2']->addedForeignKeys[0]->getForeignTableName());
    }
}<|MERGE_RESOLUTION|>--- conflicted
+++ resolved
@@ -255,18 +255,11 @@
         $c         = new Comparator();
         $tableDiff = $c->diffTable($tableA, $tableB);
 
-<<<<<<< HEAD
         self::assertNotNull($tableDiff);
-        self::assertCount(1, $tableDiff->renamedColumns, 'we should have one rename datefield1 => new_datefield1.');
-        self::assertArrayHasKey('datefield1', $tableDiff->renamedColumns, "'datefield1' should be set to be renamed to new_datefield1");
-        self::assertCount(1, $tableDiff->addedColumns, "'new_datefield2' should be added");
-        self::assertArrayHasKey('new_datefield2', $tableDiff->addedColumns, "'new_datefield2' should be added, not created through renaming!");
-=======
         self::assertCount(1, $tableDiff->renamedColumns, 'we should have one rename datecolumn1 => new_datecolumn1.');
         self::assertArrayHasKey('datecolumn1', $tableDiff->renamedColumns, "'datecolumn1' should be set to be renamed to new_datecolumn1");
         self::assertCount(1, $tableDiff->addedColumns, "'new_datecolumn2' should be added");
         self::assertArrayHasKey('new_datecolumn2', $tableDiff->addedColumns, "'new_datecolumn2' should be added, not created through renaming!");
->>>>>>> 4cc12da9
         self::assertCount(0, $tableDiff->removedColumns, 'Nothing should be removed.');
         self::assertCount(0, $tableDiff->changedColumns, 'Nothing should be changed as all columns old & new have diff names.');
     }
