--- conflicted
+++ resolved
@@ -190,34 +190,17 @@
                 <file name="tests/Functional/Driver/AbstractDriverTest.php"/>
             </errorLevel>
         </RedundantConditionGivenDocblockType>
+        <!-- Workaround for https://github.com/vimeo/psalm/issues/7026 -->
+        <ReservedWord>
+            <errorLevel type="suppress">
+                <directory name="src"/>
+                <directory name="tests"/>
+            </errorLevel>
+        </ReservedWord>
         <TypeDoesNotContainNull>
             <errorLevel type="suppress">
-<<<<<<< HEAD
                 <!-- See https://github.com/psalm/psalm-plugin-phpunit/issues/107 -->
                 <file name="tests/Functional/Schema/SchemaManagerFunctionalTestCase.php"/>
-=======
-                <!--
-                    This suppression should be removed in 4.0.x
-                    See https://github.com/doctrine/dbal/pull/3836
-                -->
-                <file name="src/Query/QueryBuilder.php"/>
-            </errorLevel>
-        </ReferenceConstraintViolation>
-        <!-- Workaround for https://github.com/vimeo/psalm/issues/7026 -->
-        <ReservedWord>
-            <errorLevel type="suppress">
-                <directory name="src"/>
-                <directory name="tests"/>
-            </errorLevel>
-        </ReservedWord>
-        <TooManyArguments>
-            <errorLevel type="suppress">
-                <!-- See https://github.com/doctrine/dbal/pull/3562 -->
-                <file name="src/Schema/AbstractSchemaManager.php"/>
-                <file name="src/Schema/SqliteSchemaManager.php"/>
-                <!-- See https://github.com/doctrine/dbal/pull/3498 -->
-                <file name="tests/Platforms/AbstractMySQLPlatformTestCase.php"/>
->>>>>>> 71b2e68a
             </errorLevel>
         </TypeDoesNotContainNull>
         <UndefinedConstant>
