<?php

declare(strict_types=1);

namespace Doctrine\DBAL\Driver\OCI8;

use Doctrine\DBAL\Driver\Statement;
use Doctrine\DBAL\Driver\StatementIterator;
use Doctrine\DBAL\Exception\InvalidColumnIndex;
use Doctrine\DBAL\FetchMode;
use Doctrine\DBAL\ParameterType;
use InvalidArgumentException;
use IteratorAggregate;
use const OCI_ASSOC;
use const OCI_B_BIN;
use const OCI_B_BLOB;
use const OCI_BOTH;
use const OCI_D_LOB;
use const OCI_FETCHSTATEMENT_BY_COLUMN;
use const OCI_FETCHSTATEMENT_BY_ROW;
use const OCI_NUM;
use const OCI_RETURN_LOBS;
use const OCI_RETURN_NULLS;
use const OCI_TEMP_BLOB;
use const PREG_OFFSET_CAPTURE;
use const SQLT_CHR;
use function array_key_exists;
use function assert;
use function count;
use function implode;
use function is_int;
use function is_resource;
use function oci_bind_by_name;
use function oci_cancel;
use function oci_error;
use function oci_execute;
use function oci_fetch_all;
use function oci_fetch_array;
use function oci_fetch_object;
use function oci_new_descriptor;
use function oci_num_fields;
use function oci_num_rows;
use function oci_parse;
use function preg_match;
use function preg_quote;
use function sprintf;
use function substr;

/**
 * The OCI8 implementation of the Statement interface.
 */
class OCI8Statement implements IteratorAggregate, Statement
{
    /** @var resource */
    protected $_dbh;

    /** @var resource */
    protected $_sth;

    /** @var OCI8Connection */
    protected $_conn;

    /** @var int[] */
    protected static $fetchModeMap = [
        FetchMode::MIXED       => OCI_BOTH,
        FetchMode::ASSOCIATIVE => OCI_ASSOC,
        FetchMode::NUMERIC     => OCI_NUM,
        FetchMode::COLUMN      => OCI_NUM,
    ];

    /** @var int */
    protected $_defaultFetchMode = FetchMode::MIXED;

    /** @var string[] */
    protected $_paramMap = [];

    /**
     * Holds references to bound parameter values.
     *
     * This is a new requirement for PHP7's oci8 extension that prevents bound values from being garbage collected.
     *
     * @var mixed[]
     */
    private $boundValues = [];

    /**
     * Indicates whether the statement is in the state when fetching results is possible
     *
     * @var bool
     */
    private $result = false;

    /**
     * Creates a new OCI8Statement that uses the given connection handle and SQL statement.
     *
     * @param resource $dbh   The connection handle.
     * @param string   $query The SQL query.
     */
    public function __construct($dbh, string $query, OCI8Connection $conn)
    {
        [$query, $paramMap] = self::convertPositionalToNamedPlaceholders($query);

        $stmt = oci_parse($dbh, $query);
        assert(is_resource($stmt));

        $this->_sth      = $stmt;
        $this->_dbh      = $dbh;
        $this->_paramMap = $paramMap;
        $this->_conn     = $conn;
    }

    /**
     * Converts positional (?) into named placeholders (:param<num>).
     *
     * Oracle does not support positional parameters, hence this method converts all
     * positional parameters into artificially named parameters. Note that this conversion
     * is not perfect. All question marks (?) in the original statement are treated as
     * placeholders and converted to a named parameter.
     *
     * The algorithm uses a state machine with two possible states: InLiteral and NotInLiteral.
     * Question marks inside literal strings are therefore handled correctly by this method.
     * This comes at a cost, the whole sql statement has to be looped over.
     *
     * @param string $statement The SQL statement to convert.
     *
     * @return mixed[] [0] => the statement value (string), [1] => the paramMap value (array).
     *
     * @throws OCI8Exception
     *
     * @todo extract into utility class in Doctrine\DBAL\Util namespace
     * @todo review and test for lost spaces. we experienced missing spaces with oci8 in some sql statements.
     */
    public static function convertPositionalToNamedPlaceholders(string $statement) : array
    {
        $fragmentOffset          = $tokenOffset = 0;
        $fragments               = $paramMap = [];
        $currentLiteralDelimiter = null;

        do {
            if ($currentLiteralDelimiter === null) {
                $result = self::findPlaceholderOrOpeningQuote(
                    $statement,
                    $tokenOffset,
                    $fragmentOffset,
                    $fragments,
                    $currentLiteralDelimiter,
                    $paramMap
                );
            } else {
                $result = self::findClosingQuote($statement, $tokenOffset, $currentLiteralDelimiter);
            }
        } while ($result);

        if ($currentLiteralDelimiter) {
            throw new OCI8Exception(sprintf(
                'The statement contains non-terminated string literal starting at offset %d.',
                $tokenOffset - 1
            ));
        }

        $fragments[] = substr($statement, $fragmentOffset);
        $statement   = implode('', $fragments);

        return [$statement, $paramMap];
    }

    /**
     * Finds next placeholder or opening quote.
     *
     * @param string      $statement               The SQL statement to parse
     * @param int         $tokenOffset             The offset to start searching from
     * @param int         $fragmentOffset          The offset to build the next fragment from
     * @param string[]    $fragments               Fragments of the original statement not containing placeholders
     * @param string|null $currentLiteralDelimiter The delimiter of the current string literal
     *                                             or NULL if not currently in a literal
     * @param string[]    $paramMap                Mapping of the original parameter positions to their named replacements
     *
     * @return bool Whether the token was found
     */
    private static function findPlaceholderOrOpeningQuote(
        string $statement,
        int &$tokenOffset,
        int &$fragmentOffset,
        array &$fragments,
        ?string &$currentLiteralDelimiter,
        array &$paramMap
    ) : bool {
        $token = self::findToken($statement, $tokenOffset, '/[?\'"]/');

        if (! $token) {
            return false;
        }

        if ($token === '?') {
            $position            = count($paramMap) + 1;
            $param               = ':param' . $position;
            $fragments[]         = substr($statement, $fragmentOffset, $tokenOffset - $fragmentOffset);
            $fragments[]         = $param;
            $paramMap[$position] = $param;
            $tokenOffset        += 1;
            $fragmentOffset      = $tokenOffset;

            return true;
        }

        $currentLiteralDelimiter = $token;
        ++$tokenOffset;

        return true;
    }

    /**
     * Finds closing quote
     *
     * @param string $statement               The SQL statement to parse
     * @param int    $tokenOffset             The offset to start searching from
     * @param string $currentLiteralDelimiter The delimiter of the current string literal
     *
     * @return bool Whether the token was found
     */
    private static function findClosingQuote(
        string $statement,
        int &$tokenOffset,
        string &$currentLiteralDelimiter
    ) : bool {
        $token = self::findToken(
            $statement,
            $tokenOffset,
            '/' . preg_quote($currentLiteralDelimiter, '/') . '/'
        );

        if (! $token) {
            return false;
        }

        $currentLiteralDelimiter = null;
        ++$tokenOffset;

        return true;
    }

    /**
     * Finds the token described by regex starting from the given offset. Updates the offset with the position
     * where the token was found.
     *
     * @param string $statement The SQL statement to parse
     * @param int    $offset    The offset to start searching from
     * @param string $regex     The regex containing token pattern
     *
     * @return string|null Token or NULL if not found
     */
    private static function findToken(string $statement, int &$offset, string $regex) : ?string
    {
        if (preg_match($regex, $statement, $matches, PREG_OFFSET_CAPTURE, $offset)) {
            $offset = $matches[0][1];

            return $matches[0][0];
        }

        return null;
    }

    /**
     * {@inheritdoc}
     */
    public function bindValue($param, $value, int $type = ParameterType::STRING) : void
    {
        $this->bindParam($param, $value, $type, null);
    }

    /**
     * {@inheritdoc}
     */
<<<<<<< HEAD
    public function bindParam($param, &$variable, int $type = ParameterType::STRING, ?int $length = null) : void
    {
        $param = $this->_paramMap[$param];
=======
    public function bindParam($param, &$variable, $type = ParameterType::STRING, $length = null)
    {
        if (is_int($param)) {
            if (! isset($this->_paramMap[$param])) {
                throw new OCI8Exception(sprintf('Could not find variable mapping with index %d, in the SQL statement', $param));
            }

            $param = $this->_paramMap[$param];
        }
>>>>>>> 70666011

        if ($type === ParameterType::LARGE_OBJECT) {
            $lob = oci_new_descriptor($this->_dbh, OCI_D_LOB);

            $class = 'OCI-Lob';
            assert($lob instanceof $class);

            $lob->writeTemporary($variable, OCI_TEMP_BLOB);

            $variable =& $lob;
        }

        $this->boundValues[$param] =& $variable;

        if (! oci_bind_by_name(
            $this->_sth,
            $param,
            $variable,
            $length ?? -1,
            $this->convertParameterType($type)
        )) {
            throw OCI8Exception::fromErrorInfo(oci_error($this->_sth));
        }
    }

    /**
     * Converts DBAL parameter type to oci8 parameter type
     */
    private function convertParameterType(int $type) : int
    {
        switch ($type) {
            case ParameterType::BINARY:
                return OCI_B_BIN;

            case ParameterType::LARGE_OBJECT:
                return OCI_B_BLOB;

            default:
                return SQLT_CHR;
        }
    }

    /**
     * {@inheritdoc}
     */
    public function closeCursor() : void
    {
        // not having the result means there's nothing to close
        if (! $this->result) {
            return;
        }

        oci_cancel($this->_sth);

        $this->result = false;
    }

    /**
     * {@inheritdoc}
     */
    public function columnCount() : int
    {
        return oci_num_fields($this->_sth) ?: 0;
    }

    /**
     * {@inheritdoc}
     */
    public function execute(?array $params = null) : void
    {
        if ($params) {
            $hasZeroIndex = array_key_exists(0, $params);

            foreach ($params as $key => $val) {
                if ($hasZeroIndex && is_int($key)) {
                    $param = $key + 1;
                } else {
                    $param = $key;
                }

                $this->bindValue($param, $val);
            }
        }

        $ret = @oci_execute($this->_sth, $this->_conn->getExecuteMode());
        if (! $ret) {
            throw OCI8Exception::fromErrorInfo(oci_error($this->_sth));
        }

        $this->result = true;
    }

    /**
     * {@inheritdoc}
     */
    public function setFetchMode(int $fetchMode, ...$args) : void
    {
        $this->_defaultFetchMode = $fetchMode;
    }

    /**
     * {@inheritdoc}
     */
    public function getIterator()
    {
        return new StatementIterator($this);
    }

    /**
     * {@inheritdoc}
     */
    public function fetch(?int $fetchMode = null, ...$args)
    {
        // do not try fetching from the statement if it's not expected to contain result
        // in order to prevent exceptional situation
        if (! $this->result) {
            return false;
        }

        $fetchMode = $fetchMode ?: $this->_defaultFetchMode;

        if ($fetchMode === FetchMode::COLUMN) {
            return $this->fetchColumn();
        }

        if ($fetchMode === FetchMode::STANDARD_OBJECT) {
            return oci_fetch_object($this->_sth);
        }

        if (! isset(self::$fetchModeMap[$fetchMode])) {
            throw new InvalidArgumentException(sprintf('Invalid fetch mode %d.', $fetchMode));
        }

        return oci_fetch_array(
            $this->_sth,
            self::$fetchModeMap[$fetchMode] | OCI_RETURN_NULLS | OCI_RETURN_LOBS
        );
    }

    /**
     * {@inheritdoc}
     */
    public function fetchAll(?int $fetchMode = null, ...$args) : array
    {
        $fetchMode = $fetchMode ?: $this->_defaultFetchMode;

        $result = [];

        if ($fetchMode === FetchMode::STANDARD_OBJECT) {
            while ($row = $this->fetch($fetchMode)) {
                $result[] = $row;
            }

            return $result;
        }

        if (! isset(self::$fetchModeMap[$fetchMode])) {
            throw new InvalidArgumentException(sprintf('Invalid fetch mode %d.', $fetchMode));
        }

        if (self::$fetchModeMap[$fetchMode] === OCI_BOTH) {
            while ($row = $this->fetch($fetchMode)) {
                $result[] = $row;
            }
        } else {
            $fetchStructure = OCI_FETCHSTATEMENT_BY_ROW;

            if ($fetchMode === FetchMode::COLUMN) {
                $fetchStructure = OCI_FETCHSTATEMENT_BY_COLUMN;
            }

            // do not try fetching from the statement if it's not expected to contain result
            // in order to prevent exceptional situation
            if (! $this->result) {
                return [];
            }

            oci_fetch_all(
                $this->_sth,
                $result,
                0,
                -1,
                self::$fetchModeMap[$fetchMode] | OCI_RETURN_NULLS | $fetchStructure | OCI_RETURN_LOBS
            );

            if ($fetchMode === FetchMode::COLUMN) {
                $result = $result[0];
            }
        }

        return $result;
    }

    /**
     * {@inheritdoc}
     */
    public function fetchColumn(int $columnIndex = 0)
    {
        // do not try fetching from the statement if it's not expected to contain result
        // in order to prevent exceptional situation
        if (! $this->result) {
            return false;
        }

        $row = oci_fetch_array($this->_sth, OCI_NUM | OCI_RETURN_NULLS | OCI_RETURN_LOBS);

        if ($row === false) {
            return false;
        }

        if (! array_key_exists($columnIndex, $row)) {
            throw InvalidColumnIndex::new($columnIndex, count($row));
        }

        return $row[$columnIndex];
    }

    /**
     * {@inheritdoc}
     */
    public function rowCount() : int
    {
        return oci_num_rows($this->_sth) ?: 0;
    }
}<|MERGE_RESOLUTION|>--- conflicted
+++ resolved
@@ -271,12 +271,7 @@
     /**
      * {@inheritdoc}
      */
-<<<<<<< HEAD
     public function bindParam($param, &$variable, int $type = ParameterType::STRING, ?int $length = null) : void
-    {
-        $param = $this->_paramMap[$param];
-=======
-    public function bindParam($param, &$variable, $type = ParameterType::STRING, $length = null)
     {
         if (is_int($param)) {
             if (! isset($this->_paramMap[$param])) {
@@ -285,7 +280,6 @@
 
             $param = $this->_paramMap[$param];
         }
->>>>>>> 70666011
 
         if ($type === ParameterType::LARGE_OBJECT) {
             $lob = oci_new_descriptor($this->_dbh, OCI_D_LOB);
