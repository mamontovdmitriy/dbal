{
    "_readme": [
        "This file locks the dependencies of your project to a known state",
        "Read more about it at https://getcomposer.org/doc/01-basic-usage.md#installing-dependencies",
        "This file is @generated automatically"
    ],
<<<<<<< HEAD
    "content-hash": "6ce8c3c086a3b49d5e16703c5b1ce649",
=======
    "content-hash": "0e4428b976a1e1835abdff64014ad723",
>>>>>>> bdb7983c
    "packages": [
        {
            "name": "composer/package-versions-deprecated",
            "version": "1.11.99",
            "source": {
                "type": "git",
                "url": "https://github.com/composer/package-versions-deprecated.git",
                "reference": "c8c9aa8a14cc3d3bec86d0a8c3fa52ea79936855"
            },
            "dist": {
                "type": "zip",
                "url": "https://api.github.com/repos/composer/package-versions-deprecated/zipball/c8c9aa8a14cc3d3bec86d0a8c3fa52ea79936855",
                "reference": "c8c9aa8a14cc3d3bec86d0a8c3fa52ea79936855",
                "shasum": ""
            },
            "require": {
                "composer-plugin-api": "^1.1.0 || ^2.0",
                "php": "^7 || ^8"
            },
            "replace": {
                "ocramius/package-versions": "1.11.99"
            },
            "require-dev": {
                "composer/composer": "^1.9.3 || ^2.0@dev",
                "ext-zip": "^1.13",
                "phpunit/phpunit": "^6.5 || ^7"
            },
            "type": "composer-plugin",
            "extra": {
                "class": "PackageVersions\\Installer",
                "branch-alias": {
                    "dev-master": "1.x-dev"
                }
            },
            "autoload": {
                "psr-4": {
                    "PackageVersions\\": "src/PackageVersions"
                }
            },
            "notification-url": "https://packagist.org/downloads/",
            "license": [
                "MIT"
            ],
            "authors": [
                {
                    "name": "Marco Pivetta",
                    "email": "ocramius@gmail.com"
                },
                {
                    "name": "Jordi Boggiano",
                    "email": "j.boggiano@seld.be"
                }
            ],
            "description": "Composer plugin that provides efficient querying for installed package versions (no runtime IO)",
            "support": {
                "issues": "https://github.com/composer/package-versions-deprecated/issues",
                "source": "https://github.com/composer/package-versions-deprecated/tree/master"
            },
            "funding": [
                {
                    "url": "https://packagist.com",
                    "type": "custom"
                },
                {
                    "url": "https://github.com/composer",
                    "type": "github"
                },
                {
                    "url": "https://tidelift.com/funding/github/packagist/composer/composer",
                    "type": "tidelift"
                }
            ],
            "time": "2020-08-25T05:50:16+00:00"
        },
        {
            "name": "doctrine/cache",
            "version": "v1.7.1",
            "source": {
                "type": "git",
                "url": "https://github.com/doctrine/cache.git",
                "reference": "b3217d58609e9c8e661cd41357a54d926c4a2a1a"
            },
            "dist": {
                "type": "zip",
                "url": "https://api.github.com/repos/doctrine/cache/zipball/b3217d58609e9c8e661cd41357a54d926c4a2a1a",
                "reference": "b3217d58609e9c8e661cd41357a54d926c4a2a1a",
                "shasum": ""
            },
            "require": {
                "php": "~7.1"
            },
            "conflict": {
                "doctrine/common": ">2.2,<2.4"
            },
            "require-dev": {
                "alcaeus/mongo-php-adapter": "^1.1",
                "mongodb/mongodb": "^1.1",
                "phpunit/phpunit": "^5.7",
                "predis/predis": "~1.0"
            },
            "suggest": {
                "alcaeus/mongo-php-adapter": "Required to use legacy MongoDB driver"
            },
            "type": "library",
            "extra": {
                "branch-alias": {
                    "dev-master": "1.7.x-dev"
                }
            },
            "autoload": {
                "psr-4": {
                    "Doctrine\\Common\\Cache\\": "lib/Doctrine/Common/Cache"
                }
            },
            "notification-url": "https://packagist.org/downloads/",
            "license": [
                "MIT"
            ],
            "authors": [
                {
                    "name": "Roman Borschel",
                    "email": "roman@code-factory.org"
                },
                {
                    "name": "Benjamin Eberlei",
                    "email": "kontakt@beberlei.de"
                },
                {
                    "name": "Guilherme Blanco",
                    "email": "guilhermeblanco@gmail.com"
                },
                {
                    "name": "Jonathan Wage",
                    "email": "jonwage@gmail.com"
                },
                {
                    "name": "Johannes Schmitt",
                    "email": "schmittjoh@gmail.com"
                }
            ],
            "description": "Caching library offering an object-oriented API for many cache backends",
            "homepage": "http://www.doctrine-project.org",
            "keywords": [
                "cache",
                "caching"
            ],
            "support": {
                "issues": "https://github.com/doctrine/cache/issues",
                "source": "https://github.com/doctrine/cache/tree/v1.7.1"
            },
            "time": "2017-08-25T07:02:50+00:00"
        },
        {
            "name": "doctrine/event-manager",
            "version": "v1.0.0",
            "source": {
                "type": "git",
                "url": "https://github.com/doctrine/event-manager.git",
                "reference": "a520bc093a0170feeb6b14e9d83f3a14452e64b3"
            },
            "dist": {
                "type": "zip",
                "url": "https://api.github.com/repos/doctrine/event-manager/zipball/a520bc093a0170feeb6b14e9d83f3a14452e64b3",
                "reference": "a520bc093a0170feeb6b14e9d83f3a14452e64b3",
                "shasum": ""
            },
            "require": {
                "php": "^7.1"
            },
            "conflict": {
                "doctrine/common": "<2.9@dev"
            },
            "require-dev": {
                "doctrine/coding-standard": "^4.0",
                "phpunit/phpunit": "^7.0"
            },
            "type": "library",
            "extra": {
                "branch-alias": {
                    "dev-master": "1.0.x-dev"
                }
            },
            "autoload": {
                "psr-4": {
                    "Doctrine\\Common\\": "lib/Doctrine/Common"
                }
            },
            "notification-url": "https://packagist.org/downloads/",
            "license": [
                "MIT"
            ],
            "authors": [
                {
                    "name": "Roman Borschel",
                    "email": "roman@code-factory.org"
                },
                {
                    "name": "Benjamin Eberlei",
                    "email": "kontakt@beberlei.de"
                },
                {
                    "name": "Guilherme Blanco",
                    "email": "guilhermeblanco@gmail.com"
                },
                {
                    "name": "Jonathan Wage",
                    "email": "jonwage@gmail.com"
                },
                {
                    "name": "Johannes Schmitt",
                    "email": "schmittjoh@gmail.com"
                },
                {
                    "name": "Marco Pivetta",
                    "email": "ocramius@gmail.com"
                }
            ],
            "description": "Doctrine Event Manager component",
            "homepage": "https://www.doctrine-project.org/projects/event-manager.html",
            "keywords": [
                "event",
                "eventdispatcher",
                "eventmanager"
            ],
            "support": {
                "issues": "https://github.com/doctrine/event-manager/issues",
                "source": "https://github.com/doctrine/event-manager/tree/master"
            },
            "time": "2018-06-11T11:59:03+00:00"
        }
    ],
    "packages-dev": [
        {
            "name": "amphp/amp",
            "version": "v2.5.0",
            "source": {
                "type": "git",
                "url": "https://github.com/amphp/amp.git",
                "reference": "f220a51458bf4dd0dedebb171ac3457813c72bbc"
            },
            "dist": {
                "type": "zip",
                "url": "https://api.github.com/repos/amphp/amp/zipball/f220a51458bf4dd0dedebb171ac3457813c72bbc",
                "reference": "f220a51458bf4dd0dedebb171ac3457813c72bbc",
                "shasum": ""
            },
            "require": {
                "php": ">=7"
            },
            "require-dev": {
                "amphp/php-cs-fixer-config": "dev-master",
                "amphp/phpunit-util": "^1",
                "ext-json": "*",
                "jetbrains/phpstorm-stubs": "^2019.3",
                "phpunit/phpunit": "^6.0.9 | ^7",
                "psalm/phar": "^3.11@dev",
                "react/promise": "^2"
            },
            "type": "library",
            "extra": {
                "branch-alias": {
                    "dev-master": "2.x-dev"
                }
            },
            "autoload": {
                "psr-4": {
                    "Amp\\": "lib"
                },
                "files": [
                    "lib/functions.php",
                    "lib/Internal/functions.php"
                ]
            },
            "notification-url": "https://packagist.org/downloads/",
            "license": [
                "MIT"
            ],
            "authors": [
                {
                    "name": "Daniel Lowrey",
                    "email": "rdlowrey@php.net"
                },
                {
                    "name": "Aaron Piotrowski",
                    "email": "aaron@trowski.com"
                },
                {
                    "name": "Bob Weinand",
                    "email": "bobwei9@hotmail.com"
                },
                {
                    "name": "Niklas Keller",
                    "email": "me@kelunik.com"
                }
            ],
            "description": "A non-blocking concurrency framework for PHP applications.",
            "homepage": "http://amphp.org/amp",
            "keywords": [
                "async",
                "asynchronous",
                "awaitable",
                "concurrency",
                "event",
                "event-loop",
                "future",
                "non-blocking",
                "promise"
            ],
            "support": {
                "irc": "irc://irc.freenode.org/amphp",
                "issues": "https://github.com/amphp/amp/issues",
                "source": "https://github.com/amphp/amp/tree/master"
            },
            "funding": [
                {
                    "url": "https://github.com/amphp",
                    "type": "github"
                }
            ],
            "time": "2020-07-14T21:47:18+00:00"
        },
        {
            "name": "amphp/byte-stream",
            "version": "v1.8.0",
            "source": {
                "type": "git",
                "url": "https://github.com/amphp/byte-stream.git",
                "reference": "f0c20cf598a958ba2aa8c6e5a71c697d652c7088"
            },
            "dist": {
                "type": "zip",
                "url": "https://api.github.com/repos/amphp/byte-stream/zipball/f0c20cf598a958ba2aa8c6e5a71c697d652c7088",
                "reference": "f0c20cf598a958ba2aa8c6e5a71c697d652c7088",
                "shasum": ""
            },
            "require": {
                "amphp/amp": "^2",
                "php": ">=7.1"
            },
            "require-dev": {
                "amphp/php-cs-fixer-config": "dev-master",
                "amphp/phpunit-util": "^1.4",
                "friendsofphp/php-cs-fixer": "^2.3",
                "jetbrains/phpstorm-stubs": "^2019.3",
                "phpunit/phpunit": "^6 || ^7 || ^8",
                "psalm/phar": "^3.11.4"
            },
            "type": "library",
            "extra": {
                "branch-alias": {
                    "dev-master": "1.x-dev"
                }
            },
            "autoload": {
                "psr-4": {
                    "Amp\\ByteStream\\": "lib"
                },
                "files": [
                    "lib/functions.php"
                ]
            },
            "notification-url": "https://packagist.org/downloads/",
            "license": [
                "MIT"
            ],
            "authors": [
                {
                    "name": "Aaron Piotrowski",
                    "email": "aaron@trowski.com"
                },
                {
                    "name": "Niklas Keller",
                    "email": "me@kelunik.com"
                }
            ],
            "description": "A stream abstraction to make working with non-blocking I/O simple.",
            "homepage": "http://amphp.org/byte-stream",
            "keywords": [
                "amp",
                "amphp",
                "async",
                "io",
                "non-blocking",
                "stream"
            ],
            "support": {
                "irc": "irc://irc.freenode.org/amphp",
                "issues": "https://github.com/amphp/byte-stream/issues",
                "source": "https://github.com/amphp/byte-stream/tree/master"
            },
            "time": "2020-06-29T18:35:05+00:00"
        },
        {
            "name": "composer/semver",
            "version": "1.7.1",
            "source": {
                "type": "git",
                "url": "https://github.com/composer/semver.git",
                "reference": "38276325bd896f90dfcfe30029aa5db40df387a7"
            },
            "dist": {
                "type": "zip",
                "url": "https://api.github.com/repos/composer/semver/zipball/38276325bd896f90dfcfe30029aa5db40df387a7",
                "reference": "38276325bd896f90dfcfe30029aa5db40df387a7",
                "shasum": ""
            },
            "require": {
                "php": "^5.3.2 || ^7.0"
            },
            "require-dev": {
                "phpunit/phpunit": "^4.5 || ^5.0.5"
            },
            "type": "library",
            "extra": {
                "branch-alias": {
                    "dev-master": "1.x-dev"
                }
            },
            "autoload": {
                "psr-4": {
                    "Composer\\Semver\\": "src"
                }
            },
            "notification-url": "https://packagist.org/downloads/",
            "license": [
                "MIT"
            ],
            "authors": [
                {
                    "name": "Nils Adermann",
                    "email": "naderman@naderman.de",
                    "homepage": "http://www.naderman.de"
                },
                {
                    "name": "Jordi Boggiano",
                    "email": "j.boggiano@seld.be",
                    "homepage": "http://seld.be"
                },
                {
                    "name": "Rob Bast",
                    "email": "rob.bast@gmail.com",
                    "homepage": "http://robbast.nl"
                }
            ],
            "description": "Semver library that offers utilities, version constraint parsing and validation.",
            "keywords": [
                "semantic",
                "semver",
                "validation",
                "versioning"
            ],
            "funding": [
                {
                    "url": "https://packagist.com",
                    "type": "custom"
                },
                {
                    "url": "https://github.com/composer",
                    "type": "github"
                },
                {
                    "url": "https://tidelift.com/funding/github/packagist/composer/composer",
                    "type": "tidelift"
                }
            ],
            "time": "2020-09-27T13:13:07+00:00"
        },
        {
            "name": "composer/xdebug-handler",
            "version": "1.4.3",
            "source": {
                "type": "git",
                "url": "https://github.com/composer/xdebug-handler.git",
                "reference": "ebd27a9866ae8254e873866f795491f02418c5a5"
            },
            "dist": {
                "type": "zip",
                "url": "https://api.github.com/repos/composer/xdebug-handler/zipball/ebd27a9866ae8254e873866f795491f02418c5a5",
                "reference": "ebd27a9866ae8254e873866f795491f02418c5a5",
                "shasum": ""
            },
            "require": {
                "php": "^5.3.2 || ^7.0 || ^8.0",
                "psr/log": "^1.0"
            },
            "require-dev": {
                "phpunit/phpunit": "^4.8.35 || ^5.7 || 6.5 - 8"
            },
            "type": "library",
            "autoload": {
                "psr-4": {
                    "Composer\\XdebugHandler\\": "src"
                }
            },
            "notification-url": "https://packagist.org/downloads/",
            "license": [
                "MIT"
            ],
            "authors": [
                {
                    "name": "John Stevenson",
                    "email": "john-stevenson@blueyonder.co.uk"
                }
            ],
            "description": "Restarts a process without Xdebug.",
            "keywords": [
                "Xdebug",
                "performance"
            ],
            "support": {
                "irc": "irc://irc.freenode.org/composer",
                "issues": "https://github.com/composer/xdebug-handler/issues",
                "source": "https://github.com/composer/xdebug-handler/tree/1.4.3"
            },
            "funding": [
                {
                    "url": "https://packagist.com",
                    "type": "custom"
                },
                {
                    "url": "https://github.com/composer",
                    "type": "github"
                },
                {
                    "url": "https://tidelift.com/funding/github/packagist/composer/composer",
                    "type": "tidelift"
                }
            ],
            "time": "2020-08-19T10:27:58+00:00"
        },
        {
            "name": "dealerdirect/phpcodesniffer-composer-installer",
            "version": "v0.7.0",
            "source": {
                "type": "git",
                "url": "https://github.com/Dealerdirect/phpcodesniffer-composer-installer.git",
                "reference": "e8d808670b8f882188368faaf1144448c169c0b7"
            },
            "dist": {
                "type": "zip",
                "url": "https://api.github.com/repos/Dealerdirect/phpcodesniffer-composer-installer/zipball/e8d808670b8f882188368faaf1144448c169c0b7",
                "reference": "e8d808670b8f882188368faaf1144448c169c0b7",
                "shasum": ""
            },
            "require": {
                "composer-plugin-api": "^1.0 || ^2.0",
                "php": ">=5.3",
                "squizlabs/php_codesniffer": "^2 || ^3 || 4.0.x-dev"
            },
            "require-dev": {
                "composer/composer": "*",
                "phpcompatibility/php-compatibility": "^9.0",
                "sensiolabs/security-checker": "^4.1.0"
            },
            "type": "composer-plugin",
            "extra": {
                "class": "Dealerdirect\\Composer\\Plugin\\Installers\\PHPCodeSniffer\\Plugin"
            },
            "autoload": {
                "psr-4": {
                    "Dealerdirect\\Composer\\Plugin\\Installers\\PHPCodeSniffer\\": "src/"
                }
            },
            "notification-url": "https://packagist.org/downloads/",
            "license": [
                "MIT"
            ],
            "authors": [
                {
                    "name": "Franck Nijhof",
                    "email": "franck.nijhof@dealerdirect.com",
                    "homepage": "http://www.frenck.nl",
                    "role": "Developer / IT Manager"
                }
            ],
            "description": "PHP_CodeSniffer Standards Composer Installer Plugin",
            "homepage": "http://www.dealerdirect.com",
            "keywords": [
                "PHPCodeSniffer",
                "PHP_CodeSniffer",
                "code quality",
                "codesniffer",
                "composer",
                "installer",
                "phpcs",
                "plugin",
                "qa",
                "quality",
                "standard",
                "standards",
                "style guide",
                "stylecheck",
                "tests"
            ],
            "support": {
                "issues": "https://github.com/dealerdirect/phpcodesniffer-composer-installer/issues",
                "source": "https://github.com/dealerdirect/phpcodesniffer-composer-installer"
            },
            "time": "2020-06-25T14:57:39+00:00"
        },
        {
            "name": "dnoegel/php-xdg-base-dir",
            "version": "v0.1.1",
            "source": {
                "type": "git",
                "url": "https://github.com/dnoegel/php-xdg-base-dir.git",
                "reference": "8f8a6e48c5ecb0f991c2fdcf5f154a47d85f9ffd"
            },
            "dist": {
                "type": "zip",
                "url": "https://api.github.com/repos/dnoegel/php-xdg-base-dir/zipball/8f8a6e48c5ecb0f991c2fdcf5f154a47d85f9ffd",
                "reference": "8f8a6e48c5ecb0f991c2fdcf5f154a47d85f9ffd",
                "shasum": ""
            },
            "require": {
                "php": ">=5.3.2"
            },
            "require-dev": {
                "phpunit/phpunit": "~7.0|~6.0|~5.0|~4.8.35"
            },
            "type": "library",
            "autoload": {
                "psr-4": {
                    "XdgBaseDir\\": "src/"
                }
            },
            "notification-url": "https://packagist.org/downloads/",
            "license": [
                "MIT"
            ],
            "description": "implementation of xdg base directory specification for php",
            "support": {
                "issues": "https://github.com/dnoegel/php-xdg-base-dir/issues",
                "source": "https://github.com/dnoegel/php-xdg-base-dir/tree/v0.1.1"
            },
            "time": "2019-12-04T15:06:13+00:00"
        },
        {
            "name": "doctrine/coding-standard",
            "version": "8.1.0",
            "source": {
                "type": "git",
                "url": "https://github.com/doctrine/coding-standard.git",
                "reference": "637003febec655f1b27f4301b44bf2264be57434"
            },
            "dist": {
                "type": "zip",
                "url": "https://api.github.com/repos/doctrine/coding-standard/zipball/637003febec655f1b27f4301b44bf2264be57434",
                "reference": "637003febec655f1b27f4301b44bf2264be57434",
                "shasum": ""
            },
            "require": {
                "dealerdirect/phpcodesniffer-composer-installer": "^0.6.2 || ^0.7",
                "php": "^7.2 || ^8.0",
                "slevomat/coding-standard": "^6.3.9",
                "squizlabs/php_codesniffer": "^3.5.5"
            },
            "type": "phpcodesniffer-standard",
            "extra": {
                "branch-alias": {
                    "dev-master": "7.0.x-dev"
                }
            },
            "notification-url": "https://packagist.org/downloads/",
            "license": [
                "MIT"
            ],
            "authors": [
                {
                    "name": "Benjamin Eberlei",
                    "email": "kontakt@beberlei.de"
                },
                {
                    "name": "Steve Müller",
                    "email": "st.mueller@dzh-online.de"
                }
            ],
            "description": "The Doctrine Coding Standard is a set of PHPCS rules applied to all Doctrine projects.",
            "homepage": "https://www.doctrine-project.org/projects/coding-standard.html",
            "keywords": [
                "checks",
                "code",
                "coding",
                "cs",
                "doctrine",
                "rules",
                "sniffer",
                "sniffs",
                "standard",
                "style"
            ],
            "support": {
                "issues": "https://github.com/doctrine/coding-standard/issues",
                "source": "https://github.com/doctrine/coding-standard/tree/8.1.x"
            },
            "time": "2020-07-05T20:35:22+00:00"
        },
        {
            "name": "doctrine/instantiator",
            "version": "1.3.1",
            "source": {
                "type": "git",
                "url": "https://github.com/doctrine/instantiator.git",
                "reference": "f350df0268e904597e3bd9c4685c53e0e333feea"
            },
            "dist": {
                "type": "zip",
                "url": "https://api.github.com/repos/doctrine/instantiator/zipball/f350df0268e904597e3bd9c4685c53e0e333feea",
                "reference": "f350df0268e904597e3bd9c4685c53e0e333feea",
                "shasum": ""
            },
            "require": {
                "php": "^7.1 || ^8.0"
            },
            "require-dev": {
                "doctrine/coding-standard": "^6.0",
                "ext-pdo": "*",
                "ext-phar": "*",
                "phpbench/phpbench": "^0.13",
                "phpstan/phpstan-phpunit": "^0.11",
                "phpstan/phpstan-shim": "^0.11",
                "phpunit/phpunit": "^7.0"
            },
            "type": "library",
            "extra": {
                "branch-alias": {
                    "dev-master": "1.2.x-dev"
                }
            },
            "autoload": {
                "psr-4": {
                    "Doctrine\\Instantiator\\": "src/Doctrine/Instantiator/"
                }
            },
            "notification-url": "https://packagist.org/downloads/",
            "license": [
                "MIT"
            ],
            "authors": [
                {
                    "name": "Marco Pivetta",
                    "email": "ocramius@gmail.com",
                    "homepage": "http://ocramius.github.com/"
                }
            ],
            "description": "A small, lightweight utility to instantiate objects in PHP without invoking their constructors",
            "homepage": "https://www.doctrine-project.org/projects/instantiator.html",
            "keywords": [
                "constructor",
                "instantiate"
            ],
            "support": {
                "issues": "https://github.com/doctrine/instantiator/issues",
                "source": "https://github.com/doctrine/instantiator/tree/1.3.x"
            },
            "funding": [
                {
                    "url": "https://www.doctrine-project.org/sponsorship.html",
                    "type": "custom"
                },
                {
                    "url": "https://www.patreon.com/phpdoctrine",
                    "type": "patreon"
                },
                {
                    "url": "https://tidelift.com/funding/github/packagist/doctrine%2Finstantiator",
                    "type": "tidelift"
                }
            ],
            "time": "2020-05-29T17:27:14+00:00"
        },
        {
            "name": "felixfbecker/advanced-json-rpc",
            "version": "v3.1.1",
            "source": {
                "type": "git",
                "url": "https://github.com/felixfbecker/php-advanced-json-rpc.git",
                "reference": "0ed363f8de17d284d479ec813c9ad3f6834b5c40"
            },
            "dist": {
                "type": "zip",
                "url": "https://api.github.com/repos/felixfbecker/php-advanced-json-rpc/zipball/0ed363f8de17d284d479ec813c9ad3f6834b5c40",
                "reference": "0ed363f8de17d284d479ec813c9ad3f6834b5c40",
                "shasum": ""
            },
            "require": {
                "netresearch/jsonmapper": "^1.0 || ^2.0",
                "php": ">=7.0",
                "phpdocumentor/reflection-docblock": "^4.0.0 || ^5.0.0"
            },
            "require-dev": {
                "phpunit/phpunit": "^6.0.0"
            },
            "type": "library",
            "autoload": {
                "psr-4": {
                    "AdvancedJsonRpc\\": "lib/"
                }
            },
            "notification-url": "https://packagist.org/downloads/",
            "license": [
                "ISC"
            ],
            "authors": [
                {
                    "name": "Felix Becker",
                    "email": "felix.b@outlook.com"
                }
            ],
            "description": "A more advanced JSONRPC implementation",
            "support": {
                "issues": "https://github.com/felixfbecker/php-advanced-json-rpc/issues",
                "source": "https://github.com/felixfbecker/php-advanced-json-rpc/tree/master"
            },
            "time": "2020-03-11T15:21:41+00:00"
        },
        {
            "name": "felixfbecker/language-server-protocol",
            "version": "v1.4.0",
            "source": {
                "type": "git",
                "url": "https://github.com/felixfbecker/php-language-server-protocol.git",
                "reference": "378801f6139bb74ac215d81cca1272af61df9a9f"
            },
            "dist": {
                "type": "zip",
                "url": "https://api.github.com/repos/felixfbecker/php-language-server-protocol/zipball/378801f6139bb74ac215d81cca1272af61df9a9f",
                "reference": "378801f6139bb74ac215d81cca1272af61df9a9f",
                "shasum": ""
            },
            "require": {
                "php": "^7.0"
            },
            "require-dev": {
                "phpstan/phpstan": "*",
                "phpunit/phpunit": "^6.3",
                "squizlabs/php_codesniffer": "^3.1"
            },
            "type": "library",
            "autoload": {
                "psr-4": {
                    "LanguageServerProtocol\\": "src/"
                }
            },
            "notification-url": "https://packagist.org/downloads/",
            "license": [
                "ISC"
            ],
            "authors": [
                {
                    "name": "Felix Becker",
                    "email": "felix.b@outlook.com"
                }
            ],
            "description": "PHP classes for the Language Server Protocol",
            "keywords": [
                "language",
                "microsoft",
                "php",
                "server"
            ],
            "support": {
                "issues": "https://github.com/felixfbecker/php-language-server-protocol/issues",
                "source": "https://github.com/felixfbecker/php-language-server-protocol/tree/v1.4.0"
            },
            "time": "2019-06-23T21:03:50+00:00"
        },
        {
            "name": "jetbrains/phpstorm-stubs",
            "version": "v2019.3",
            "source": {
                "type": "git",
                "url": "https://github.com/JetBrains/phpstorm-stubs.git",
                "reference": "883b6facd78e01c0743b554af86fa590c2573f40"
            },
            "dist": {
                "type": "zip",
                "url": "https://api.github.com/repos/JetBrains/phpstorm-stubs/zipball/883b6facd78e01c0743b554af86fa590c2573f40",
                "reference": "883b6facd78e01c0743b554af86fa590c2573f40",
                "shasum": ""
            },
            "require-dev": {
                "nikic/php-parser": "^4",
                "php": "^7.1",
                "phpdocumentor/reflection-docblock": "^4.3",
                "phpunit/phpunit": "^7"
            },
            "type": "library",
            "autoload": {
                "files": [
                    "PhpStormStubsMap.php"
                ]
            },
            "notification-url": "https://packagist.org/downloads/",
            "license": [
                "Apache-2.0"
            ],
            "description": "PHP runtime & extensions header files for PhpStorm",
            "homepage": "https://www.jetbrains.com/phpstorm",
            "keywords": [
                "autocomplete",
                "code",
                "inference",
                "inspection",
                "jetbrains",
                "phpstorm",
                "stubs",
                "type"
            ],
            "support": {
                "source": "https://github.com/JetBrains/phpstorm-stubs/tree/master"
            },
            "time": "2019-12-05T16:56:26+00:00"
        },
        {
            "name": "myclabs/deep-copy",
            "version": "1.10.1",
            "source": {
                "type": "git",
                "url": "https://github.com/myclabs/DeepCopy.git",
                "reference": "969b211f9a51aa1f6c01d1d2aef56d3bd91598e5"
            },
            "dist": {
                "type": "zip",
                "url": "https://api.github.com/repos/myclabs/DeepCopy/zipball/969b211f9a51aa1f6c01d1d2aef56d3bd91598e5",
                "reference": "969b211f9a51aa1f6c01d1d2aef56d3bd91598e5",
                "shasum": ""
            },
            "require": {
                "php": "^7.1 || ^8.0"
            },
            "replace": {
                "myclabs/deep-copy": "self.version"
            },
            "require-dev": {
                "doctrine/collections": "^1.0",
                "doctrine/common": "^2.6",
                "phpunit/phpunit": "^7.1"
            },
            "type": "library",
            "autoload": {
                "psr-4": {
                    "DeepCopy\\": "src/DeepCopy/"
                },
                "files": [
                    "src/DeepCopy/deep_copy.php"
                ]
            },
            "notification-url": "https://packagist.org/downloads/",
            "license": [
                "MIT"
            ],
            "description": "Create deep copies (clones) of your objects",
            "keywords": [
                "clone",
                "copy",
                "duplicate",
                "object",
                "object graph"
            ],
            "support": {
                "issues": "https://github.com/myclabs/DeepCopy/issues",
                "source": "https://github.com/myclabs/DeepCopy/tree/1.x"
            },
            "funding": [
                {
                    "url": "https://tidelift.com/funding/github/packagist/myclabs/deep-copy",
                    "type": "tidelift"
                }
            ],
            "time": "2020-06-29T13:22:24+00:00"
        },
        {
            "name": "netresearch/jsonmapper",
            "version": "v2.1.0",
            "source": {
                "type": "git",
                "url": "https://github.com/cweiske/jsonmapper.git",
                "reference": "e0f1e33a71587aca81be5cffbb9746510e1fe04e"
            },
            "dist": {
                "type": "zip",
                "url": "https://api.github.com/repos/cweiske/jsonmapper/zipball/e0f1e33a71587aca81be5cffbb9746510e1fe04e",
                "reference": "e0f1e33a71587aca81be5cffbb9746510e1fe04e",
                "shasum": ""
            },
            "require": {
                "ext-json": "*",
                "ext-pcre": "*",
                "ext-reflection": "*",
                "ext-spl": "*",
                "php": ">=5.6"
            },
            "require-dev": {
                "phpunit/phpunit": "~4.8.35 || ~5.7 || ~6.4 || ~7.0",
                "squizlabs/php_codesniffer": "~3.5"
            },
            "type": "library",
            "autoload": {
                "psr-0": {
                    "JsonMapper": "src/"
                }
            },
            "notification-url": "https://packagist.org/downloads/",
            "license": [
                "OSL-3.0"
            ],
            "authors": [
                {
                    "name": "Christian Weiske",
                    "email": "cweiske@cweiske.de",
                    "homepage": "http://github.com/cweiske/jsonmapper/",
                    "role": "Developer"
                }
            ],
            "description": "Map nested JSON structures onto PHP classes",
            "support": {
                "email": "cweiske@cweiske.de",
                "issues": "https://github.com/cweiske/jsonmapper/issues",
                "source": "https://github.com/cweiske/jsonmapper/tree/master"
            },
            "time": "2020-04-16T18:48:43+00:00"
        },
        {
            "name": "nikic/php-parser",
            "version": "v4.9.0",
            "source": {
                "type": "git",
                "url": "https://github.com/nikic/PHP-Parser.git",
                "reference": "aaee038b912e567780949787d5fe1977be11a778"
            },
            "dist": {
                "type": "zip",
                "url": "https://api.github.com/repos/nikic/PHP-Parser/zipball/aaee038b912e567780949787d5fe1977be11a778",
                "reference": "aaee038b912e567780949787d5fe1977be11a778",
                "shasum": ""
            },
            "require": {
                "ext-tokenizer": "*",
                "php": ">=7.0"
            },
            "require-dev": {
                "ircmaxell/php-yacc": "^0.0.7",
                "phpunit/phpunit": "^6.5 || ^7.0 || ^8.0 || ^9.0"
            },
            "bin": [
                "bin/php-parse"
            ],
            "type": "library",
            "extra": {
                "branch-alias": {
                    "dev-master": "4.9-dev"
                }
            },
            "autoload": {
                "psr-4": {
                    "PhpParser\\": "lib/PhpParser"
                }
            },
            "notification-url": "https://packagist.org/downloads/",
            "license": [
                "BSD-3-Clause"
            ],
            "authors": [
                {
                    "name": "Nikita Popov"
                }
            ],
            "description": "A PHP parser written in PHP",
            "keywords": [
                "parser",
                "php"
            ],
            "time": "2020-08-18T19:48:01+00:00"
        },
        {
            "name": "openlss/lib-array2xml",
            "version": "1.0.0",
            "source": {
                "type": "git",
                "url": "https://github.com/nullivex/lib-array2xml.git",
                "reference": "a91f18a8dfc69ffabe5f9b068bc39bb202c81d90"
            },
            "dist": {
                "type": "zip",
                "url": "https://api.github.com/repos/nullivex/lib-array2xml/zipball/a91f18a8dfc69ffabe5f9b068bc39bb202c81d90",
                "reference": "a91f18a8dfc69ffabe5f9b068bc39bb202c81d90",
                "shasum": ""
            },
            "require": {
                "php": ">=5.3.2"
            },
            "type": "library",
            "autoload": {
                "psr-0": {
                    "LSS": ""
                }
            },
            "notification-url": "https://packagist.org/downloads/",
            "license": [
                "Apache-2.0"
            ],
            "authors": [
                {
                    "name": "Bryan Tong",
                    "email": "bryan@nullivex.com",
                    "homepage": "https://www.nullivex.com"
                },
                {
                    "name": "Tony Butler",
                    "email": "spudz76@gmail.com",
                    "homepage": "https://www.nullivex.com"
                }
            ],
            "description": "Array2XML conversion library credit to lalit.org",
            "homepage": "https://www.nullivex.com",
            "keywords": [
                "array",
                "array conversion",
                "xml",
                "xml conversion"
            ],
            "support": {
                "issues": "https://github.com/nullivex/lib-array2xml/issues",
                "source": "https://github.com/nullivex/lib-array2xml/tree/master"
            },
            "time": "2019-03-29T20:06:56+00:00"
        },
        {
            "name": "phar-io/manifest",
            "version": "2.0.1",
            "source": {
                "type": "git",
                "url": "https://github.com/phar-io/manifest.git",
                "reference": "85265efd3af7ba3ca4b2a2c34dbfc5788dd29133"
            },
            "dist": {
                "type": "zip",
                "url": "https://api.github.com/repos/phar-io/manifest/zipball/85265efd3af7ba3ca4b2a2c34dbfc5788dd29133",
                "reference": "85265efd3af7ba3ca4b2a2c34dbfc5788dd29133",
                "shasum": ""
            },
            "require": {
                "ext-dom": "*",
                "ext-phar": "*",
                "ext-xmlwriter": "*",
                "phar-io/version": "^3.0.1",
                "php": "^7.2 || ^8.0"
            },
            "type": "library",
            "extra": {
                "branch-alias": {
                    "dev-master": "2.0.x-dev"
                }
            },
            "autoload": {
                "classmap": [
                    "src/"
                ]
            },
            "notification-url": "https://packagist.org/downloads/",
            "license": [
                "BSD-3-Clause"
            ],
            "authors": [
                {
                    "name": "Arne Blankerts",
                    "email": "arne@blankerts.de",
                    "role": "Developer"
                },
                {
                    "name": "Sebastian Heuer",
                    "email": "sebastian@phpeople.de",
                    "role": "Developer"
                },
                {
                    "name": "Sebastian Bergmann",
                    "email": "sebastian@phpunit.de",
                    "role": "Developer"
                }
            ],
            "description": "Component for reading phar.io manifest information from a PHP Archive (PHAR)",
            "support": {
                "issues": "https://github.com/phar-io/manifest/issues",
                "source": "https://github.com/phar-io/manifest/tree/master"
            },
            "time": "2020-06-27T14:33:11+00:00"
        },
        {
            "name": "phar-io/version",
            "version": "3.0.2",
            "source": {
                "type": "git",
                "url": "https://github.com/phar-io/version.git",
                "reference": "c6bb6825def89e0a32220f88337f8ceaf1975fa0"
            },
            "dist": {
                "type": "zip",
                "url": "https://api.github.com/repos/phar-io/version/zipball/c6bb6825def89e0a32220f88337f8ceaf1975fa0",
                "reference": "c6bb6825def89e0a32220f88337f8ceaf1975fa0",
                "shasum": ""
            },
            "require": {
                "php": "^7.2 || ^8.0"
            },
            "type": "library",
            "autoload": {
                "classmap": [
                    "src/"
                ]
            },
            "notification-url": "https://packagist.org/downloads/",
            "license": [
                "BSD-3-Clause"
            ],
            "authors": [
                {
                    "name": "Arne Blankerts",
                    "email": "arne@blankerts.de",
                    "role": "Developer"
                },
                {
                    "name": "Sebastian Heuer",
                    "email": "sebastian@phpeople.de",
                    "role": "Developer"
                },
                {
                    "name": "Sebastian Bergmann",
                    "email": "sebastian@phpunit.de",
                    "role": "Developer"
                }
            ],
            "description": "Library for handling version information and constraints",
            "support": {
                "issues": "https://github.com/phar-io/version/issues",
                "source": "https://github.com/phar-io/version/tree/master"
            },
            "time": "2020-06-27T14:39:04+00:00"
        },
        {
            "name": "phpdocumentor/reflection-common",
            "version": "2.2.0",
            "source": {
                "type": "git",
                "url": "https://github.com/phpDocumentor/ReflectionCommon.git",
                "reference": "1d01c49d4ed62f25aa84a747ad35d5a16924662b"
            },
            "dist": {
                "type": "zip",
                "url": "https://api.github.com/repos/phpDocumentor/ReflectionCommon/zipball/1d01c49d4ed62f25aa84a747ad35d5a16924662b",
                "reference": "1d01c49d4ed62f25aa84a747ad35d5a16924662b",
                "shasum": ""
            },
            "require": {
                "php": "^7.2 || ^8.0"
            },
            "type": "library",
            "extra": {
                "branch-alias": {
                    "dev-2.x": "2.x-dev"
                }
            },
            "autoload": {
                "psr-4": {
                    "phpDocumentor\\Reflection\\": "src/"
                }
            },
            "notification-url": "https://packagist.org/downloads/",
            "license": [
                "MIT"
            ],
            "authors": [
                {
                    "name": "Jaap van Otterdijk",
                    "email": "opensource@ijaap.nl"
                }
            ],
            "description": "Common reflection classes used by phpdocumentor to reflect the code structure",
            "homepage": "http://www.phpdoc.org",
            "keywords": [
                "FQSEN",
                "phpDocumentor",
                "phpdoc",
                "reflection",
                "static analysis"
            ],
            "support": {
                "issues": "https://github.com/phpDocumentor/ReflectionCommon/issues",
                "source": "https://github.com/phpDocumentor/ReflectionCommon/tree/2.x"
            },
            "time": "2020-06-27T09:03:43+00:00"
        },
        {
            "name": "phpdocumentor/reflection-docblock",
            "version": "5.2.2",
            "source": {
                "type": "git",
                "url": "https://github.com/phpDocumentor/ReflectionDocBlock.git",
                "reference": "069a785b2141f5bcf49f3e353548dc1cce6df556"
            },
            "dist": {
                "type": "zip",
                "url": "https://api.github.com/repos/phpDocumentor/ReflectionDocBlock/zipball/069a785b2141f5bcf49f3e353548dc1cce6df556",
                "reference": "069a785b2141f5bcf49f3e353548dc1cce6df556",
                "shasum": ""
            },
            "require": {
                "ext-filter": "*",
                "php": "^7.2 || ^8.0",
                "phpdocumentor/reflection-common": "^2.2",
                "phpdocumentor/type-resolver": "^1.3",
                "webmozart/assert": "^1.9.1"
            },
            "require-dev": {
                "mockery/mockery": "~1.3.2"
            },
            "type": "library",
            "extra": {
                "branch-alias": {
                    "dev-master": "5.x-dev"
                }
            },
            "autoload": {
                "psr-4": {
                    "phpDocumentor\\Reflection\\": "src"
                }
            },
            "notification-url": "https://packagist.org/downloads/",
            "license": [
                "MIT"
            ],
            "authors": [
                {
                    "name": "Mike van Riel",
                    "email": "me@mikevanriel.com"
                },
                {
                    "name": "Jaap van Otterdijk",
                    "email": "account@ijaap.nl"
                }
            ],
            "description": "With this component, a library can provide support for annotations via DocBlocks or otherwise retrieve information that is embedded in a DocBlock.",
            "support": {
                "issues": "https://github.com/phpDocumentor/ReflectionDocBlock/issues",
                "source": "https://github.com/phpDocumentor/ReflectionDocBlock/tree/master"
            },
            "time": "2020-09-03T19:13:55+00:00"
        },
        {
            "name": "phpdocumentor/type-resolver",
            "version": "1.4.0",
            "source": {
                "type": "git",
                "url": "https://github.com/phpDocumentor/TypeResolver.git",
                "reference": "6a467b8989322d92aa1c8bf2bebcc6e5c2ba55c0"
            },
            "dist": {
                "type": "zip",
                "url": "https://api.github.com/repos/phpDocumentor/TypeResolver/zipball/6a467b8989322d92aa1c8bf2bebcc6e5c2ba55c0",
                "reference": "6a467b8989322d92aa1c8bf2bebcc6e5c2ba55c0",
                "shasum": ""
            },
            "require": {
                "php": "^7.2 || ^8.0",
                "phpdocumentor/reflection-common": "^2.0"
            },
            "require-dev": {
                "ext-tokenizer": "*"
            },
            "type": "library",
            "extra": {
                "branch-alias": {
                    "dev-1.x": "1.x-dev"
                }
            },
            "autoload": {
                "psr-4": {
                    "phpDocumentor\\Reflection\\": "src"
                }
            },
            "notification-url": "https://packagist.org/downloads/",
            "license": [
                "MIT"
            ],
            "authors": [
                {
                    "name": "Mike van Riel",
                    "email": "me@mikevanriel.com"
                }
            ],
            "description": "A PSR-5 based resolver of Class names, Types and Structural Element Names",
            "support": {
                "issues": "https://github.com/phpDocumentor/TypeResolver/issues",
                "source": "https://github.com/phpDocumentor/TypeResolver/tree/1.4.0"
            },
            "time": "2020-09-17T18:55:26+00:00"
        },
        {
            "name": "phpspec/prophecy",
            "version": "1.12.1",
            "source": {
                "type": "git",
                "url": "https://github.com/phpspec/prophecy.git",
                "reference": "8ce87516be71aae9b956f81906aaf0338e0d8a2d"
            },
            "dist": {
                "type": "zip",
                "url": "https://api.github.com/repos/phpspec/prophecy/zipball/8ce87516be71aae9b956f81906aaf0338e0d8a2d",
                "reference": "8ce87516be71aae9b956f81906aaf0338e0d8a2d",
                "shasum": ""
            },
            "require": {
                "doctrine/instantiator": "^1.2",
                "php": "^7.2 || ~8.0, <8.1",
                "phpdocumentor/reflection-docblock": "^5.2",
                "sebastian/comparator": "^3.0 || ^4.0",
                "sebastian/recursion-context": "^3.0 || ^4.0"
            },
            "require-dev": {
                "phpspec/phpspec": "^6.0",
                "phpunit/phpunit": "^8.0 || ^9.0 <9.3"
            },
            "type": "library",
            "extra": {
                "branch-alias": {
                    "dev-master": "1.11.x-dev"
                }
            },
            "autoload": {
                "psr-4": {
                    "Prophecy\\": "src/Prophecy"
                }
            },
            "notification-url": "https://packagist.org/downloads/",
            "license": [
                "MIT"
            ],
            "authors": [
                {
                    "name": "Konstantin Kudryashov",
                    "email": "ever.zet@gmail.com",
                    "homepage": "http://everzet.com"
                },
                {
                    "name": "Marcello Duarte",
                    "email": "marcello.duarte@gmail.com"
                }
            ],
            "description": "Highly opinionated mocking framework for PHP 5.3+",
            "homepage": "https://github.com/phpspec/prophecy",
            "keywords": [
                "Double",
                "Dummy",
                "fake",
                "mock",
                "spy",
                "stub"
            ],
            "support": {
                "issues": "https://github.com/phpspec/prophecy/issues",
                "source": "https://github.com/phpspec/prophecy/tree/1.12.1"
            },
            "time": "2020-09-29T09:10:42+00:00"
        },
        {
            "name": "phpstan/phpdoc-parser",
            "version": "0.4.4",
            "source": {
                "type": "git",
                "url": "https://github.com/phpstan/phpdoc-parser.git",
                "reference": "d8d9d4645379e677466d407034436bb155b11c65"
            },
            "dist": {
                "type": "zip",
                "url": "https://api.github.com/repos/phpstan/phpdoc-parser/zipball/d8d9d4645379e677466d407034436bb155b11c65",
                "reference": "d8d9d4645379e677466d407034436bb155b11c65",
                "shasum": ""
            },
            "require": {
                "php": "~7.1"
            },
            "require-dev": {
                "consistence/coding-standard": "^3.5",
                "ergebnis/composer-normalize": "^2.0.2",
                "jakub-onderka/php-parallel-lint": "^0.9.2",
                "phing/phing": "^2.16.0",
                "phpstan/extension-installer": "^1.0",
                "phpstan/phpstan": "^0.12.19",
                "phpstan/phpstan-strict-rules": "^0.12",
                "phpunit/phpunit": "^6.3",
                "slevomat/coding-standard": "^4.7.2",
                "symfony/process": "^4.0"
            },
            "type": "library",
            "extra": {
                "branch-alias": {
                    "dev-master": "0.4-dev"
                }
            },
            "autoload": {
                "psr-4": {
                    "PHPStan\\PhpDocParser\\": [
                        "src/"
                    ]
                }
            },
            "notification-url": "https://packagist.org/downloads/",
            "license": [
                "MIT"
            ],
            "description": "PHPDoc parser with support for nullable, intersection and generic types",
            "support": {
                "issues": "https://github.com/phpstan/phpdoc-parser/issues",
                "source": "https://github.com/phpstan/phpdoc-parser/tree/master"
            },
            "time": "2020-04-13T16:28:46+00:00"
        },
        {
            "name": "phpstan/phpstan",
            "version": "0.12.42",
            "source": {
                "type": "git",
                "url": "https://github.com/phpstan/phpstan.git",
                "reference": "7c43b7c2d5ca6554f6231e82e342a710163ac5f4"
            },
            "dist": {
                "type": "zip",
                "url": "https://api.github.com/repos/phpstan/phpstan/zipball/7c43b7c2d5ca6554f6231e82e342a710163ac5f4",
                "reference": "7c43b7c2d5ca6554f6231e82e342a710163ac5f4",
                "shasum": ""
            },
            "require": {
                "php": "^7.1|^8.0"
            },
            "conflict": {
                "phpstan/phpstan-shim": "*"
            },
            "bin": [
                "phpstan",
                "phpstan.phar"
            ],
            "type": "library",
            "extra": {
                "branch-alias": {
                    "dev-master": "0.12-dev"
                }
            },
            "autoload": {
                "files": [
                    "bootstrap.php"
                ]
            },
            "notification-url": "https://packagist.org/downloads/",
            "license": [
                "MIT"
            ],
            "description": "PHPStan - PHP Static Analysis Tool",
            "support": {
                "issues": "https://github.com/phpstan/phpstan/issues",
                "source": "https://github.com/phpstan/phpstan/tree/master"
            },
            "funding": [
                {
                    "url": "https://github.com/ondrejmirtes",
                    "type": "github"
                },
                {
                    "url": "https://www.patreon.com/phpstan",
                    "type": "patreon"
                },
                {
                    "url": "https://tidelift.com/funding/github/packagist/phpstan/phpstan",
                    "type": "tidelift"
                }
            ],
            "time": "2020-09-02T13:14:53+00:00"
        },
        {
            "name": "phpstan/phpstan-strict-rules",
            "version": "0.12.2",
            "source": {
                "type": "git",
                "url": "https://github.com/phpstan/phpstan-strict-rules.git",
                "reference": "a670a59aff7cf96f75d21b974860ada10e25b2ee"
            },
            "dist": {
                "type": "zip",
                "url": "https://api.github.com/repos/phpstan/phpstan-strict-rules/zipball/a670a59aff7cf96f75d21b974860ada10e25b2ee",
                "reference": "a670a59aff7cf96f75d21b974860ada10e25b2ee",
                "shasum": ""
            },
            "require": {
                "php": "~7.1",
                "phpstan/phpstan": "^0.12.6"
            },
            "require-dev": {
                "consistence/coding-standard": "^3.0.1",
                "dealerdirect/phpcodesniffer-composer-installer": "^0.4.4",
                "ergebnis/composer-normalize": "^2.0.2",
                "jakub-onderka/php-parallel-lint": "^1.0",
                "phing/phing": "^2.16.0",
                "phpstan/phpstan-phpunit": "^0.12",
                "phpunit/phpunit": "^7.0",
                "slevomat/coding-standard": "^4.5.2"
            },
            "type": "phpstan-extension",
            "extra": {
                "branch-alias": {
                    "dev-master": "0.12-dev"
                },
                "phpstan": {
                    "includes": [
                        "rules.neon"
                    ]
                }
            },
            "autoload": {
                "psr-4": {
                    "PHPStan\\": "src/"
                }
            },
            "notification-url": "https://packagist.org/downloads/",
            "license": [
                "MIT"
            ],
            "description": "Extra strict and opinionated rules for PHPStan",
            "time": "2020-01-20T13:08:52+00:00"
        },
        {
            "name": "phpunit/php-code-coverage",
            "version": "9.2.0",
            "source": {
                "type": "git",
                "url": "https://github.com/sebastianbergmann/php-code-coverage.git",
                "reference": "53a4b737e83be724efd2bc4e7b929b9a30c48972"
            },
            "dist": {
                "type": "zip",
                "url": "https://api.github.com/repos/sebastianbergmann/php-code-coverage/zipball/53a4b737e83be724efd2bc4e7b929b9a30c48972",
                "reference": "53a4b737e83be724efd2bc4e7b929b9a30c48972",
                "shasum": ""
            },
            "require": {
                "ext-dom": "*",
                "ext-libxml": "*",
                "ext-xmlwriter": "*",
                "nikic/php-parser": "^4.8",
                "php": ">=7.3",
                "phpunit/php-file-iterator": "^3.0.3",
                "phpunit/php-text-template": "^2.0.2",
                "sebastian/code-unit-reverse-lookup": "^2.0.2",
                "sebastian/complexity": "^2.0",
                "sebastian/environment": "^5.1.2",
                "sebastian/lines-of-code": "^1.0",
                "sebastian/version": "^3.0.1",
                "theseer/tokenizer": "^1.2.0"
            },
            "require-dev": {
                "phpunit/phpunit": "^9.3"
            },
            "suggest": {
                "ext-pcov": "*",
                "ext-xdebug": "*"
            },
            "type": "library",
            "extra": {
                "branch-alias": {
                    "dev-master": "9.2-dev"
                }
            },
            "autoload": {
                "classmap": [
                    "src/"
                ]
            },
            "notification-url": "https://packagist.org/downloads/",
            "license": [
                "BSD-3-Clause"
            ],
            "authors": [
                {
                    "name": "Sebastian Bergmann",
                    "email": "sebastian@phpunit.de",
                    "role": "lead"
                }
            ],
            "description": "Library that provides collection, processing, and rendering functionality for PHP code coverage information.",
            "homepage": "https://github.com/sebastianbergmann/php-code-coverage",
            "keywords": [
                "coverage",
                "testing",
                "xunit"
            ],
            "support": {
                "issues": "https://github.com/sebastianbergmann/php-code-coverage/issues",
                "source": "https://github.com/sebastianbergmann/php-code-coverage/tree/9.2.0"
            },
            "funding": [
                {
                    "url": "https://github.com/sebastianbergmann",
                    "type": "github"
                }
            ],
            "time": "2020-10-02T03:37:32+00:00"
        },
        {
            "name": "phpunit/php-file-iterator",
            "version": "3.0.5",
            "source": {
                "type": "git",
                "url": "https://github.com/sebastianbergmann/php-file-iterator.git",
                "reference": "aa4be8575f26070b100fccb67faabb28f21f66f8"
            },
            "dist": {
                "type": "zip",
                "url": "https://api.github.com/repos/sebastianbergmann/php-file-iterator/zipball/aa4be8575f26070b100fccb67faabb28f21f66f8",
                "reference": "aa4be8575f26070b100fccb67faabb28f21f66f8",
                "shasum": ""
            },
            "require": {
                "php": ">=7.3"
            },
            "require-dev": {
                "phpunit/phpunit": "^9.3"
            },
            "type": "library",
            "extra": {
                "branch-alias": {
                    "dev-master": "3.0-dev"
                }
            },
            "autoload": {
                "classmap": [
                    "src/"
                ]
            },
            "notification-url": "https://packagist.org/downloads/",
            "license": [
                "BSD-3-Clause"
            ],
            "authors": [
                {
                    "name": "Sebastian Bergmann",
                    "email": "sebastian@phpunit.de",
                    "role": "lead"
                }
            ],
            "description": "FilterIterator implementation that filters files based on a list of suffixes.",
            "homepage": "https://github.com/sebastianbergmann/php-file-iterator/",
            "keywords": [
                "filesystem",
                "iterator"
            ],
            "support": {
                "issues": "https://github.com/sebastianbergmann/php-file-iterator/issues",
                "source": "https://github.com/sebastianbergmann/php-file-iterator/tree/3.0.5"
            },
            "funding": [
                {
                    "url": "https://github.com/sebastianbergmann",
                    "type": "github"
                }
            ],
            "time": "2020-09-28T05:57:25+00:00"
        },
        {
            "name": "phpunit/php-invoker",
            "version": "3.1.1",
            "source": {
                "type": "git",
                "url": "https://github.com/sebastianbergmann/php-invoker.git",
                "reference": "5a10147d0aaf65b58940a0b72f71c9ac0423cc67"
            },
            "dist": {
                "type": "zip",
                "url": "https://api.github.com/repos/sebastianbergmann/php-invoker/zipball/5a10147d0aaf65b58940a0b72f71c9ac0423cc67",
                "reference": "5a10147d0aaf65b58940a0b72f71c9ac0423cc67",
                "shasum": ""
            },
            "require": {
                "php": ">=7.3"
            },
            "require-dev": {
                "ext-pcntl": "*",
                "phpunit/phpunit": "^9.3"
            },
            "suggest": {
                "ext-pcntl": "*"
            },
            "type": "library",
            "extra": {
                "branch-alias": {
                    "dev-master": "3.1-dev"
                }
            },
            "autoload": {
                "classmap": [
                    "src/"
                ]
            },
            "notification-url": "https://packagist.org/downloads/",
            "license": [
                "BSD-3-Clause"
            ],
            "authors": [
                {
                    "name": "Sebastian Bergmann",
                    "email": "sebastian@phpunit.de",
                    "role": "lead"
                }
            ],
            "description": "Invoke callables with a timeout",
            "homepage": "https://github.com/sebastianbergmann/php-invoker/",
            "keywords": [
                "process"
            ],
            "support": {
                "issues": "https://github.com/sebastianbergmann/php-invoker/issues",
                "source": "https://github.com/sebastianbergmann/php-invoker/tree/3.1.1"
            },
            "funding": [
                {
                    "url": "https://github.com/sebastianbergmann",
                    "type": "github"
                }
            ],
            "time": "2020-09-28T05:58:55+00:00"
        },
        {
            "name": "phpunit/php-text-template",
            "version": "2.0.3",
            "source": {
                "type": "git",
                "url": "https://github.com/sebastianbergmann/php-text-template.git",
                "reference": "18c887016e60e52477e54534956d7b47bc52cd84"
            },
            "dist": {
                "type": "zip",
                "url": "https://api.github.com/repos/sebastianbergmann/php-text-template/zipball/18c887016e60e52477e54534956d7b47bc52cd84",
                "reference": "18c887016e60e52477e54534956d7b47bc52cd84",
                "shasum": ""
            },
            "require": {
                "php": ">=7.3"
            },
            "require-dev": {
                "phpunit/phpunit": "^9.3"
            },
            "type": "library",
            "extra": {
                "branch-alias": {
                    "dev-master": "2.0-dev"
                }
            },
            "autoload": {
                "classmap": [
                    "src/"
                ]
            },
            "notification-url": "https://packagist.org/downloads/",
            "license": [
                "BSD-3-Clause"
            ],
            "authors": [
                {
                    "name": "Sebastian Bergmann",
                    "email": "sebastian@phpunit.de",
                    "role": "lead"
                }
            ],
            "description": "Simple template engine.",
            "homepage": "https://github.com/sebastianbergmann/php-text-template/",
            "keywords": [
                "template"
            ],
            "support": {
                "issues": "https://github.com/sebastianbergmann/php-text-template/issues",
                "source": "https://github.com/sebastianbergmann/php-text-template/tree/2.0.3"
            },
            "funding": [
                {
                    "url": "https://github.com/sebastianbergmann",
                    "type": "github"
                }
            ],
            "time": "2020-09-28T06:03:05+00:00"
        },
        {
            "name": "phpunit/php-timer",
            "version": "5.0.2",
            "source": {
                "type": "git",
                "url": "https://github.com/sebastianbergmann/php-timer.git",
                "reference": "c9ff14f493699e2f6adee9fd06a0245b276643b7"
            },
            "dist": {
                "type": "zip",
                "url": "https://api.github.com/repos/sebastianbergmann/php-timer/zipball/c9ff14f493699e2f6adee9fd06a0245b276643b7",
                "reference": "c9ff14f493699e2f6adee9fd06a0245b276643b7",
                "shasum": ""
            },
            "require": {
                "php": ">=7.3"
            },
            "require-dev": {
                "phpunit/phpunit": "^9.3"
            },
            "type": "library",
            "extra": {
                "branch-alias": {
                    "dev-master": "5.0-dev"
                }
            },
            "autoload": {
                "classmap": [
                    "src/"
                ]
            },
            "notification-url": "https://packagist.org/downloads/",
            "license": [
                "BSD-3-Clause"
            ],
            "authors": [
                {
                    "name": "Sebastian Bergmann",
                    "email": "sebastian@phpunit.de",
                    "role": "lead"
                }
            ],
            "description": "Utility class for timing",
            "homepage": "https://github.com/sebastianbergmann/php-timer/",
            "keywords": [
                "timer"
            ],
            "support": {
                "issues": "https://github.com/sebastianbergmann/php-timer/issues",
                "source": "https://github.com/sebastianbergmann/php-timer/tree/5.0.2"
            },
            "funding": [
                {
                    "url": "https://github.com/sebastianbergmann",
                    "type": "github"
                }
            ],
            "time": "2020-09-28T06:00:25+00:00"
        },
        {
            "name": "phpunit/phpunit",
            "version": "9.4.0",
            "source": {
                "type": "git",
                "url": "https://github.com/sebastianbergmann/phpunit.git",
                "reference": "ef533467a7974c4b6c354f3eff42a115910bd4e5"
            },
            "dist": {
                "type": "zip",
                "url": "https://api.github.com/repos/sebastianbergmann/phpunit/zipball/ef533467a7974c4b6c354f3eff42a115910bd4e5",
                "reference": "ef533467a7974c4b6c354f3eff42a115910bd4e5",
                "shasum": ""
            },
            "require": {
                "doctrine/instantiator": "^1.3.1",
                "ext-dom": "*",
                "ext-json": "*",
                "ext-libxml": "*",
                "ext-mbstring": "*",
                "ext-xml": "*",
                "ext-xmlwriter": "*",
                "myclabs/deep-copy": "^1.10.1",
                "phar-io/manifest": "^2.0.1",
                "phar-io/version": "^3.0.2",
                "php": ">=7.3",
                "phpspec/prophecy": "^1.11.1",
                "phpunit/php-code-coverage": "^9.2",
                "phpunit/php-file-iterator": "^3.0.4",
                "phpunit/php-invoker": "^3.1",
                "phpunit/php-text-template": "^2.0.2",
                "phpunit/php-timer": "^5.0.1",
                "sebastian/cli-parser": "^1.0",
                "sebastian/code-unit": "^1.0.5",
                "sebastian/comparator": "^4.0.3",
                "sebastian/diff": "^4.0.2",
                "sebastian/environment": "^5.1.2",
                "sebastian/exporter": "^4.0.2",
                "sebastian/global-state": "^5.0",
                "sebastian/object-enumerator": "^4.0.2",
                "sebastian/resource-operations": "^3.0.2",
                "sebastian/type": "^2.2.1",
                "sebastian/version": "^3.0.1"
            },
            "require-dev": {
                "ext-pdo": "*",
                "phpspec/prophecy-phpunit": "^2.0.1"
            },
            "suggest": {
                "ext-soap": "*",
                "ext-xdebug": "*"
            },
            "bin": [
                "phpunit"
            ],
            "type": "library",
            "extra": {
                "branch-alias": {
                    "dev-master": "9.4-dev"
                }
            },
            "autoload": {
                "classmap": [
                    "src/"
                ],
                "files": [
                    "src/Framework/Assert/Functions.php"
                ]
            },
            "notification-url": "https://packagist.org/downloads/",
            "license": [
                "BSD-3-Clause"
            ],
            "authors": [
                {
                    "name": "Sebastian Bergmann",
                    "email": "sebastian@phpunit.de",
                    "role": "lead"
                }
            ],
            "description": "The PHP Unit Testing framework.",
            "homepage": "https://phpunit.de/",
            "keywords": [
                "phpunit",
                "testing",
                "xunit"
            ],
            "support": {
                "issues": "https://github.com/sebastianbergmann/phpunit/issues",
                "source": "https://github.com/sebastianbergmann/phpunit/tree/9.4.0"
            },
            "funding": [
                {
                    "url": "https://phpunit.de/donate.html",
                    "type": "custom"
                },
                {
                    "url": "https://github.com/sebastianbergmann",
                    "type": "github"
                }
            ],
            "time": "2020-10-02T03:54:37+00:00"
        },
        {
            "name": "psalm/plugin-phpunit",
            "version": "0.10.1",
            "source": {
                "type": "git",
                "url": "https://github.com/psalm/psalm-plugin-phpunit.git",
                "reference": "138998ffd32b76a2e69eb1ff94ef2bf110967273"
            },
            "dist": {
                "type": "zip",
                "url": "https://api.github.com/repos/psalm/psalm-plugin-phpunit/zipball/138998ffd32b76a2e69eb1ff94ef2bf110967273",
                "reference": "138998ffd32b76a2e69eb1ff94ef2bf110967273",
                "shasum": ""
            },
            "require": {
                "composer/semver": "^1.4",
                "ext-simplexml": "*",
                "ocramius/package-versions": "^1.3",
                "php": "^7.1.3",
                "phpunit/phpunit": "^7.5 || ^8.0 || ^9.0",
                "vimeo/psalm": "^3.6.2 || dev-master"
            },
            "require-dev": {
                "codeception/codeception": "^4.0.3",
                "squizlabs/php_codesniffer": "^3.3.1",
                "weirdan/codeception-psalm-module": "^0.7.1"
            },
            "type": "psalm-plugin",
            "extra": {
                "psalm": {
                    "pluginClass": "Psalm\\PhpUnitPlugin\\Plugin"
                }
            },
            "autoload": {
                "psr-4": {
                    "Psalm\\PhpUnitPlugin\\": "src"
                }
            },
            "notification-url": "https://packagist.org/downloads/",
            "license": [
                "MIT"
            ],
            "authors": [
                {
                    "name": "Matt Brown",
                    "email": "github@muglug.com"
                }
            ],
            "description": "Psalm plugin for PHPUnit",
            "support": {
                "issues": "https://github.com/psalm/psalm-plugin-phpunit/issues",
                "source": "https://github.com/psalm/psalm-plugin-phpunit/tree/0.10.1"
            },
            "time": "2020-05-24T20:30:10+00:00"
        },
        {
            "name": "psr/log",
            "version": "1.1.3",
            "source": {
                "type": "git",
                "url": "https://github.com/php-fig/log.git",
                "reference": "0f73288fd15629204f9d42b7055f72dacbe811fc"
            },
            "dist": {
                "type": "zip",
                "url": "https://api.github.com/repos/php-fig/log/zipball/0f73288fd15629204f9d42b7055f72dacbe811fc",
                "reference": "0f73288fd15629204f9d42b7055f72dacbe811fc",
                "shasum": ""
            },
            "require": {
                "php": ">=5.3.0"
            },
            "type": "library",
            "extra": {
                "branch-alias": {
                    "dev-master": "1.1.x-dev"
                }
            },
            "autoload": {
                "psr-4": {
                    "Psr\\Log\\": "Psr/Log/"
                }
            },
            "notification-url": "https://packagist.org/downloads/",
            "license": [
                "MIT"
            ],
            "authors": [
                {
                    "name": "PHP-FIG",
                    "homepage": "http://www.php-fig.org/"
                }
            ],
            "description": "Common interface for logging libraries",
            "homepage": "https://github.com/php-fig/log",
            "keywords": [
                "log",
                "psr",
                "psr-3"
            ],
            "support": {
                "source": "https://github.com/php-fig/log/tree/1.1.3"
            },
            "time": "2020-03-23T09:12:05+00:00"
        },
        {
            "name": "sebastian/cli-parser",
            "version": "1.0.1",
            "source": {
                "type": "git",
                "url": "https://github.com/sebastianbergmann/cli-parser.git",
                "reference": "442e7c7e687e42adc03470c7b668bc4b2402c0b2"
            },
            "dist": {
                "type": "zip",
                "url": "https://api.github.com/repos/sebastianbergmann/cli-parser/zipball/442e7c7e687e42adc03470c7b668bc4b2402c0b2",
                "reference": "442e7c7e687e42adc03470c7b668bc4b2402c0b2",
                "shasum": ""
            },
            "require": {
                "php": ">=7.3"
            },
            "require-dev": {
                "phpunit/phpunit": "^9.3"
            },
            "type": "library",
            "extra": {
                "branch-alias": {
                    "dev-master": "1.0-dev"
                }
            },
            "autoload": {
                "classmap": [
                    "src/"
                ]
            },
            "notification-url": "https://packagist.org/downloads/",
            "license": [
                "BSD-3-Clause"
            ],
            "authors": [
                {
                    "name": "Sebastian Bergmann",
                    "email": "sebastian@phpunit.de",
                    "role": "lead"
                }
            ],
            "description": "Library for parsing CLI options",
            "homepage": "https://github.com/sebastianbergmann/cli-parser",
            "support": {
                "issues": "https://github.com/sebastianbergmann/cli-parser/issues",
                "source": "https://github.com/sebastianbergmann/cli-parser/tree/1.0.1"
            },
            "funding": [
                {
                    "url": "https://github.com/sebastianbergmann",
                    "type": "github"
                }
            ],
            "time": "2020-09-28T06:08:49+00:00"
        },
        {
            "name": "sebastian/code-unit",
            "version": "1.0.7",
            "source": {
                "type": "git",
                "url": "https://github.com/sebastianbergmann/code-unit.git",
                "reference": "59236be62b1bb9919e6d7f60b0b832dc05cef9ab"
            },
            "dist": {
                "type": "zip",
                "url": "https://api.github.com/repos/sebastianbergmann/code-unit/zipball/59236be62b1bb9919e6d7f60b0b832dc05cef9ab",
                "reference": "59236be62b1bb9919e6d7f60b0b832dc05cef9ab",
                "shasum": ""
            },
            "require": {
                "php": ">=7.3"
            },
            "require-dev": {
                "phpunit/phpunit": "^9.3"
            },
            "type": "library",
            "extra": {
                "branch-alias": {
                    "dev-master": "1.0-dev"
                }
            },
            "autoload": {
                "classmap": [
                    "src/"
                ]
            },
            "notification-url": "https://packagist.org/downloads/",
            "license": [
                "BSD-3-Clause"
            ],
            "authors": [
                {
                    "name": "Sebastian Bergmann",
                    "email": "sebastian@phpunit.de",
                    "role": "lead"
                }
            ],
            "description": "Collection of value objects that represent the PHP code units",
            "homepage": "https://github.com/sebastianbergmann/code-unit",
            "support": {
                "issues": "https://github.com/sebastianbergmann/code-unit/issues",
                "source": "https://github.com/sebastianbergmann/code-unit/tree/1.0.7"
            },
            "funding": [
                {
                    "url": "https://github.com/sebastianbergmann",
                    "type": "github"
                }
            ],
            "time": "2020-10-02T14:47:54+00:00"
        },
        {
            "name": "sebastian/code-unit-reverse-lookup",
            "version": "2.0.3",
            "source": {
                "type": "git",
                "url": "https://github.com/sebastianbergmann/code-unit-reverse-lookup.git",
                "reference": "ac91f01ccec49fb77bdc6fd1e548bc70f7faa3e5"
            },
            "dist": {
                "type": "zip",
                "url": "https://api.github.com/repos/sebastianbergmann/code-unit-reverse-lookup/zipball/ac91f01ccec49fb77bdc6fd1e548bc70f7faa3e5",
                "reference": "ac91f01ccec49fb77bdc6fd1e548bc70f7faa3e5",
                "shasum": ""
            },
            "require": {
                "php": ">=7.3"
            },
            "require-dev": {
                "phpunit/phpunit": "^9.3"
            },
            "type": "library",
            "extra": {
                "branch-alias": {
                    "dev-master": "2.0-dev"
                }
            },
            "autoload": {
                "classmap": [
                    "src/"
                ]
            },
            "notification-url": "https://packagist.org/downloads/",
            "license": [
                "BSD-3-Clause"
            ],
            "authors": [
                {
                    "name": "Sebastian Bergmann",
                    "email": "sebastian@phpunit.de"
                }
            ],
            "description": "Looks up which function or method a line of code belongs to",
            "homepage": "https://github.com/sebastianbergmann/code-unit-reverse-lookup/",
            "support": {
                "issues": "https://github.com/sebastianbergmann/code-unit-reverse-lookup/issues",
                "source": "https://github.com/sebastianbergmann/code-unit-reverse-lookup/tree/2.0.3"
            },
            "funding": [
                {
                    "url": "https://github.com/sebastianbergmann",
                    "type": "github"
                }
            ],
            "time": "2020-09-28T05:30:19+00:00"
        },
        {
            "name": "sebastian/comparator",
            "version": "4.0.5",
            "source": {
                "type": "git",
                "url": "https://github.com/sebastianbergmann/comparator.git",
                "reference": "7a8ff306445707539c1a6397372a982a1ec55120"
            },
            "dist": {
                "type": "zip",
                "url": "https://api.github.com/repos/sebastianbergmann/comparator/zipball/7a8ff306445707539c1a6397372a982a1ec55120",
                "reference": "7a8ff306445707539c1a6397372a982a1ec55120",
                "shasum": ""
            },
            "require": {
                "php": ">=7.3",
                "sebastian/diff": "^4.0",
                "sebastian/exporter": "^4.0"
            },
            "require-dev": {
                "phpunit/phpunit": "^9.3"
            },
            "type": "library",
            "extra": {
                "branch-alias": {
                    "dev-master": "4.0-dev"
                }
            },
            "autoload": {
                "classmap": [
                    "src/"
                ]
            },
            "notification-url": "https://packagist.org/downloads/",
            "license": [
                "BSD-3-Clause"
            ],
            "authors": [
                {
                    "name": "Sebastian Bergmann",
                    "email": "sebastian@phpunit.de"
                },
                {
                    "name": "Jeff Welch",
                    "email": "whatthejeff@gmail.com"
                },
                {
                    "name": "Volker Dusch",
                    "email": "github@wallbash.com"
                },
                {
                    "name": "Bernhard Schussek",
                    "email": "bschussek@2bepublished.at"
                }
            ],
            "description": "Provides the functionality to compare PHP values for equality",
            "homepage": "https://github.com/sebastianbergmann/comparator",
            "keywords": [
                "comparator",
                "compare",
                "equality"
            ],
            "support": {
                "issues": "https://github.com/sebastianbergmann/comparator/issues",
                "source": "https://github.com/sebastianbergmann/comparator/tree/4.0.5"
            },
            "funding": [
                {
                    "url": "https://github.com/sebastianbergmann",
                    "type": "github"
                }
            ],
            "time": "2020-09-30T06:47:25+00:00"
        },
        {
            "name": "sebastian/complexity",
            "version": "2.0.1",
            "source": {
                "type": "git",
                "url": "https://github.com/sebastianbergmann/complexity.git",
                "reference": "ba8cc2da0c0bfbc813d03b56406734030c7f1eff"
            },
            "dist": {
                "type": "zip",
                "url": "https://api.github.com/repos/sebastianbergmann/complexity/zipball/ba8cc2da0c0bfbc813d03b56406734030c7f1eff",
                "reference": "ba8cc2da0c0bfbc813d03b56406734030c7f1eff",
                "shasum": ""
            },
            "require": {
                "nikic/php-parser": "^4.7",
                "php": ">=7.3"
            },
            "require-dev": {
                "phpunit/phpunit": "^9.3"
            },
            "type": "library",
            "extra": {
                "branch-alias": {
                    "dev-master": "2.0-dev"
                }
            },
            "autoload": {
                "classmap": [
                    "src/"
                ]
            },
            "notification-url": "https://packagist.org/downloads/",
            "license": [
                "BSD-3-Clause"
            ],
            "authors": [
                {
                    "name": "Sebastian Bergmann",
                    "email": "sebastian@phpunit.de",
                    "role": "lead"
                }
            ],
            "description": "Library for calculating the complexity of PHP code units",
            "homepage": "https://github.com/sebastianbergmann/complexity",
            "support": {
                "issues": "https://github.com/sebastianbergmann/complexity/issues",
                "source": "https://github.com/sebastianbergmann/complexity/tree/2.0.1"
            },
            "funding": [
                {
                    "url": "https://github.com/sebastianbergmann",
                    "type": "github"
                }
            ],
            "time": "2020-09-28T06:05:03+00:00"
        },
        {
            "name": "sebastian/diff",
            "version": "4.0.3",
            "source": {
                "type": "git",
                "url": "https://github.com/sebastianbergmann/diff.git",
                "reference": "ffc949a1a2aae270ea064453d7535b82e4c32092"
            },
            "dist": {
                "type": "zip",
                "url": "https://api.github.com/repos/sebastianbergmann/diff/zipball/ffc949a1a2aae270ea064453d7535b82e4c32092",
                "reference": "ffc949a1a2aae270ea064453d7535b82e4c32092",
                "shasum": ""
            },
            "require": {
                "php": ">=7.3"
            },
            "require-dev": {
                "phpunit/phpunit": "^9.3",
                "symfony/process": "^4.2 || ^5"
            },
            "type": "library",
            "extra": {
                "branch-alias": {
                    "dev-master": "4.0-dev"
                }
            },
            "autoload": {
                "classmap": [
                    "src/"
                ]
            },
            "notification-url": "https://packagist.org/downloads/",
            "license": [
                "BSD-3-Clause"
            ],
            "authors": [
                {
                    "name": "Sebastian Bergmann",
                    "email": "sebastian@phpunit.de"
                },
                {
                    "name": "Kore Nordmann",
                    "email": "mail@kore-nordmann.de"
                }
            ],
            "description": "Diff implementation",
            "homepage": "https://github.com/sebastianbergmann/diff",
            "keywords": [
                "diff",
                "udiff",
                "unidiff",
                "unified diff"
            ],
            "support": {
                "issues": "https://github.com/sebastianbergmann/diff/issues",
                "source": "https://github.com/sebastianbergmann/diff/tree/4.0.3"
            },
            "funding": [
                {
                    "url": "https://github.com/sebastianbergmann",
                    "type": "github"
                }
            ],
            "time": "2020-09-28T05:32:55+00:00"
        },
        {
            "name": "sebastian/environment",
            "version": "5.1.3",
            "source": {
                "type": "git",
                "url": "https://github.com/sebastianbergmann/environment.git",
                "reference": "388b6ced16caa751030f6a69e588299fa09200ac"
            },
            "dist": {
                "type": "zip",
                "url": "https://api.github.com/repos/sebastianbergmann/environment/zipball/388b6ced16caa751030f6a69e588299fa09200ac",
                "reference": "388b6ced16caa751030f6a69e588299fa09200ac",
                "shasum": ""
            },
            "require": {
                "php": ">=7.3"
            },
            "require-dev": {
                "phpunit/phpunit": "^9.3"
            },
            "suggest": {
                "ext-posix": "*"
            },
            "type": "library",
            "extra": {
                "branch-alias": {
                    "dev-master": "5.1-dev"
                }
            },
            "autoload": {
                "classmap": [
                    "src/"
                ]
            },
            "notification-url": "https://packagist.org/downloads/",
            "license": [
                "BSD-3-Clause"
            ],
            "authors": [
                {
                    "name": "Sebastian Bergmann",
                    "email": "sebastian@phpunit.de"
                }
            ],
            "description": "Provides functionality to handle HHVM/PHP environments",
            "homepage": "http://www.github.com/sebastianbergmann/environment",
            "keywords": [
                "Xdebug",
                "environment",
                "hhvm"
            ],
            "support": {
                "issues": "https://github.com/sebastianbergmann/environment/issues",
                "source": "https://github.com/sebastianbergmann/environment/tree/5.1.3"
            },
            "funding": [
                {
                    "url": "https://github.com/sebastianbergmann",
                    "type": "github"
                }
            ],
            "time": "2020-09-28T05:52:38+00:00"
        },
        {
            "name": "sebastian/exporter",
            "version": "4.0.3",
            "source": {
                "type": "git",
                "url": "https://github.com/sebastianbergmann/exporter.git",
                "reference": "d89cc98761b8cb5a1a235a6b703ae50d34080e65"
            },
            "dist": {
                "type": "zip",
                "url": "https://api.github.com/repos/sebastianbergmann/exporter/zipball/d89cc98761b8cb5a1a235a6b703ae50d34080e65",
                "reference": "d89cc98761b8cb5a1a235a6b703ae50d34080e65",
                "shasum": ""
            },
            "require": {
                "php": ">=7.3",
                "sebastian/recursion-context": "^4.0"
            },
            "require-dev": {
                "ext-mbstring": "*",
                "phpunit/phpunit": "^9.3"
            },
            "type": "library",
            "extra": {
                "branch-alias": {
                    "dev-master": "4.0-dev"
                }
            },
            "autoload": {
                "classmap": [
                    "src/"
                ]
            },
            "notification-url": "https://packagist.org/downloads/",
            "license": [
                "BSD-3-Clause"
            ],
            "authors": [
                {
                    "name": "Sebastian Bergmann",
                    "email": "sebastian@phpunit.de"
                },
                {
                    "name": "Jeff Welch",
                    "email": "whatthejeff@gmail.com"
                },
                {
                    "name": "Volker Dusch",
                    "email": "github@wallbash.com"
                },
                {
                    "name": "Adam Harvey",
                    "email": "aharvey@php.net"
                },
                {
                    "name": "Bernhard Schussek",
                    "email": "bschussek@gmail.com"
                }
            ],
            "description": "Provides the functionality to export PHP variables for visualization",
            "homepage": "http://www.github.com/sebastianbergmann/exporter",
            "keywords": [
                "export",
                "exporter"
            ],
            "support": {
                "issues": "https://github.com/sebastianbergmann/exporter/issues",
                "source": "https://github.com/sebastianbergmann/exporter/tree/4.0.3"
            },
            "funding": [
                {
                    "url": "https://github.com/sebastianbergmann",
                    "type": "github"
                }
            ],
            "time": "2020-09-28T05:24:23+00:00"
        },
        {
            "name": "sebastian/global-state",
            "version": "5.0.1",
            "source": {
                "type": "git",
                "url": "https://github.com/sebastianbergmann/global-state.git",
                "reference": "ea779cb749a478b22a2564ac41cd7bda79c78dc7"
            },
            "dist": {
                "type": "zip",
                "url": "https://api.github.com/repos/sebastianbergmann/global-state/zipball/ea779cb749a478b22a2564ac41cd7bda79c78dc7",
                "reference": "ea779cb749a478b22a2564ac41cd7bda79c78dc7",
                "shasum": ""
            },
            "require": {
                "php": ">=7.3",
                "sebastian/object-reflector": "^2.0",
                "sebastian/recursion-context": "^4.0"
            },
            "require-dev": {
                "ext-dom": "*",
                "phpunit/phpunit": "^9.3"
            },
            "suggest": {
                "ext-uopz": "*"
            },
            "type": "library",
            "extra": {
                "branch-alias": {
                    "dev-master": "5.0-dev"
                }
            },
            "autoload": {
                "classmap": [
                    "src/"
                ]
            },
            "notification-url": "https://packagist.org/downloads/",
            "license": [
                "BSD-3-Clause"
            ],
            "authors": [
                {
                    "name": "Sebastian Bergmann",
                    "email": "sebastian@phpunit.de"
                }
            ],
            "description": "Snapshotting of global state",
            "homepage": "http://www.github.com/sebastianbergmann/global-state",
            "keywords": [
                "global state"
            ],
            "support": {
                "issues": "https://github.com/sebastianbergmann/global-state/issues",
                "source": "https://github.com/sebastianbergmann/global-state/tree/5.0.1"
            },
            "funding": [
                {
                    "url": "https://github.com/sebastianbergmann",
                    "type": "github"
                }
            ],
            "time": "2020-09-28T05:54:06+00:00"
        },
        {
            "name": "sebastian/lines-of-code",
            "version": "1.0.1",
            "source": {
                "type": "git",
                "url": "https://github.com/sebastianbergmann/lines-of-code.git",
                "reference": "6514b8f21906b8b46f520d1fbd17a4523fa59a54"
            },
            "dist": {
                "type": "zip",
                "url": "https://api.github.com/repos/sebastianbergmann/lines-of-code/zipball/6514b8f21906b8b46f520d1fbd17a4523fa59a54",
                "reference": "6514b8f21906b8b46f520d1fbd17a4523fa59a54",
                "shasum": ""
            },
            "require": {
                "nikic/php-parser": "^4.6",
                "php": ">=7.3"
            },
            "require-dev": {
                "phpunit/phpunit": "^9.3"
            },
            "type": "library",
            "extra": {
                "branch-alias": {
                    "dev-master": "1.0-dev"
                }
            },
            "autoload": {
                "classmap": [
                    "src/"
                ]
            },
            "notification-url": "https://packagist.org/downloads/",
            "license": [
                "BSD-3-Clause"
            ],
            "authors": [
                {
                    "name": "Sebastian Bergmann",
                    "email": "sebastian@phpunit.de",
                    "role": "lead"
                }
            ],
            "description": "Library for counting the lines of code in PHP source code",
            "homepage": "https://github.com/sebastianbergmann/lines-of-code",
            "support": {
                "issues": "https://github.com/sebastianbergmann/lines-of-code/issues",
                "source": "https://github.com/sebastianbergmann/lines-of-code/tree/1.0.1"
            },
            "funding": [
                {
                    "url": "https://github.com/sebastianbergmann",
                    "type": "github"
                }
            ],
            "time": "2020-09-28T06:07:27+00:00"
        },
        {
            "name": "sebastian/object-enumerator",
            "version": "4.0.3",
            "source": {
                "type": "git",
                "url": "https://github.com/sebastianbergmann/object-enumerator.git",
                "reference": "f6f5957013d84725427d361507e13513702888a4"
            },
            "dist": {
                "type": "zip",
                "url": "https://api.github.com/repos/sebastianbergmann/object-enumerator/zipball/f6f5957013d84725427d361507e13513702888a4",
                "reference": "f6f5957013d84725427d361507e13513702888a4",
                "shasum": ""
            },
            "require": {
                "php": ">=7.3",
                "sebastian/object-reflector": "^2.0",
                "sebastian/recursion-context": "^4.0"
            },
            "require-dev": {
                "phpunit/phpunit": "^9.3"
            },
            "type": "library",
            "extra": {
                "branch-alias": {
                    "dev-master": "4.0-dev"
                }
            },
            "autoload": {
                "classmap": [
                    "src/"
                ]
            },
            "notification-url": "https://packagist.org/downloads/",
            "license": [
                "BSD-3-Clause"
            ],
            "authors": [
                {
                    "name": "Sebastian Bergmann",
                    "email": "sebastian@phpunit.de"
                }
            ],
            "description": "Traverses array structures and object graphs to enumerate all referenced objects",
            "homepage": "https://github.com/sebastianbergmann/object-enumerator/",
            "support": {
                "issues": "https://github.com/sebastianbergmann/object-enumerator/issues",
                "source": "https://github.com/sebastianbergmann/object-enumerator/tree/4.0.3"
            },
            "funding": [
                {
                    "url": "https://github.com/sebastianbergmann",
                    "type": "github"
                }
            ],
            "time": "2020-09-28T05:55:06+00:00"
        },
        {
            "name": "sebastian/object-reflector",
            "version": "2.0.3",
            "source": {
                "type": "git",
                "url": "https://github.com/sebastianbergmann/object-reflector.git",
                "reference": "d9d0ab3b12acb1768bc1e0a89b23c90d2043cbe5"
            },
            "dist": {
                "type": "zip",
                "url": "https://api.github.com/repos/sebastianbergmann/object-reflector/zipball/d9d0ab3b12acb1768bc1e0a89b23c90d2043cbe5",
                "reference": "d9d0ab3b12acb1768bc1e0a89b23c90d2043cbe5",
                "shasum": ""
            },
            "require": {
                "php": ">=7.3"
            },
            "require-dev": {
                "phpunit/phpunit": "^9.3"
            },
            "type": "library",
            "extra": {
                "branch-alias": {
                    "dev-master": "2.0-dev"
                }
            },
            "autoload": {
                "classmap": [
                    "src/"
                ]
            },
            "notification-url": "https://packagist.org/downloads/",
            "license": [
                "BSD-3-Clause"
            ],
            "authors": [
                {
                    "name": "Sebastian Bergmann",
                    "email": "sebastian@phpunit.de"
                }
            ],
            "description": "Allows reflection of object attributes, including inherited and non-public ones",
            "homepage": "https://github.com/sebastianbergmann/object-reflector/",
            "support": {
                "issues": "https://github.com/sebastianbergmann/object-reflector/issues",
                "source": "https://github.com/sebastianbergmann/object-reflector/tree/2.0.3"
            },
            "funding": [
                {
                    "url": "https://github.com/sebastianbergmann",
                    "type": "github"
                }
            ],
            "time": "2020-09-28T05:56:16+00:00"
        },
        {
            "name": "sebastian/recursion-context",
            "version": "4.0.3",
            "source": {
                "type": "git",
                "url": "https://github.com/sebastianbergmann/recursion-context.git",
                "reference": "ed8c9cd355089134bc9cba421b5cfdd58f0eaef7"
            },
            "dist": {
                "type": "zip",
                "url": "https://api.github.com/repos/sebastianbergmann/recursion-context/zipball/ed8c9cd355089134bc9cba421b5cfdd58f0eaef7",
                "reference": "ed8c9cd355089134bc9cba421b5cfdd58f0eaef7",
                "shasum": ""
            },
            "require": {
                "php": ">=7.3"
            },
            "require-dev": {
                "phpunit/phpunit": "^9.3"
            },
            "type": "library",
            "extra": {
                "branch-alias": {
                    "dev-master": "4.0-dev"
                }
            },
            "autoload": {
                "classmap": [
                    "src/"
                ]
            },
            "notification-url": "https://packagist.org/downloads/",
            "license": [
                "BSD-3-Clause"
            ],
            "authors": [
                {
                    "name": "Sebastian Bergmann",
                    "email": "sebastian@phpunit.de"
                },
                {
                    "name": "Jeff Welch",
                    "email": "whatthejeff@gmail.com"
                },
                {
                    "name": "Adam Harvey",
                    "email": "aharvey@php.net"
                }
            ],
            "description": "Provides functionality to recursively process PHP variables",
            "homepage": "http://www.github.com/sebastianbergmann/recursion-context",
            "support": {
                "issues": "https://github.com/sebastianbergmann/recursion-context/issues",
                "source": "https://github.com/sebastianbergmann/recursion-context/tree/4.0.3"
            },
            "funding": [
                {
                    "url": "https://github.com/sebastianbergmann",
                    "type": "github"
                }
            ],
            "time": "2020-09-28T05:17:32+00:00"
        },
        {
            "name": "sebastian/resource-operations",
            "version": "3.0.3",
            "source": {
                "type": "git",
                "url": "https://github.com/sebastianbergmann/resource-operations.git",
                "reference": "0f4443cb3a1d92ce809899753bc0d5d5a8dd19a8"
            },
            "dist": {
                "type": "zip",
                "url": "https://api.github.com/repos/sebastianbergmann/resource-operations/zipball/0f4443cb3a1d92ce809899753bc0d5d5a8dd19a8",
                "reference": "0f4443cb3a1d92ce809899753bc0d5d5a8dd19a8",
                "shasum": ""
            },
            "require": {
                "php": ">=7.3"
            },
            "require-dev": {
                "phpunit/phpunit": "^9.0"
            },
            "type": "library",
            "extra": {
                "branch-alias": {
                    "dev-master": "3.0-dev"
                }
            },
            "autoload": {
                "classmap": [
                    "src/"
                ]
            },
            "notification-url": "https://packagist.org/downloads/",
            "license": [
                "BSD-3-Clause"
            ],
            "authors": [
                {
                    "name": "Sebastian Bergmann",
                    "email": "sebastian@phpunit.de"
                }
            ],
            "description": "Provides a list of PHP built-in functions that operate on resources",
            "homepage": "https://www.github.com/sebastianbergmann/resource-operations",
            "support": {
                "issues": "https://github.com/sebastianbergmann/resource-operations/issues",
                "source": "https://github.com/sebastianbergmann/resource-operations/tree/3.0.3"
            },
            "funding": [
                {
                    "url": "https://github.com/sebastianbergmann",
                    "type": "github"
                }
            ],
            "time": "2020-09-28T06:45:17+00:00"
        },
        {
            "name": "sebastian/type",
            "version": "2.3.0",
            "source": {
                "type": "git",
                "url": "https://github.com/sebastianbergmann/type.git",
                "reference": "fa592377f3923946cb90bf1f6a71ba2e5f229909"
            },
            "dist": {
                "type": "zip",
                "url": "https://api.github.com/repos/sebastianbergmann/type/zipball/fa592377f3923946cb90bf1f6a71ba2e5f229909",
                "reference": "fa592377f3923946cb90bf1f6a71ba2e5f229909",
                "shasum": ""
            },
            "require": {
                "php": ">=7.3"
            },
            "require-dev": {
                "phpunit/phpunit": "^9.3"
            },
            "type": "library",
            "extra": {
                "branch-alias": {
                    "dev-master": "2.3-dev"
                }
            },
            "autoload": {
                "classmap": [
                    "src/"
                ]
            },
            "notification-url": "https://packagist.org/downloads/",
            "license": [
                "BSD-3-Clause"
            ],
            "authors": [
                {
                    "name": "Sebastian Bergmann",
                    "email": "sebastian@phpunit.de",
                    "role": "lead"
                }
            ],
            "description": "Collection of value objects that represent the types of the PHP type system",
            "homepage": "https://github.com/sebastianbergmann/type",
            "support": {
                "issues": "https://github.com/sebastianbergmann/type/issues",
                "source": "https://github.com/sebastianbergmann/type/tree/2.3.0"
            },
            "funding": [
                {
                    "url": "https://github.com/sebastianbergmann",
                    "type": "github"
                }
            ],
            "time": "2020-10-06T08:41:03+00:00"
        },
        {
            "name": "sebastian/version",
            "version": "3.0.2",
            "source": {
                "type": "git",
                "url": "https://github.com/sebastianbergmann/version.git",
                "reference": "c6c1022351a901512170118436c764e473f6de8c"
            },
            "dist": {
                "type": "zip",
                "url": "https://api.github.com/repos/sebastianbergmann/version/zipball/c6c1022351a901512170118436c764e473f6de8c",
                "reference": "c6c1022351a901512170118436c764e473f6de8c",
                "shasum": ""
            },
            "require": {
                "php": ">=7.3"
            },
            "type": "library",
            "extra": {
                "branch-alias": {
                    "dev-master": "3.0-dev"
                }
            },
            "autoload": {
                "classmap": [
                    "src/"
                ]
            },
            "notification-url": "https://packagist.org/downloads/",
            "license": [
                "BSD-3-Clause"
            ],
            "authors": [
                {
                    "name": "Sebastian Bergmann",
                    "email": "sebastian@phpunit.de",
                    "role": "lead"
                }
            ],
            "description": "Library that helps with managing the version number of Git-hosted PHP projects",
            "homepage": "https://github.com/sebastianbergmann/version",
            "support": {
                "issues": "https://github.com/sebastianbergmann/version/issues",
                "source": "https://github.com/sebastianbergmann/version/tree/3.0.2"
            },
            "funding": [
                {
                    "url": "https://github.com/sebastianbergmann",
                    "type": "github"
                }
            ],
            "time": "2020-09-28T06:39:44+00:00"
        },
        {
            "name": "slevomat/coding-standard",
            "version": "6.3.10",
            "source": {
                "type": "git",
                "url": "https://github.com/slevomat/coding-standard.git",
                "reference": "58fa5ea2c048357ae55185eb5e93ca2826fffde0"
            },
            "dist": {
                "type": "zip",
                "url": "https://api.github.com/repos/slevomat/coding-standard/zipball/58fa5ea2c048357ae55185eb5e93ca2826fffde0",
                "reference": "58fa5ea2c048357ae55185eb5e93ca2826fffde0",
                "shasum": ""
            },
            "require": {
                "php": "^7.1",
                "phpstan/phpdoc-parser": "0.4.0 - 0.4.4",
                "squizlabs/php_codesniffer": "^3.5.5"
            },
            "require-dev": {
                "dealerdirect/phpcodesniffer-composer-installer": "0.6.2",
                "phing/phing": "2.16.3",
                "php-parallel-lint/php-parallel-lint": "1.2.0",
                "phpstan/phpstan": "0.12.19",
                "phpstan/phpstan-deprecation-rules": "0.12.2",
                "phpstan/phpstan-phpunit": "0.12.8",
                "phpstan/phpstan-strict-rules": "0.12.2",
                "phpunit/phpunit": "7.5.20|8.5.2|9.1.2"
            },
            "type": "phpcodesniffer-standard",
            "extra": {
                "branch-alias": {
                    "dev-master": "6.x-dev"
                }
            },
            "autoload": {
                "psr-4": {
                    "SlevomatCodingStandard\\": "SlevomatCodingStandard"
                }
            },
            "notification-url": "https://packagist.org/downloads/",
            "license": [
                "MIT"
            ],
            "description": "Slevomat Coding Standard for PHP_CodeSniffer complements Consistence Coding Standard by providing sniffs with additional checks.",
            "support": {
                "issues": "https://github.com/slevomat/coding-standard/issues",
                "source": "https://github.com/slevomat/coding-standard/tree/6.3.10"
            },
            "funding": [
                {
                    "url": "https://github.com/kukulich",
                    "type": "github"
                },
                {
                    "url": "https://tidelift.com/funding/github/packagist/slevomat/coding-standard",
                    "type": "tidelift"
                }
            ],
            "time": "2020-06-22T11:33:09+00:00"
        },
        {
            "name": "squizlabs/php_codesniffer",
            "version": "3.5.5",
            "source": {
                "type": "git",
                "url": "https://github.com/squizlabs/PHP_CodeSniffer.git",
                "reference": "73e2e7f57d958e7228fce50dc0c61f58f017f9f6"
            },
            "dist": {
                "type": "zip",
                "url": "https://api.github.com/repos/squizlabs/PHP_CodeSniffer/zipball/73e2e7f57d958e7228fce50dc0c61f58f017f9f6",
                "reference": "73e2e7f57d958e7228fce50dc0c61f58f017f9f6",
                "shasum": ""
            },
            "require": {
                "ext-simplexml": "*",
                "ext-tokenizer": "*",
                "ext-xmlwriter": "*",
                "php": ">=5.4.0"
            },
            "require-dev": {
                "phpunit/phpunit": "^4.0 || ^5.0 || ^6.0 || ^7.0"
            },
            "bin": [
                "bin/phpcs",
                "bin/phpcbf"
            ],
            "type": "library",
            "extra": {
                "branch-alias": {
                    "dev-master": "3.x-dev"
                }
            },
            "notification-url": "https://packagist.org/downloads/",
            "license": [
                "BSD-3-Clause"
            ],
            "authors": [
                {
                    "name": "Greg Sherwood",
                    "role": "lead"
                }
            ],
            "description": "PHP_CodeSniffer tokenizes PHP, JavaScript and CSS files and detects violations of a defined set of coding standards.",
            "homepage": "https://github.com/squizlabs/PHP_CodeSniffer",
            "keywords": [
                "phpcs",
                "standards"
            ],
            "support": {
                "issues": "https://github.com/squizlabs/PHP_CodeSniffer/issues",
                "source": "https://github.com/squizlabs/PHP_CodeSniffer",
                "wiki": "https://github.com/squizlabs/PHP_CodeSniffer/wiki"
            },
            "time": "2020-04-17T01:09:41+00:00"
        },
        {
            "name": "symfony/console",
            "version": "v4.2.4",
            "source": {
                "type": "git",
                "url": "https://github.com/symfony/console.git",
                "reference": "9dc2299a016497f9ee620be94524e6c0af0280a9"
            },
            "dist": {
                "type": "zip",
                "url": "https://api.github.com/repos/symfony/console/zipball/9dc2299a016497f9ee620be94524e6c0af0280a9",
                "reference": "9dc2299a016497f9ee620be94524e6c0af0280a9",
                "shasum": ""
            },
            "require": {
                "php": "^7.1.3",
                "symfony/contracts": "^1.0",
                "symfony/polyfill-mbstring": "~1.0"
            },
            "conflict": {
                "symfony/dependency-injection": "<3.4",
                "symfony/process": "<3.3"
            },
            "provide": {
                "psr/log-implementation": "1.0"
            },
            "require-dev": {
                "psr/log": "~1.0",
                "symfony/config": "~3.4|~4.0",
                "symfony/dependency-injection": "~3.4|~4.0",
                "symfony/event-dispatcher": "~3.4|~4.0",
                "symfony/lock": "~3.4|~4.0",
                "symfony/process": "~3.4|~4.0"
            },
            "suggest": {
                "psr/log": "For using the console logger",
                "symfony/event-dispatcher": "",
                "symfony/lock": "",
                "symfony/process": ""
            },
            "type": "library",
            "extra": {
                "branch-alias": {
                    "dev-master": "4.2-dev"
                }
            },
            "autoload": {
                "psr-4": {
                    "Symfony\\Component\\Console\\": ""
                },
                "exclude-from-classmap": [
                    "/Tests/"
                ]
            },
            "notification-url": "https://packagist.org/downloads/",
            "license": [
                "MIT"
            ],
            "authors": [
                {
                    "name": "Fabien Potencier",
                    "email": "fabien@symfony.com"
                },
                {
                    "name": "Symfony Community",
                    "homepage": "https://symfony.com/contributors"
                }
            ],
            "description": "Symfony Console Component",
            "homepage": "https://symfony.com",
            "time": "2019-02-23T15:17:42+00:00"
        },
        {
            "name": "symfony/contracts",
            "version": "v1.0.2",
            "source": {
                "type": "git",
                "url": "https://github.com/symfony/contracts.git",
                "reference": "1aa7ab2429c3d594dd70689604b5cf7421254cdf"
            },
            "dist": {
                "type": "zip",
                "url": "https://api.github.com/repos/symfony/contracts/zipball/1aa7ab2429c3d594dd70689604b5cf7421254cdf",
                "reference": "1aa7ab2429c3d594dd70689604b5cf7421254cdf",
                "shasum": ""
            },
            "require": {
                "php": "^7.1.3"
            },
            "require-dev": {
                "psr/cache": "^1.0",
                "psr/container": "^1.0"
            },
            "suggest": {
                "psr/cache": "When using the Cache contracts",
                "psr/container": "When using the Service contracts",
                "symfony/cache-contracts-implementation": "",
                "symfony/service-contracts-implementation": "",
                "symfony/translation-contracts-implementation": ""
            },
            "type": "library",
            "extra": {
                "branch-alias": {
                    "dev-master": "1.0-dev"
                }
            },
            "autoload": {
                "psr-4": {
                    "Symfony\\Contracts\\": ""
                },
                "exclude-from-classmap": [
                    "**/Tests/"
                ]
            },
            "notification-url": "https://packagist.org/downloads/",
            "license": [
                "MIT"
            ],
            "authors": [
                {
                    "name": "Nicolas Grekas",
                    "email": "p@tchwork.com"
                },
                {
                    "name": "Symfony Community",
                    "homepage": "https://symfony.com/contributors"
                }
            ],
            "description": "A set of abstractions extracted out of the Symfony components",
            "homepage": "https://symfony.com",
            "keywords": [
                "abstractions",
                "contracts",
                "decoupling",
                "interfaces",
                "interoperability",
                "standards"
            ],
            "time": "2018-12-05T08:06:11+00:00"
        },
        {
            "name": "symfony/debug",
            "version": "v4.0.6",
            "source": {
                "type": "git",
                "url": "https://github.com/symfony/debug.git",
                "reference": "1721e4e7effb23480966690cdcdc7d2a4152d489"
            },
            "dist": {
                "type": "zip",
                "url": "https://api.github.com/repos/symfony/debug/zipball/1721e4e7effb23480966690cdcdc7d2a4152d489",
                "reference": "1721e4e7effb23480966690cdcdc7d2a4152d489",
                "shasum": ""
            },
            "require": {
                "php": "^7.1.3",
                "psr/log": "~1.0"
            },
            "conflict": {
                "symfony/http-kernel": "<3.4"
            },
            "require-dev": {
                "symfony/http-kernel": "~3.4|~4.0"
            },
            "type": "library",
            "extra": {
                "branch-alias": {
                    "dev-master": "4.0-dev"
                }
            },
            "autoload": {
                "psr-4": {
                    "Symfony\\Component\\Debug\\": ""
                },
                "exclude-from-classmap": [
                    "/Tests/"
                ]
            },
            "notification-url": "https://packagist.org/downloads/",
            "license": [
                "MIT"
            ],
            "authors": [
                {
                    "name": "Fabien Potencier",
                    "email": "fabien@symfony.com"
                },
                {
                    "name": "Symfony Community",
                    "homepage": "https://symfony.com/contributors"
                }
            ],
            "description": "Symfony Debug Component",
            "homepage": "https://symfony.com",
            "time": "2018-02-28T21:50:02+00:00"
        },
        {
            "name": "symfony/polyfill-ctype",
            "version": "v1.18.1",
            "source": {
                "type": "git",
                "url": "https://github.com/symfony/polyfill-ctype.git",
                "reference": "1c302646f6efc070cd46856e600e5e0684d6b454"
            },
            "dist": {
                "type": "zip",
                "url": "https://api.github.com/repos/symfony/polyfill-ctype/zipball/1c302646f6efc070cd46856e600e5e0684d6b454",
                "reference": "1c302646f6efc070cd46856e600e5e0684d6b454",
                "shasum": ""
            },
            "require": {
                "php": ">=5.3.3"
            },
            "suggest": {
                "ext-ctype": "For best performance"
            },
            "type": "library",
            "extra": {
                "branch-alias": {
                    "dev-master": "1.18-dev"
                },
                "thanks": {
                    "name": "symfony/polyfill",
                    "url": "https://github.com/symfony/polyfill"
                }
            },
            "autoload": {
                "psr-4": {
                    "Symfony\\Polyfill\\Ctype\\": ""
                },
                "files": [
                    "bootstrap.php"
                ]
            },
            "notification-url": "https://packagist.org/downloads/",
            "license": [
                "MIT"
            ],
            "authors": [
                {
                    "name": "Gert de Pagter",
                    "email": "BackEndTea@gmail.com"
                },
                {
                    "name": "Symfony Community",
                    "homepage": "https://symfony.com/contributors"
                }
            ],
            "description": "Symfony polyfill for ctype functions",
            "homepage": "https://symfony.com",
            "keywords": [
                "compatibility",
                "ctype",
                "polyfill",
                "portable"
            ],
            "support": {
                "source": "https://github.com/symfony/polyfill-ctype/tree/v1.18.0"
            },
            "funding": [
                {
                    "url": "https://symfony.com/sponsor",
                    "type": "custom"
                },
                {
                    "url": "https://github.com/fabpot",
                    "type": "github"
                },
                {
                    "url": "https://tidelift.com/funding/github/packagist/symfony/symfony",
                    "type": "tidelift"
                }
            ],
            "time": "2020-07-14T12:35:20+00:00"
        },
        {
            "name": "symfony/polyfill-mbstring",
            "version": "v1.10.0",
            "source": {
                "type": "git",
                "url": "https://github.com/symfony/polyfill-mbstring.git",
                "reference": "c79c051f5b3a46be09205c73b80b346e4153e494"
            },
            "dist": {
                "type": "zip",
                "url": "https://api.github.com/repos/symfony/polyfill-mbstring/zipball/c79c051f5b3a46be09205c73b80b346e4153e494",
                "reference": "c79c051f5b3a46be09205c73b80b346e4153e494",
                "shasum": ""
            },
            "require": {
                "php": ">=5.3.3"
            },
            "suggest": {
                "ext-mbstring": "For best performance"
            },
            "type": "library",
            "extra": {
                "branch-alias": {
                    "dev-master": "1.9-dev"
                }
            },
            "autoload": {
                "psr-4": {
                    "Symfony\\Polyfill\\Mbstring\\": ""
                },
                "files": [
                    "bootstrap.php"
                ]
            },
            "notification-url": "https://packagist.org/downloads/",
            "license": [
                "MIT"
            ],
            "authors": [
                {
                    "name": "Nicolas Grekas",
                    "email": "p@tchwork.com"
                },
                {
                    "name": "Symfony Community",
                    "homepage": "https://symfony.com/contributors"
                }
            ],
            "description": "Symfony polyfill for the Mbstring extension",
            "homepage": "https://symfony.com",
            "keywords": [
                "compatibility",
                "mbstring",
                "polyfill",
                "portable",
                "shim"
            ],
            "time": "2018-09-21T13:07:52+00:00"
        },
        {
            "name": "theseer/tokenizer",
            "version": "1.2.0",
            "source": {
                "type": "git",
                "url": "https://github.com/theseer/tokenizer.git",
                "reference": "75a63c33a8577608444246075ea0af0d052e452a"
            },
            "dist": {
                "type": "zip",
                "url": "https://api.github.com/repos/theseer/tokenizer/zipball/75a63c33a8577608444246075ea0af0d052e452a",
                "reference": "75a63c33a8577608444246075ea0af0d052e452a",
                "shasum": ""
            },
            "require": {
                "ext-dom": "*",
                "ext-tokenizer": "*",
                "ext-xmlwriter": "*",
                "php": "^7.2 || ^8.0"
            },
            "type": "library",
            "autoload": {
                "classmap": [
                    "src/"
                ]
            },
            "notification-url": "https://packagist.org/downloads/",
            "license": [
                "BSD-3-Clause"
            ],
            "authors": [
                {
                    "name": "Arne Blankerts",
                    "email": "arne@blankerts.de",
                    "role": "Developer"
                }
            ],
            "description": "A small library for converting tokenized PHP source code into XML and potentially other formats",
            "support": {
                "issues": "https://github.com/theseer/tokenizer/issues",
                "source": "https://github.com/theseer/tokenizer/tree/master"
            },
            "funding": [
                {
                    "url": "https://github.com/theseer",
                    "type": "github"
                }
            ],
            "time": "2020-07-12T23:59:07+00:00"
        },
        {
            "name": "vimeo/psalm",
            "version": "3.17.2",
            "source": {
                "type": "git",
                "url": "https://github.com/vimeo/psalm.git",
                "reference": "9e526d9cb569fe4631e6a737bbb7948d05596e3f"
            },
            "dist": {
                "type": "zip",
                "url": "https://api.github.com/repos/vimeo/psalm/zipball/9e526d9cb569fe4631e6a737bbb7948d05596e3f",
                "reference": "9e526d9cb569fe4631e6a737bbb7948d05596e3f",
                "shasum": ""
            },
            "require": {
                "amphp/amp": "^2.1",
                "amphp/byte-stream": "^1.5",
                "composer/package-versions-deprecated": "^1.8.0",
                "composer/semver": "^1.4 || ^2.0 || ^3.0",
                "composer/xdebug-handler": "^1.1",
                "dnoegel/php-xdg-base-dir": "^0.1.1",
                "ext-dom": "*",
                "ext-json": "*",
                "ext-libxml": "*",
                "ext-mbstring": "*",
                "ext-simplexml": "*",
                "ext-tokenizer": "*",
                "felixfbecker/advanced-json-rpc": "^3.0.3",
                "felixfbecker/language-server-protocol": "^1.4",
                "netresearch/jsonmapper": "^1.0 || ^2.0 || ^3.0",
                "nikic/php-parser": "4.3.* || 4.4.* || 4.5.* || 4.6.* || ^4.8",
                "openlss/lib-array2xml": "^1.0",
                "php": "^7.1.3|^8",
                "sebastian/diff": "^3.0 || ^4.0",
                "symfony/console": "^3.4.17 || ^4.1.6 || ^5.0",
                "webmozart/glob": "^4.1",
                "webmozart/path-util": "^2.3"
            },
            "provide": {
                "psalm/psalm": "self.version"
            },
            "require-dev": {
                "amphp/amp": "^2.4.2",
                "bamarni/composer-bin-plugin": "^1.2",
                "brianium/paratest": "^4.0.0",
                "ext-curl": "*",
                "phpdocumentor/reflection-docblock": "^4.3.4 || ^5",
                "phpmyadmin/sql-parser": "5.1.0",
                "phpspec/prophecy": ">=1.9.0",
                "phpunit/phpunit": "^7.5.16 || ^8.5 || ^9.0",
                "psalm/plugin-phpunit": "^0.11",
                "slevomat/coding-standard": "^5.0",
                "squizlabs/php_codesniffer": "^3.5",
                "symfony/process": "^4.3",
                "weirdan/prophecy-shim": "^1.0 || ^2.0"
            },
            "suggest": {
                "ext-igbinary": "^2.0.5"
            },
            "bin": [
                "psalm",
                "psalm-language-server",
                "psalm-plugin",
                "psalm-refactor",
                "psalter"
            ],
            "type": "library",
            "extra": {
                "branch-alias": {
                    "dev-master": "3.x-dev",
                    "dev-2.x": "2.x-dev",
                    "dev-1.x": "1.x-dev"
                }
            },
            "autoload": {
                "psr-4": {
                    "Psalm\\": "src/Psalm/"
                },
                "files": [
                    "src/functions.php",
                    "src/spl_object_id.php"
                ]
            },
            "notification-url": "https://packagist.org/downloads/",
            "license": [
                "MIT"
            ],
            "authors": [
                {
                    "name": "Matthew Brown"
                }
            ],
            "description": "A static analysis tool for finding errors in PHP applications",
            "keywords": [
                "code",
                "inspection",
                "php"
            ],
            "time": "2020-10-15T00:23:17+00:00"
        },
        {
            "name": "webmozart/assert",
            "version": "1.9.1",
            "source": {
                "type": "git",
                "url": "https://github.com/webmozart/assert.git",
                "reference": "bafc69caeb4d49c39fd0779086c03a3738cbb389"
            },
            "dist": {
                "type": "zip",
                "url": "https://api.github.com/repos/webmozart/assert/zipball/bafc69caeb4d49c39fd0779086c03a3738cbb389",
                "reference": "bafc69caeb4d49c39fd0779086c03a3738cbb389",
                "shasum": ""
            },
            "require": {
                "php": "^5.3.3 || ^7.0 || ^8.0",
                "symfony/polyfill-ctype": "^1.8"
            },
            "conflict": {
                "phpstan/phpstan": "<0.12.20",
                "vimeo/psalm": "<3.9.1"
            },
            "require-dev": {
                "phpunit/phpunit": "^4.8.36 || ^7.5.13"
            },
            "type": "library",
            "autoload": {
                "psr-4": {
                    "Webmozart\\Assert\\": "src/"
                }
            },
            "notification-url": "https://packagist.org/downloads/",
            "license": [
                "MIT"
            ],
            "authors": [
                {
                    "name": "Bernhard Schussek",
                    "email": "bschussek@gmail.com"
                }
            ],
            "description": "Assertions to validate method input/output with nice error messages.",
            "keywords": [
                "assert",
                "check",
                "validate"
            ],
            "support": {
                "issues": "https://github.com/webmozart/assert/issues",
                "source": "https://github.com/webmozart/assert/tree/master"
            },
            "time": "2020-07-08T17:02:28+00:00"
        },
        {
            "name": "webmozart/glob",
            "version": "4.1.0",
            "source": {
                "type": "git",
                "url": "https://github.com/webmozart/glob.git",
                "reference": "3cbf63d4973cf9d780b93d2da8eec7e4a9e63bbe"
            },
            "dist": {
                "type": "zip",
                "url": "https://api.github.com/repos/webmozart/glob/zipball/3cbf63d4973cf9d780b93d2da8eec7e4a9e63bbe",
                "reference": "3cbf63d4973cf9d780b93d2da8eec7e4a9e63bbe",
                "shasum": ""
            },
            "require": {
                "php": "^5.3.3|^7.0",
                "webmozart/path-util": "^2.2"
            },
            "require-dev": {
                "phpunit/phpunit": "^4.6",
                "sebastian/version": "^1.0.1",
                "symfony/filesystem": "^2.5"
            },
            "type": "library",
            "extra": {
                "branch-alias": {
                    "dev-master": "4.1-dev"
                }
            },
            "autoload": {
                "psr-4": {
                    "Webmozart\\Glob\\": "src/"
                }
            },
            "notification-url": "https://packagist.org/downloads/",
            "license": [
                "MIT"
            ],
            "authors": [
                {
                    "name": "Bernhard Schussek",
                    "email": "bschussek@gmail.com"
                }
            ],
            "description": "A PHP implementation of Ant's glob.",
            "support": {
                "issues": "https://github.com/webmozart/glob/issues",
                "source": "https://github.com/webmozart/glob/tree/master"
            },
            "time": "2015-12-29T11:14:33+00:00"
        },
        {
            "name": "webmozart/path-util",
            "version": "2.3.0",
            "source": {
                "type": "git",
                "url": "https://github.com/webmozart/path-util.git",
                "reference": "d939f7edc24c9a1bb9c0dee5cb05d8e859490725"
            },
            "dist": {
                "type": "zip",
                "url": "https://api.github.com/repos/webmozart/path-util/zipball/d939f7edc24c9a1bb9c0dee5cb05d8e859490725",
                "reference": "d939f7edc24c9a1bb9c0dee5cb05d8e859490725",
                "shasum": ""
            },
            "require": {
                "php": ">=5.3.3",
                "webmozart/assert": "~1.0"
            },
            "require-dev": {
                "phpunit/phpunit": "^4.6",
                "sebastian/version": "^1.0.1"
            },
            "type": "library",
            "extra": {
                "branch-alias": {
                    "dev-master": "2.3-dev"
                }
            },
            "autoload": {
                "psr-4": {
                    "Webmozart\\PathUtil\\": "src/"
                }
            },
            "notification-url": "https://packagist.org/downloads/",
            "license": [
                "MIT"
            ],
            "authors": [
                {
                    "name": "Bernhard Schussek",
                    "email": "bschussek@gmail.com"
                }
            ],
            "description": "A robust cross-platform utility for normalizing, comparing and modifying file paths.",
            "support": {
                "issues": "https://github.com/webmozart/path-util/issues",
                "source": "https://github.com/webmozart/path-util/tree/2.3.0"
            },
            "time": "2015-12-17T08:42:14+00:00"
        }
    ],
    "aliases": [],
    "minimum-stability": "stable",
    "stability-flags": [],
    "prefer-stable": false,
    "prefer-lowest": false,
    "platform": {
<<<<<<< HEAD
        "php": "^7.3 || ^8.0"
=======
        "php": "^7.3 || ^8",
        "ext-pdo": "*"
>>>>>>> bdb7983c
    },
    "platform-dev": [],
    "platform-overrides": {
        "php": "7.3.0"
    },
    "plugin-api-version": "1.1.0"
}<|MERGE_RESOLUTION|>--- conflicted
+++ resolved
@@ -4,11 +4,7 @@
         "Read more about it at https://getcomposer.org/doc/01-basic-usage.md#installing-dependencies",
         "This file is @generated automatically"
     ],
-<<<<<<< HEAD
     "content-hash": "6ce8c3c086a3b49d5e16703c5b1ce649",
-=======
-    "content-hash": "0e4428b976a1e1835abdff64014ad723",
->>>>>>> bdb7983c
     "packages": [
         {
             "name": "composer/package-versions-deprecated",
@@ -155,10 +151,6 @@
                 "cache",
                 "caching"
             ],
-            "support": {
-                "issues": "https://github.com/doctrine/cache/issues",
-                "source": "https://github.com/doctrine/cache/tree/v1.7.1"
-            },
             "time": "2017-08-25T07:02:50+00:00"
         },
         {
@@ -233,10 +225,6 @@
                 "eventdispatcher",
                 "eventmanager"
             ],
-            "support": {
-                "issues": "https://github.com/doctrine/event-manager/issues",
-                "source": "https://github.com/doctrine/event-manager/tree/master"
-            },
             "time": "2018-06-11T11:59:03+00:00"
         }
     ],
@@ -317,11 +305,6 @@
                 "non-blocking",
                 "promise"
             ],
-            "support": {
-                "irc": "irc://irc.freenode.org/amphp",
-                "issues": "https://github.com/amphp/amp/issues",
-                "source": "https://github.com/amphp/amp/tree/master"
-            },
             "funding": [
                 {
                     "url": "https://github.com/amphp",
@@ -394,11 +377,6 @@
                 "non-blocking",
                 "stream"
             ],
-            "support": {
-                "irc": "irc://irc.freenode.org/amphp",
-                "issues": "https://github.com/amphp/byte-stream/issues",
-                "source": "https://github.com/amphp/byte-stream/tree/master"
-            },
             "time": "2020-06-29T18:35:05+00:00"
         },
         {
@@ -518,11 +496,6 @@
                 "Xdebug",
                 "performance"
             ],
-            "support": {
-                "irc": "irc://irc.freenode.org/composer",
-                "issues": "https://github.com/composer/xdebug-handler/issues",
-                "source": "https://github.com/composer/xdebug-handler/tree/1.4.3"
-            },
             "funding": [
                 {
                     "url": "https://packagist.com",
@@ -603,10 +576,6 @@
                 "stylecheck",
                 "tests"
             ],
-            "support": {
-                "issues": "https://github.com/dealerdirect/phpcodesniffer-composer-installer/issues",
-                "source": "https://github.com/dealerdirect/phpcodesniffer-composer-installer"
-            },
             "time": "2020-06-25T14:57:39+00:00"
         },
         {
@@ -700,10 +669,6 @@
                 "standard",
                 "style"
             ],
-            "support": {
-                "issues": "https://github.com/doctrine/coding-standard/issues",
-                "source": "https://github.com/doctrine/coding-standard/tree/8.1.x"
-            },
             "time": "2020-07-05T20:35:22+00:00"
         },
         {
@@ -819,10 +784,6 @@
                 }
             ],
             "description": "A more advanced JSONRPC implementation",
-            "support": {
-                "issues": "https://github.com/felixfbecker/php-advanced-json-rpc/issues",
-                "source": "https://github.com/felixfbecker/php-advanced-json-rpc/tree/master"
-            },
             "time": "2020-03-11T15:21:41+00:00"
         },
         {
@@ -870,10 +831,6 @@
                 "php",
                 "server"
             ],
-            "support": {
-                "issues": "https://github.com/felixfbecker/php-language-server-protocol/issues",
-                "source": "https://github.com/felixfbecker/php-language-server-protocol/tree/v1.4.0"
-            },
             "time": "2019-06-23T21:03:50+00:00"
         },
         {
@@ -918,9 +875,6 @@
                 "stubs",
                 "type"
             ],
-            "support": {
-                "source": "https://github.com/JetBrains/phpstorm-stubs/tree/master"
-            },
             "time": "2019-12-05T16:56:26+00:00"
         },
         {
@@ -1025,11 +979,6 @@
                 }
             ],
             "description": "Map nested JSON structures onto PHP classes",
-            "support": {
-                "email": "cweiske@cweiske.de",
-                "issues": "https://github.com/cweiske/jsonmapper/issues",
-                "source": "https://github.com/cweiske/jsonmapper/tree/master"
-            },
             "time": "2020-04-16T18:48:43+00:00"
         },
         {
@@ -1131,10 +1080,6 @@
                 "xml",
                 "xml conversion"
             ],
-            "support": {
-                "issues": "https://github.com/nullivex/lib-array2xml/issues",
-                "source": "https://github.com/nullivex/lib-array2xml/tree/master"
-            },
             "time": "2019-03-29T20:06:56+00:00"
         },
         {
@@ -1295,10 +1240,6 @@
                 "reflection",
                 "static analysis"
             ],
-            "support": {
-                "issues": "https://github.com/phpDocumentor/ReflectionCommon/issues",
-                "source": "https://github.com/phpDocumentor/ReflectionCommon/tree/2.x"
-            },
             "time": "2020-06-27T09:03:43+00:00"
         },
         {
@@ -1520,10 +1461,6 @@
                 "MIT"
             ],
             "description": "PHPDoc parser with support for nullable, intersection and generic types",
-            "support": {
-                "issues": "https://github.com/phpstan/phpdoc-parser/issues",
-                "source": "https://github.com/phpstan/phpdoc-parser/tree/master"
-            },
             "time": "2020-04-13T16:28:46+00:00"
         },
         {
@@ -2107,10 +2044,6 @@
                 }
             ],
             "description": "Psalm plugin for PHPUnit",
-            "support": {
-                "issues": "https://github.com/psalm/psalm-plugin-phpunit/issues",
-                "source": "https://github.com/psalm/psalm-plugin-phpunit/tree/0.10.1"
-            },
             "time": "2020-05-24T20:30:10+00:00"
         },
         {
@@ -2158,9 +2091,6 @@
                 "psr",
                 "psr-3"
             ],
-            "support": {
-                "source": "https://github.com/php-fig/log/tree/1.1.3"
-            },
             "time": "2020-03-23T09:12:05+00:00"
         },
         {
@@ -3172,10 +3102,6 @@
                 "MIT"
             ],
             "description": "Slevomat Coding Standard for PHP_CodeSniffer complements Consistence Coding Standard by providing sniffs with additional checks.",
-            "support": {
-                "issues": "https://github.com/slevomat/coding-standard/issues",
-                "source": "https://github.com/slevomat/coding-standard/tree/6.3.10"
-            },
             "funding": [
                 {
                     "url": "https://github.com/kukulich",
@@ -3237,11 +3163,6 @@
                 "phpcs",
                 "standards"
             ],
-            "support": {
-                "issues": "https://github.com/squizlabs/PHP_CodeSniffer/issues",
-                "source": "https://github.com/squizlabs/PHP_CodeSniffer",
-                "wiki": "https://github.com/squizlabs/PHP_CodeSniffer/wiki"
-            },
             "time": "2020-04-17T01:09:41+00:00"
         },
         {
@@ -3438,6 +3359,9 @@
             ],
             "description": "Symfony Debug Component",
             "homepage": "https://symfony.com",
+            "support": {
+                "source": "https://github.com/symfony/debug/tree/4.0"
+            },
             "time": "2018-02-28T21:50:02+00:00"
         },
         {
@@ -3500,9 +3424,6 @@
                 "polyfill",
                 "portable"
             ],
-            "support": {
-                "source": "https://github.com/symfony/polyfill-ctype/tree/v1.18.0"
-            },
             "funding": [
                 {
                     "url": "https://symfony.com/sponsor",
@@ -3775,10 +3696,6 @@
                 "check",
                 "validate"
             ],
-            "support": {
-                "issues": "https://github.com/webmozart/assert/issues",
-                "source": "https://github.com/webmozart/assert/tree/master"
-            },
             "time": "2020-07-08T17:02:28+00:00"
         },
         {
@@ -3826,10 +3743,6 @@
                 }
             ],
             "description": "A PHP implementation of Ant's glob.",
-            "support": {
-                "issues": "https://github.com/webmozart/glob/issues",
-                "source": "https://github.com/webmozart/glob/tree/master"
-            },
             "time": "2015-12-29T11:14:33+00:00"
         },
         {
@@ -3876,10 +3789,6 @@
                 }
             ],
             "description": "A robust cross-platform utility for normalizing, comparing and modifying file paths.",
-            "support": {
-                "issues": "https://github.com/webmozart/path-util/issues",
-                "source": "https://github.com/webmozart/path-util/tree/2.3.0"
-            },
             "time": "2015-12-17T08:42:14+00:00"
         }
     ],
@@ -3889,12 +3798,7 @@
     "prefer-stable": false,
     "prefer-lowest": false,
     "platform": {
-<<<<<<< HEAD
         "php": "^7.3 || ^8.0"
-=======
-        "php": "^7.3 || ^8",
-        "ext-pdo": "*"
->>>>>>> bdb7983c
     },
     "platform-dev": [],
     "platform-overrides": {
