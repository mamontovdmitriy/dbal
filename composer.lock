{
    "_readme": [
        "This file locks the dependencies of your project to a known state",
        "Read more about it at https://getcomposer.org/doc/01-basic-usage.md#installing-dependencies",
        "This file is @generated automatically"
    ],
<<<<<<< HEAD
    "content-hash": "c61d6544a7d6c20b068a7c29c7e006d1",
=======
    "content-hash": "ce60bfb3c7214de480c0b859a69fe820",
>>>>>>> 4509f271
    "packages": [
        {
            "name": "composer/package-versions-deprecated",
            "version": "1.8.0",
            "source": {
                "type": "git",
                "url": "https://github.com/composer/package-versions-deprecated.git",
                "reference": "98df7f1b293c0550bd5b1ce6b60b59bdda23aa47"
            },
            "dist": {
                "type": "zip",
                "url": "https://api.github.com/repos/composer/package-versions-deprecated/zipball/98df7f1b293c0550bd5b1ce6b60b59bdda23aa47",
                "reference": "98df7f1b293c0550bd5b1ce6b60b59bdda23aa47",
                "shasum": ""
            },
            "require": {
                "composer-plugin-api": "^1.1.0 || ^2.0",
                "php": "^7"
            },
            "replace": {
                "ocramius/package-versions": "1.2 - 1.8.99"
            },
            "require-dev": {
                "composer/composer": "^1.9.3 || ^2.0@dev",
                "ext-zip": "^1.13",
                "phpunit/phpunit": "^6.5 || ^7"
            },
            "type": "composer-plugin",
            "extra": {
                "class": "PackageVersions\\Installer",
                "branch-alias": {
                    "dev-master": "1.x-dev"
                }
            },
            "autoload": {
                "psr-4": {
                    "PackageVersions\\": "src/PackageVersions"
                }
            },
            "notification-url": "https://packagist.org/downloads/",
            "license": [
                "MIT"
            ],
            "authors": [
                {
                    "name": "Marco Pivetta",
                    "email": "ocramius@gmail.com"
                },
                {
                    "name": "Jordi Boggiano",
                    "email": "j.boggiano@seld.be"
                }
            ],
            "description": "Composer plugin that provides efficient querying for installed package versions (no runtime IO)",
            "funding": [
                {
                    "url": "https://packagist.com",
                    "type": "custom"
                },
                {
                    "url": "https://tidelift.com/funding/github/packagist/composer/composer",
                    "type": "tidelift"
                }
            ],
            "time": "2020-04-23T11:49:37+00:00"
        },
        {
            "name": "doctrine/cache",
            "version": "v1.7.1",
            "source": {
                "type": "git",
                "url": "https://github.com/doctrine/cache.git",
                "reference": "b3217d58609e9c8e661cd41357a54d926c4a2a1a"
            },
            "dist": {
                "type": "zip",
                "url": "https://api.github.com/repos/doctrine/cache/zipball/b3217d58609e9c8e661cd41357a54d926c4a2a1a",
                "reference": "b3217d58609e9c8e661cd41357a54d926c4a2a1a",
                "shasum": ""
            },
            "require": {
                "php": "~7.1"
            },
            "conflict": {
                "doctrine/common": ">2.2,<2.4"
            },
            "require-dev": {
                "alcaeus/mongo-php-adapter": "^1.1",
                "mongodb/mongodb": "^1.1",
                "phpunit/phpunit": "^5.7",
                "predis/predis": "~1.0"
            },
            "suggest": {
                "alcaeus/mongo-php-adapter": "Required to use legacy MongoDB driver"
            },
            "type": "library",
            "extra": {
                "branch-alias": {
                    "dev-master": "1.7.x-dev"
                }
            },
            "autoload": {
                "psr-4": {
                    "Doctrine\\Common\\Cache\\": "lib/Doctrine/Common/Cache"
                }
            },
            "notification-url": "https://packagist.org/downloads/",
            "license": [
                "MIT"
            ],
            "authors": [
                {
                    "name": "Roman Borschel",
                    "email": "roman@code-factory.org"
                },
                {
                    "name": "Benjamin Eberlei",
                    "email": "kontakt@beberlei.de"
                },
                {
                    "name": "Guilherme Blanco",
                    "email": "guilhermeblanco@gmail.com"
                },
                {
                    "name": "Jonathan Wage",
                    "email": "jonwage@gmail.com"
                },
                {
                    "name": "Johannes Schmitt",
                    "email": "schmittjoh@gmail.com"
                }
            ],
            "description": "Caching library offering an object-oriented API for many cache backends",
            "homepage": "http://www.doctrine-project.org",
            "keywords": [
                "cache",
                "caching"
            ],
            "time": "2017-08-25T07:02:50+00:00"
        },
        {
            "name": "doctrine/event-manager",
            "version": "v1.0.0",
            "source": {
                "type": "git",
                "url": "https://github.com/doctrine/event-manager.git",
                "reference": "a520bc093a0170feeb6b14e9d83f3a14452e64b3"
            },
            "dist": {
                "type": "zip",
                "url": "https://api.github.com/repos/doctrine/event-manager/zipball/a520bc093a0170feeb6b14e9d83f3a14452e64b3",
                "reference": "a520bc093a0170feeb6b14e9d83f3a14452e64b3",
                "shasum": ""
            },
            "require": {
                "php": "^7.1"
            },
            "conflict": {
                "doctrine/common": "<2.9@dev"
            },
            "require-dev": {
                "doctrine/coding-standard": "^4.0",
                "phpunit/phpunit": "^7.0"
            },
            "type": "library",
            "extra": {
                "branch-alias": {
                    "dev-master": "1.0.x-dev"
                }
            },
            "autoload": {
                "psr-4": {
                    "Doctrine\\Common\\": "lib/Doctrine/Common"
                }
            },
            "notification-url": "https://packagist.org/downloads/",
            "license": [
                "MIT"
            ],
            "authors": [
                {
                    "name": "Roman Borschel",
                    "email": "roman@code-factory.org"
                },
                {
                    "name": "Benjamin Eberlei",
                    "email": "kontakt@beberlei.de"
                },
                {
                    "name": "Guilherme Blanco",
                    "email": "guilhermeblanco@gmail.com"
                },
                {
                    "name": "Jonathan Wage",
                    "email": "jonwage@gmail.com"
                },
                {
                    "name": "Johannes Schmitt",
                    "email": "schmittjoh@gmail.com"
                },
                {
                    "name": "Marco Pivetta",
                    "email": "ocramius@gmail.com"
                }
            ],
            "description": "Doctrine Event Manager component",
            "homepage": "https://www.doctrine-project.org/projects/event-manager.html",
            "keywords": [
                "event",
                "eventdispatcher",
                "eventmanager"
            ],
            "time": "2018-06-11T11:59:03+00:00"
        }
    ],
    "packages-dev": [
        {
            "name": "amphp/amp",
            "version": "v2.4.4",
            "source": {
                "type": "git",
                "url": "https://github.com/amphp/amp.git",
                "reference": "1e58d53e4af390efc7813e36cd215bd82cba4b06"
            },
            "dist": {
                "type": "zip",
                "url": "https://api.github.com/repos/amphp/amp/zipball/1e58d53e4af390efc7813e36cd215bd82cba4b06",
                "reference": "1e58d53e4af390efc7813e36cd215bd82cba4b06",
                "shasum": ""
            },
            "require": {
                "php": ">=7"
            },
            "require-dev": {
                "amphp/php-cs-fixer-config": "dev-master",
                "amphp/phpunit-util": "^1",
                "ext-json": "*",
                "jetbrains/phpstorm-stubs": "^2019.3",
                "phpunit/phpunit": "^6.0.9 | ^7",
                "react/promise": "^2",
                "vimeo/psalm": "^3.11@dev"
            },
            "type": "library",
            "extra": {
                "branch-alias": {
                    "dev-master": "2.x-dev"
                }
            },
            "autoload": {
                "psr-4": {
                    "Amp\\": "lib"
                },
                "files": [
                    "lib/functions.php",
                    "lib/Internal/functions.php"
                ]
            },
            "notification-url": "https://packagist.org/downloads/",
            "license": [
                "MIT"
            ],
            "authors": [
                {
                    "name": "Daniel Lowrey",
                    "email": "rdlowrey@php.net"
                },
                {
                    "name": "Aaron Piotrowski",
                    "email": "aaron@trowski.com"
                },
                {
                    "name": "Bob Weinand",
                    "email": "bobwei9@hotmail.com"
                },
                {
                    "name": "Niklas Keller",
                    "email": "me@kelunik.com"
                }
            ],
            "description": "A non-blocking concurrency framework for PHP applications.",
            "homepage": "http://amphp.org/amp",
            "keywords": [
                "async",
                "asynchronous",
                "awaitable",
                "concurrency",
                "event",
                "event-loop",
                "future",
                "non-blocking",
                "promise"
            ],
            "time": "2020-04-30T04:54:50+00:00"
        },
        {
            "name": "amphp/byte-stream",
            "version": "v1.7.3",
            "source": {
                "type": "git",
                "url": "https://github.com/amphp/byte-stream.git",
                "reference": "b867505edb79dda8f253ca3c3a2bbadae4b16592"
            },
            "dist": {
                "type": "zip",
                "url": "https://api.github.com/repos/amphp/byte-stream/zipball/b867505edb79dda8f253ca3c3a2bbadae4b16592",
                "reference": "b867505edb79dda8f253ca3c3a2bbadae4b16592",
                "shasum": ""
            },
            "require": {
                "amphp/amp": "^2"
            },
            "require-dev": {
                "amphp/php-cs-fixer-config": "dev-master",
                "amphp/phpunit-util": "^1",
                "friendsofphp/php-cs-fixer": "^2.3",
                "jetbrains/phpstorm-stubs": "^2019.3",
                "phpunit/phpunit": "^6 || ^7 || ^8",
                "vimeo/psalm": "^3.9@dev"
            },
            "type": "library",
            "extra": {
                "branch-alias": {
                    "dev-master": "1.x-dev"
                }
            },
            "autoload": {
                "psr-4": {
                    "Amp\\ByteStream\\": "lib"
                },
                "files": [
                    "lib/functions.php"
                ]
            },
            "notification-url": "https://packagist.org/downloads/",
            "license": [
                "MIT"
            ],
            "authors": [
                {
                    "name": "Aaron Piotrowski",
                    "email": "aaron@trowski.com"
                },
                {
                    "name": "Niklas Keller",
                    "email": "me@kelunik.com"
                }
            ],
            "description": "A stream abstraction to make working with non-blocking I/O simple.",
            "homepage": "http://amphp.org/byte-stream",
            "keywords": [
                "amp",
                "amphp",
                "async",
                "io",
                "non-blocking",
                "stream"
            ],
            "time": "2020-04-04T16:56:54+00:00"
        },
        {
            "name": "composer/semver",
            "version": "1.5.1",
            "source": {
                "type": "git",
                "url": "https://github.com/composer/semver.git",
                "reference": "c6bea70230ef4dd483e6bbcab6005f682ed3a8de"
            },
            "dist": {
                "type": "zip",
                "url": "https://api.github.com/repos/composer/semver/zipball/c6bea70230ef4dd483e6bbcab6005f682ed3a8de",
                "reference": "c6bea70230ef4dd483e6bbcab6005f682ed3a8de",
                "shasum": ""
            },
            "require": {
                "php": "^5.3.2 || ^7.0"
            },
            "require-dev": {
                "phpunit/phpunit": "^4.5 || ^5.0.5"
            },
            "type": "library",
            "extra": {
                "branch-alias": {
                    "dev-master": "1.x-dev"
                }
            },
            "autoload": {
                "psr-4": {
                    "Composer\\Semver\\": "src"
                }
            },
            "notification-url": "https://packagist.org/downloads/",
            "license": [
                "MIT"
            ],
            "authors": [
                {
                    "name": "Nils Adermann",
                    "email": "naderman@naderman.de",
                    "homepage": "http://www.naderman.de"
                },
                {
                    "name": "Jordi Boggiano",
                    "email": "j.boggiano@seld.be",
                    "homepage": "http://seld.be"
                },
                {
                    "name": "Rob Bast",
                    "email": "rob.bast@gmail.com",
                    "homepage": "http://robbast.nl"
                }
            ],
            "description": "Semver library that offers utilities, version constraint parsing and validation.",
            "keywords": [
                "semantic",
                "semver",
                "validation",
                "versioning"
            ],
            "time": "2020-01-13T12:06:48+00:00"
        },
        {
            "name": "composer/xdebug-handler",
            "version": "1.4.1",
            "source": {
                "type": "git",
                "url": "https://github.com/composer/xdebug-handler.git",
                "reference": "1ab9842d69e64fb3a01be6b656501032d1b78cb7"
            },
            "dist": {
                "type": "zip",
                "url": "https://api.github.com/repos/composer/xdebug-handler/zipball/1ab9842d69e64fb3a01be6b656501032d1b78cb7",
                "reference": "1ab9842d69e64fb3a01be6b656501032d1b78cb7",
                "shasum": ""
            },
            "require": {
                "php": "^5.3.2 || ^7.0 || ^8.0",
                "psr/log": "^1.0"
            },
            "require-dev": {
                "phpunit/phpunit": "^4.8.35 || ^5.7 || 6.5 - 8"
            },
            "type": "library",
            "autoload": {
                "psr-4": {
                    "Composer\\XdebugHandler\\": "src"
                }
            },
            "notification-url": "https://packagist.org/downloads/",
            "license": [
                "MIT"
            ],
            "authors": [
                {
                    "name": "John Stevenson",
                    "email": "john-stevenson@blueyonder.co.uk"
                }
            ],
            "description": "Restarts a process without Xdebug.",
            "keywords": [
                "Xdebug",
                "performance"
            ],
            "funding": [
                {
                    "url": "https://packagist.com",
                    "type": "custom"
                }
            ],
            "time": "2020-03-01T12:26:26+00:00"
        },
        {
            "name": "dealerdirect/phpcodesniffer-composer-installer",
            "version": "v0.6.2",
            "source": {
                "type": "git",
                "url": "https://github.com/Dealerdirect/phpcodesniffer-composer-installer.git",
                "reference": "8001af8eb107fbfcedc31a8b51e20b07d85b457a"
            },
            "dist": {
                "type": "zip",
                "url": "https://api.github.com/repos/Dealerdirect/phpcodesniffer-composer-installer/zipball/8001af8eb107fbfcedc31a8b51e20b07d85b457a",
                "reference": "8001af8eb107fbfcedc31a8b51e20b07d85b457a",
                "shasum": ""
            },
            "require": {
                "composer-plugin-api": "^1.0",
                "php": "^5.3|^7",
                "squizlabs/php_codesniffer": "^2|^3"
            },
            "require-dev": {
                "composer/composer": "*",
                "phpcompatibility/php-compatibility": "^9.0",
                "sensiolabs/security-checker": "^4.1.0"
            },
            "type": "composer-plugin",
            "extra": {
                "class": "Dealerdirect\\Composer\\Plugin\\Installers\\PHPCodeSniffer\\Plugin"
            },
            "autoload": {
                "psr-4": {
                    "Dealerdirect\\Composer\\Plugin\\Installers\\PHPCodeSniffer\\": "src/"
                }
            },
            "notification-url": "https://packagist.org/downloads/",
            "license": [
                "MIT"
            ],
            "authors": [
                {
                    "name": "Franck Nijhof",
                    "email": "franck.nijhof@dealerdirect.com",
                    "homepage": "http://www.frenck.nl",
                    "role": "Developer / IT Manager"
                }
            ],
            "description": "PHP_CodeSniffer Standards Composer Installer Plugin",
            "homepage": "http://www.dealerdirect.com",
            "keywords": [
                "PHPCodeSniffer",
                "PHP_CodeSniffer",
                "code quality",
                "codesniffer",
                "composer",
                "installer",
                "phpcs",
                "plugin",
                "qa",
                "quality",
                "standard",
                "standards",
                "style guide",
                "stylecheck",
                "tests"
            ],
            "time": "2020-01-29T20:22:20+00:00"
        },
        {
            "name": "doctrine/coding-standard",
            "version": "8.0.0",
            "source": {
                "type": "git",
                "url": "https://github.com/doctrine/coding-standard.git",
                "reference": "742200e29fb8ffd58ba9abec8a9ec33db0884677"
            },
            "dist": {
                "type": "zip",
                "url": "https://api.github.com/repos/doctrine/coding-standard/zipball/742200e29fb8ffd58ba9abec8a9ec33db0884677",
                "reference": "742200e29fb8ffd58ba9abec8a9ec33db0884677",
                "shasum": ""
            },
            "require": {
                "dealerdirect/phpcodesniffer-composer-installer": "^0.6.2",
                "php": "^7.2 || ^8.0",
                "slevomat/coding-standard": "^6.3.8",
                "squizlabs/php_codesniffer": "^3.5.5"
            },
            "type": "phpcodesniffer-standard",
            "extra": {
                "branch-alias": {
                    "dev-master": "7.0.x-dev"
                }
            },
            "notification-url": "https://packagist.org/downloads/",
            "license": [
                "MIT"
            ],
            "authors": [
                {
                    "name": "Benjamin Eberlei",
                    "email": "kontakt@beberlei.de"
                },
                {
                    "name": "Steve Müller",
                    "email": "st.mueller@dzh-online.de"
                }
            ],
            "description": "The Doctrine Coding Standard is a set of PHPCS rules applied to all Doctrine projects.",
            "homepage": "https://www.doctrine-project.org/projects/coding-standard.html",
            "keywords": [
                "checks",
                "code",
                "coding",
                "cs",
                "doctrine",
                "rules",
                "sniffer",
                "sniffs",
                "standard",
                "style"
            ],
            "time": "2020-06-02T17:58:43+00:00"
        },
        {
            "name": "doctrine/instantiator",
            "version": "1.3.1",
            "source": {
                "type": "git",
                "url": "https://github.com/doctrine/instantiator.git",
                "reference": "f350df0268e904597e3bd9c4685c53e0e333feea"
            },
            "dist": {
                "type": "zip",
                "url": "https://api.github.com/repos/doctrine/instantiator/zipball/f350df0268e904597e3bd9c4685c53e0e333feea",
                "reference": "f350df0268e904597e3bd9c4685c53e0e333feea",
                "shasum": ""
            },
            "require": {
                "php": "^7.1 || ^8.0"
            },
            "require-dev": {
                "doctrine/coding-standard": "^6.0",
                "ext-pdo": "*",
                "ext-phar": "*",
                "phpbench/phpbench": "^0.13",
                "phpstan/phpstan-phpunit": "^0.11",
                "phpstan/phpstan-shim": "^0.11",
                "phpunit/phpunit": "^7.0"
            },
            "type": "library",
            "extra": {
                "branch-alias": {
                    "dev-master": "1.2.x-dev"
                }
            },
            "autoload": {
                "psr-4": {
                    "Doctrine\\Instantiator\\": "src/Doctrine/Instantiator/"
                }
            },
            "notification-url": "https://packagist.org/downloads/",
            "license": [
                "MIT"
            ],
            "authors": [
                {
                    "name": "Marco Pivetta",
                    "email": "ocramius@gmail.com",
                    "homepage": "http://ocramius.github.com/"
                }
            ],
            "description": "A small, lightweight utility to instantiate objects in PHP without invoking their constructors",
            "homepage": "https://www.doctrine-project.org/projects/instantiator.html",
            "keywords": [
                "constructor",
                "instantiate"
            ],
            "funding": [
                {
                    "url": "https://www.doctrine-project.org/sponsorship.html",
                    "type": "custom"
                },
                {
                    "url": "https://www.patreon.com/phpdoctrine",
                    "type": "patreon"
                },
                {
                    "url": "https://tidelift.com/funding/github/packagist/doctrine%2Finstantiator",
                    "type": "tidelift"
                }
            ],
            "time": "2020-05-29T17:27:14+00:00"
        },
        {
            "name": "felixfbecker/advanced-json-rpc",
            "version": "v3.1.1",
            "source": {
                "type": "git",
                "url": "https://github.com/felixfbecker/php-advanced-json-rpc.git",
                "reference": "0ed363f8de17d284d479ec813c9ad3f6834b5c40"
            },
            "dist": {
                "type": "zip",
                "url": "https://api.github.com/repos/felixfbecker/php-advanced-json-rpc/zipball/0ed363f8de17d284d479ec813c9ad3f6834b5c40",
                "reference": "0ed363f8de17d284d479ec813c9ad3f6834b5c40",
                "shasum": ""
            },
            "require": {
                "netresearch/jsonmapper": "^1.0 || ^2.0",
                "php": ">=7.0",
                "phpdocumentor/reflection-docblock": "^4.0.0 || ^5.0.0"
            },
            "require-dev": {
                "phpunit/phpunit": "^6.0.0"
            },
            "type": "library",
            "autoload": {
                "psr-4": {
                    "AdvancedJsonRpc\\": "lib/"
                }
            },
            "notification-url": "https://packagist.org/downloads/",
            "license": [
                "ISC"
            ],
            "authors": [
                {
                    "name": "Felix Becker",
                    "email": "felix.b@outlook.com"
                }
            ],
            "description": "A more advanced JSONRPC implementation",
            "time": "2020-03-11T15:21:41+00:00"
        },
        {
            "name": "felixfbecker/language-server-protocol",
            "version": "v1.4.0",
            "source": {
                "type": "git",
                "url": "https://github.com/felixfbecker/php-language-server-protocol.git",
                "reference": "378801f6139bb74ac215d81cca1272af61df9a9f"
            },
            "dist": {
                "type": "zip",
                "url": "https://api.github.com/repos/felixfbecker/php-language-server-protocol/zipball/378801f6139bb74ac215d81cca1272af61df9a9f",
                "reference": "378801f6139bb74ac215d81cca1272af61df9a9f",
                "shasum": ""
            },
            "require": {
                "php": "^7.0"
            },
            "require-dev": {
                "phpstan/phpstan": "*",
                "phpunit/phpunit": "^6.3",
                "squizlabs/php_codesniffer": "^3.1"
            },
            "type": "library",
            "autoload": {
                "psr-4": {
                    "LanguageServerProtocol\\": "src/"
                }
            },
            "notification-url": "https://packagist.org/downloads/",
            "license": [
                "ISC"
            ],
            "authors": [
                {
                    "name": "Felix Becker",
                    "email": "felix.b@outlook.com"
                }
            ],
            "description": "PHP classes for the Language Server Protocol",
            "keywords": [
                "language",
                "microsoft",
                "php",
                "server"
            ],
            "time": "2019-06-23T21:03:50+00:00"
        },
        {
            "name": "jetbrains/phpstorm-stubs",
            "version": "v2019.3",
            "source": {
                "type": "git",
                "url": "https://github.com/JetBrains/phpstorm-stubs.git",
                "reference": "883b6facd78e01c0743b554af86fa590c2573f40"
            },
            "dist": {
                "type": "zip",
                "url": "https://api.github.com/repos/JetBrains/phpstorm-stubs/zipball/883b6facd78e01c0743b554af86fa590c2573f40",
                "reference": "883b6facd78e01c0743b554af86fa590c2573f40",
                "shasum": ""
            },
            "require-dev": {
                "nikic/php-parser": "^4",
                "php": "^7.1",
                "phpdocumentor/reflection-docblock": "^4.3",
                "phpunit/phpunit": "^7"
            },
            "type": "library",
            "autoload": {
                "files": [
                    "PhpStormStubsMap.php"
                ]
            },
            "notification-url": "https://packagist.org/downloads/",
            "license": [
                "Apache-2.0"
            ],
            "description": "PHP runtime & extensions header files for PhpStorm",
            "homepage": "https://www.jetbrains.com/phpstorm",
            "keywords": [
                "autocomplete",
                "code",
                "inference",
                "inspection",
                "jetbrains",
                "phpstorm",
                "stubs",
                "type"
            ],
            "time": "2019-12-05T16:56:26+00:00"
        },
        {
            "name": "myclabs/deep-copy",
            "version": "1.9.5",
            "source": {
                "type": "git",
                "url": "https://github.com/myclabs/DeepCopy.git",
                "reference": "b2c28789e80a97badd14145fda39b545d83ca3ef"
            },
            "dist": {
                "type": "zip",
                "url": "https://api.github.com/repos/myclabs/DeepCopy/zipball/b2c28789e80a97badd14145fda39b545d83ca3ef",
                "reference": "b2c28789e80a97badd14145fda39b545d83ca3ef",
                "shasum": ""
            },
            "require": {
                "php": "^7.1"
            },
            "replace": {
                "myclabs/deep-copy": "self.version"
            },
            "require-dev": {
                "doctrine/collections": "^1.0",
                "doctrine/common": "^2.6",
                "phpunit/phpunit": "^7.1"
            },
            "type": "library",
            "autoload": {
                "psr-4": {
                    "DeepCopy\\": "src/DeepCopy/"
                },
                "files": [
                    "src/DeepCopy/deep_copy.php"
                ]
            },
            "notification-url": "https://packagist.org/downloads/",
            "license": [
                "MIT"
            ],
            "description": "Create deep copies (clones) of your objects",
            "keywords": [
                "clone",
                "copy",
                "duplicate",
                "object",
                "object graph"
            ],
            "time": "2020-01-17T21:11:47+00:00"
        },
        {
            "name": "netresearch/jsonmapper",
            "version": "v2.1.0",
            "source": {
                "type": "git",
                "url": "https://github.com/cweiske/jsonmapper.git",
                "reference": "e0f1e33a71587aca81be5cffbb9746510e1fe04e"
            },
            "dist": {
                "type": "zip",
                "url": "https://api.github.com/repos/cweiske/jsonmapper/zipball/e0f1e33a71587aca81be5cffbb9746510e1fe04e",
                "reference": "e0f1e33a71587aca81be5cffbb9746510e1fe04e",
                "shasum": ""
            },
            "require": {
                "ext-json": "*",
                "ext-pcre": "*",
                "ext-reflection": "*",
                "ext-spl": "*",
                "php": ">=5.6"
            },
            "require-dev": {
                "phpunit/phpunit": "~4.8.35 || ~5.7 || ~6.4 || ~7.0",
                "squizlabs/php_codesniffer": "~3.5"
            },
            "type": "library",
            "autoload": {
                "psr-0": {
                    "JsonMapper": "src/"
                }
            },
            "notification-url": "https://packagist.org/downloads/",
            "license": [
                "OSL-3.0"
            ],
            "authors": [
                {
                    "name": "Christian Weiske",
                    "email": "cweiske@cweiske.de",
                    "homepage": "http://github.com/cweiske/jsonmapper/",
                    "role": "Developer"
                }
            ],
            "description": "Map nested JSON structures onto PHP classes",
            "time": "2020-04-16T18:48:43+00:00"
        },
        {
            "name": "nikic/php-parser",
            "version": "v4.4.0",
            "source": {
                "type": "git",
                "url": "https://github.com/nikic/PHP-Parser.git",
                "reference": "bd43ec7152eaaab3bd8c6d0aa95ceeb1df8ee120"
            },
            "dist": {
                "type": "zip",
                "url": "https://api.github.com/repos/nikic/PHP-Parser/zipball/bd43ec7152eaaab3bd8c6d0aa95ceeb1df8ee120",
                "reference": "bd43ec7152eaaab3bd8c6d0aa95ceeb1df8ee120",
                "shasum": ""
            },
            "require": {
                "ext-tokenizer": "*",
                "php": ">=7.0"
            },
            "require-dev": {
                "ircmaxell/php-yacc": "0.0.5",
                "phpunit/phpunit": "^6.5 || ^7.0 || ^8.0"
            },
            "bin": [
                "bin/php-parse"
            ],
            "type": "library",
            "extra": {
                "branch-alias": {
                    "dev-master": "4.3-dev"
                }
            },
            "autoload": {
                "psr-4": {
                    "PhpParser\\": "lib/PhpParser"
                }
            },
            "notification-url": "https://packagist.org/downloads/",
            "license": [
                "BSD-3-Clause"
            ],
            "authors": [
                {
                    "name": "Nikita Popov"
                }
            ],
            "description": "A PHP parser written in PHP",
            "keywords": [
                "parser",
                "php"
            ],
            "time": "2020-04-10T16:34:50+00:00"
        },
        {
            "name": "openlss/lib-array2xml",
            "version": "1.0.0",
            "source": {
                "type": "git",
                "url": "https://github.com/nullivex/lib-array2xml.git",
                "reference": "a91f18a8dfc69ffabe5f9b068bc39bb202c81d90"
            },
            "dist": {
                "type": "zip",
                "url": "https://api.github.com/repos/nullivex/lib-array2xml/zipball/a91f18a8dfc69ffabe5f9b068bc39bb202c81d90",
                "reference": "a91f18a8dfc69ffabe5f9b068bc39bb202c81d90",
                "shasum": ""
            },
            "require": {
                "php": ">=5.3.2"
            },
            "type": "library",
            "autoload": {
                "psr-0": {
                    "LSS": ""
                }
            },
            "notification-url": "https://packagist.org/downloads/",
            "license": [
                "Apache-2.0"
            ],
            "authors": [
                {
                    "name": "Bryan Tong",
                    "email": "bryan@nullivex.com",
                    "homepage": "https://www.nullivex.com"
                },
                {
                    "name": "Tony Butler",
                    "email": "spudz76@gmail.com",
                    "homepage": "https://www.nullivex.com"
                }
            ],
            "description": "Array2XML conversion library credit to lalit.org",
            "homepage": "https://www.nullivex.com",
            "keywords": [
                "array",
                "array conversion",
                "xml",
                "xml conversion"
            ],
            "time": "2019-03-29T20:06:56+00:00"
        },
        {
            "name": "phar-io/manifest",
            "version": "1.0.3",
            "source": {
                "type": "git",
                "url": "https://github.com/phar-io/manifest.git",
                "reference": "7761fcacf03b4d4f16e7ccb606d4879ca431fcf4"
            },
            "dist": {
                "type": "zip",
                "url": "https://api.github.com/repos/phar-io/manifest/zipball/7761fcacf03b4d4f16e7ccb606d4879ca431fcf4",
                "reference": "7761fcacf03b4d4f16e7ccb606d4879ca431fcf4",
                "shasum": ""
            },
            "require": {
                "ext-dom": "*",
                "ext-phar": "*",
                "phar-io/version": "^2.0",
                "php": "^5.6 || ^7.0"
            },
            "type": "library",
            "extra": {
                "branch-alias": {
                    "dev-master": "1.0.x-dev"
                }
            },
            "autoload": {
                "classmap": [
                    "src/"
                ]
            },
            "notification-url": "https://packagist.org/downloads/",
            "license": [
                "BSD-3-Clause"
            ],
            "authors": [
                {
                    "name": "Arne Blankerts",
                    "email": "arne@blankerts.de",
                    "role": "Developer"
                },
                {
                    "name": "Sebastian Heuer",
                    "email": "sebastian@phpeople.de",
                    "role": "Developer"
                },
                {
                    "name": "Sebastian Bergmann",
                    "email": "sebastian@phpunit.de",
                    "role": "Developer"
                }
            ],
            "description": "Component for reading phar.io manifest information from a PHP Archive (PHAR)",
            "time": "2018-07-08T19:23:20+00:00"
        },
        {
            "name": "phar-io/version",
            "version": "2.0.1",
            "source": {
                "type": "git",
                "url": "https://github.com/phar-io/version.git",
                "reference": "45a2ec53a73c70ce41d55cedef9063630abaf1b6"
            },
            "dist": {
                "type": "zip",
                "url": "https://api.github.com/repos/phar-io/version/zipball/45a2ec53a73c70ce41d55cedef9063630abaf1b6",
                "reference": "45a2ec53a73c70ce41d55cedef9063630abaf1b6",
                "shasum": ""
            },
            "require": {
                "php": "^5.6 || ^7.0"
            },
            "type": "library",
            "autoload": {
                "classmap": [
                    "src/"
                ]
            },
            "notification-url": "https://packagist.org/downloads/",
            "license": [
                "BSD-3-Clause"
            ],
            "authors": [
                {
                    "name": "Arne Blankerts",
                    "email": "arne@blankerts.de",
                    "role": "Developer"
                },
                {
                    "name": "Sebastian Heuer",
                    "email": "sebastian@phpeople.de",
                    "role": "Developer"
                },
                {
                    "name": "Sebastian Bergmann",
                    "email": "sebastian@phpunit.de",
                    "role": "Developer"
                }
            ],
            "description": "Library for handling version information and constraints",
            "time": "2018-07-08T19:19:57+00:00"
        },
        {
            "name": "phpdocumentor/reflection-common",
            "version": "2.1.0",
            "source": {
                "type": "git",
                "url": "https://github.com/phpDocumentor/ReflectionCommon.git",
                "reference": "6568f4687e5b41b054365f9ae03fcb1ed5f2069b"
            },
            "dist": {
                "type": "zip",
                "url": "https://api.github.com/repos/phpDocumentor/ReflectionCommon/zipball/6568f4687e5b41b054365f9ae03fcb1ed5f2069b",
                "reference": "6568f4687e5b41b054365f9ae03fcb1ed5f2069b",
                "shasum": ""
            },
            "require": {
                "php": ">=7.1"
            },
            "type": "library",
            "extra": {
                "branch-alias": {
                    "dev-master": "2.x-dev"
                }
            },
            "autoload": {
                "psr-4": {
                    "phpDocumentor\\Reflection\\": "src/"
                }
            },
            "notification-url": "https://packagist.org/downloads/",
            "license": [
                "MIT"
            ],
            "authors": [
                {
                    "name": "Jaap van Otterdijk",
                    "email": "opensource@ijaap.nl"
                }
            ],
            "description": "Common reflection classes used by phpdocumentor to reflect the code structure",
            "homepage": "http://www.phpdoc.org",
            "keywords": [
                "FQSEN",
                "phpDocumentor",
                "phpdoc",
                "reflection",
                "static analysis"
            ],
            "time": "2020-04-27T09:25:28+00:00"
        },
        {
            "name": "phpdocumentor/reflection-docblock",
            "version": "5.1.0",
            "source": {
                "type": "git",
                "url": "https://github.com/phpDocumentor/ReflectionDocBlock.git",
                "reference": "cd72d394ca794d3466a3b2fc09d5a6c1dc86b47e"
            },
            "dist": {
                "type": "zip",
                "url": "https://api.github.com/repos/phpDocumentor/ReflectionDocBlock/zipball/cd72d394ca794d3466a3b2fc09d5a6c1dc86b47e",
                "reference": "cd72d394ca794d3466a3b2fc09d5a6c1dc86b47e",
                "shasum": ""
            },
            "require": {
                "ext-filter": "^7.1",
                "php": "^7.2",
                "phpdocumentor/reflection-common": "^2.0",
                "phpdocumentor/type-resolver": "^1.0",
                "webmozart/assert": "^1"
            },
            "require-dev": {
                "doctrine/instantiator": "^1",
                "mockery/mockery": "^1"
            },
            "type": "library",
            "extra": {
                "branch-alias": {
                    "dev-master": "5.x-dev"
                }
            },
            "autoload": {
                "psr-4": {
                    "phpDocumentor\\Reflection\\": "src"
                }
            },
            "notification-url": "https://packagist.org/downloads/",
            "license": [
                "MIT"
            ],
            "authors": [
                {
                    "name": "Mike van Riel",
                    "email": "me@mikevanriel.com"
                },
                {
                    "name": "Jaap van Otterdijk",
                    "email": "account@ijaap.nl"
                }
            ],
            "description": "With this component, a library can provide support for annotations via DocBlocks or otherwise retrieve information that is embedded in a DocBlock.",
            "time": "2020-02-22T12:28:44+00:00"
        },
        {
            "name": "phpdocumentor/type-resolver",
            "version": "1.1.0",
            "source": {
                "type": "git",
                "url": "https://github.com/phpDocumentor/TypeResolver.git",
                "reference": "7462d5f123dfc080dfdf26897032a6513644fc95"
            },
            "dist": {
                "type": "zip",
                "url": "https://api.github.com/repos/phpDocumentor/TypeResolver/zipball/7462d5f123dfc080dfdf26897032a6513644fc95",
                "reference": "7462d5f123dfc080dfdf26897032a6513644fc95",
                "shasum": ""
            },
            "require": {
                "php": "^7.2",
                "phpdocumentor/reflection-common": "^2.0"
            },
            "require-dev": {
                "ext-tokenizer": "^7.2",
                "mockery/mockery": "~1"
            },
            "type": "library",
            "extra": {
                "branch-alias": {
                    "dev-master": "1.x-dev"
                }
            },
            "autoload": {
                "psr-4": {
                    "phpDocumentor\\Reflection\\": "src"
                }
            },
            "notification-url": "https://packagist.org/downloads/",
            "license": [
                "MIT"
            ],
            "authors": [
                {
                    "name": "Mike van Riel",
                    "email": "me@mikevanriel.com"
                }
            ],
            "description": "A PSR-5 based resolver of Class names, Types and Structural Element Names",
            "time": "2020-02-18T18:59:58+00:00"
        },
        {
            "name": "phpspec/prophecy",
            "version": "v1.10.3",
            "source": {
                "type": "git",
                "url": "https://github.com/phpspec/prophecy.git",
                "reference": "451c3cd1418cf640de218914901e51b064abb093"
            },
            "dist": {
                "type": "zip",
                "url": "https://api.github.com/repos/phpspec/prophecy/zipball/451c3cd1418cf640de218914901e51b064abb093",
                "reference": "451c3cd1418cf640de218914901e51b064abb093",
                "shasum": ""
            },
            "require": {
                "doctrine/instantiator": "^1.0.2",
                "php": "^5.3|^7.0",
                "phpdocumentor/reflection-docblock": "^2.0|^3.0.2|^4.0|^5.0",
                "sebastian/comparator": "^1.2.3|^2.0|^3.0|^4.0",
                "sebastian/recursion-context": "^1.0|^2.0|^3.0|^4.0"
            },
            "require-dev": {
                "phpspec/phpspec": "^2.5 || ^3.2",
                "phpunit/phpunit": "^4.8.35 || ^5.7 || ^6.5 || ^7.1"
            },
            "type": "library",
            "extra": {
                "branch-alias": {
                    "dev-master": "1.10.x-dev"
                }
            },
            "autoload": {
                "psr-4": {
                    "Prophecy\\": "src/Prophecy"
                }
            },
            "notification-url": "https://packagist.org/downloads/",
            "license": [
                "MIT"
            ],
            "authors": [
                {
                    "name": "Konstantin Kudryashov",
                    "email": "ever.zet@gmail.com",
                    "homepage": "http://everzet.com"
                },
                {
                    "name": "Marcello Duarte",
                    "email": "marcello.duarte@gmail.com"
                }
            ],
            "description": "Highly opinionated mocking framework for PHP 5.3+",
            "homepage": "https://github.com/phpspec/prophecy",
            "keywords": [
                "Double",
                "Dummy",
                "fake",
                "mock",
                "spy",
                "stub"
            ],
            "time": "2020-03-05T15:02:03+00:00"
        },
        {
            "name": "phpstan/phpdoc-parser",
            "version": "0.4.4",
            "source": {
                "type": "git",
                "url": "https://github.com/phpstan/phpdoc-parser.git",
                "reference": "d8d9d4645379e677466d407034436bb155b11c65"
            },
            "dist": {
                "type": "zip",
                "url": "https://api.github.com/repos/phpstan/phpdoc-parser/zipball/d8d9d4645379e677466d407034436bb155b11c65",
                "reference": "d8d9d4645379e677466d407034436bb155b11c65",
                "shasum": ""
            },
            "require": {
                "php": "~7.1"
            },
            "require-dev": {
                "consistence/coding-standard": "^3.5",
                "ergebnis/composer-normalize": "^2.0.2",
                "jakub-onderka/php-parallel-lint": "^0.9.2",
                "phing/phing": "^2.16.0",
                "phpstan/extension-installer": "^1.0",
                "phpstan/phpstan": "^0.12.19",
                "phpstan/phpstan-strict-rules": "^0.12",
                "phpunit/phpunit": "^6.3",
                "slevomat/coding-standard": "^4.7.2",
                "symfony/process": "^4.0"
            },
            "type": "library",
            "extra": {
                "branch-alias": {
                    "dev-master": "0.4-dev"
                }
            },
            "autoload": {
                "psr-4": {
                    "PHPStan\\PhpDocParser\\": [
                        "src/"
                    ]
                }
            },
            "notification-url": "https://packagist.org/downloads/",
            "license": [
                "MIT"
            ],
            "description": "PHPDoc parser with support for nullable, intersection and generic types",
            "time": "2020-04-13T16:28:46+00:00"
        },
        {
            "name": "phpstan/phpstan",
            "version": "0.12.18",
            "source": {
                "type": "git",
                "url": "https://github.com/phpstan/phpstan.git",
                "reference": "1ce27fe29c8660a27926127d350d53d80c4d4286"
            },
            "dist": {
                "type": "zip",
                "url": "https://api.github.com/repos/phpstan/phpstan/zipball/1ce27fe29c8660a27926127d350d53d80c4d4286",
                "reference": "1ce27fe29c8660a27926127d350d53d80c4d4286",
                "shasum": ""
            },
            "require": {
                "php": "^7.1"
            },
            "bin": [
                "phpstan",
                "phpstan.phar"
            ],
            "type": "library",
            "extra": {
                "branch-alias": {
                    "dev-master": "0.12-dev"
                }
            },
            "autoload": {
                "files": [
                    "bootstrap.php"
                ]
            },
            "notification-url": "https://packagist.org/downloads/",
            "license": [
                "MIT"
            ],
            "description": "PHPStan - PHP Static Analysis Tool",
            "time": "2020-03-22T16:51:47+00:00"
        },
        {
            "name": "phpstan/phpstan-phpunit",
            "version": "0.12.8",
            "source": {
                "type": "git",
                "url": "https://github.com/phpstan/phpstan-phpunit.git",
                "reference": "7232c17e2493dc598173da784477ce0afb2c4e0e"
            },
            "dist": {
                "type": "zip",
                "url": "https://api.github.com/repos/phpstan/phpstan-phpunit/zipball/7232c17e2493dc598173da784477ce0afb2c4e0e",
                "reference": "7232c17e2493dc598173da784477ce0afb2c4e0e",
                "shasum": ""
            },
            "require": {
                "php": "~7.1",
                "phpstan/phpstan": "^0.12.6"
            },
            "conflict": {
                "phpunit/phpunit": "<7.0"
            },
            "require-dev": {
                "consistence/coding-standard": "^3.5",
                "dealerdirect/phpcodesniffer-composer-installer": "^0.4.4",
                "ergebnis/composer-normalize": "^2.0.2",
                "jakub-onderka/php-parallel-lint": "^1.0",
                "phing/phing": "^2.16.0",
                "phpstan/phpstan-strict-rules": "^0.12",
                "phpunit/phpunit": "^7.0",
                "satooshi/php-coveralls": "^1.0",
                "slevomat/coding-standard": "^4.7.2"
            },
            "type": "phpstan-extension",
            "extra": {
                "branch-alias": {
                    "dev-master": "0.12-dev"
                },
                "phpstan": {
                    "includes": [
                        "extension.neon",
                        "rules.neon"
                    ]
                }
            },
            "autoload": {
                "psr-4": {
                    "PHPStan\\": "src/"
                }
            },
            "notification-url": "https://packagist.org/downloads/",
            "license": [
                "MIT"
            ],
            "description": "PHPUnit extensions and rules for PHPStan",
            "time": "2020-04-17T08:04:10+00:00"
        },
        {
            "name": "phpstan/phpstan-strict-rules",
            "version": "0.12.2",
            "source": {
                "type": "git",
                "url": "https://github.com/phpstan/phpstan-strict-rules.git",
                "reference": "a670a59aff7cf96f75d21b974860ada10e25b2ee"
            },
            "dist": {
                "type": "zip",
                "url": "https://api.github.com/repos/phpstan/phpstan-strict-rules/zipball/a670a59aff7cf96f75d21b974860ada10e25b2ee",
                "reference": "a670a59aff7cf96f75d21b974860ada10e25b2ee",
                "shasum": ""
            },
            "require": {
                "php": "~7.1",
                "phpstan/phpstan": "^0.12.6"
            },
            "require-dev": {
                "consistence/coding-standard": "^3.0.1",
                "dealerdirect/phpcodesniffer-composer-installer": "^0.4.4",
                "ergebnis/composer-normalize": "^2.0.2",
                "jakub-onderka/php-parallel-lint": "^1.0",
                "phing/phing": "^2.16.0",
                "phpstan/phpstan-phpunit": "^0.12",
                "phpunit/phpunit": "^7.0",
                "slevomat/coding-standard": "^4.5.2"
            },
            "type": "phpstan-extension",
            "extra": {
                "branch-alias": {
                    "dev-master": "0.12-dev"
                },
                "phpstan": {
                    "includes": [
                        "rules.neon"
                    ]
                }
            },
            "autoload": {
                "psr-4": {
                    "PHPStan\\": "src/"
                }
            },
            "notification-url": "https://packagist.org/downloads/",
            "license": [
                "MIT"
            ],
            "description": "Extra strict and opinionated rules for PHPStan",
            "time": "2020-01-20T13:08:52+00:00"
        },
        {
            "name": "phpunit/php-code-coverage",
            "version": "8.0.2",
            "source": {
                "type": "git",
                "url": "https://github.com/sebastianbergmann/php-code-coverage.git",
                "reference": "ca6647ffddd2add025ab3f21644a441d7c146cdc"
            },
            "dist": {
                "type": "zip",
                "url": "https://api.github.com/repos/sebastianbergmann/php-code-coverage/zipball/ca6647ffddd2add025ab3f21644a441d7c146cdc",
                "reference": "ca6647ffddd2add025ab3f21644a441d7c146cdc",
                "shasum": ""
            },
            "require": {
                "ext-dom": "*",
                "ext-xmlwriter": "*",
                "php": "^7.3",
                "phpunit/php-file-iterator": "^3.0",
                "phpunit/php-text-template": "^2.0",
                "phpunit/php-token-stream": "^4.0",
                "sebastian/code-unit-reverse-lookup": "^2.0",
                "sebastian/environment": "^5.0",
                "sebastian/version": "^3.0",
                "theseer/tokenizer": "^1.1.3"
            },
            "require-dev": {
                "phpunit/phpunit": "^9.0"
            },
            "suggest": {
                "ext-pcov": "*",
                "ext-xdebug": "*"
            },
            "type": "library",
            "extra": {
                "branch-alias": {
                    "dev-master": "8.0-dev"
                }
            },
            "autoload": {
                "classmap": [
                    "src/"
                ]
            },
            "notification-url": "https://packagist.org/downloads/",
            "license": [
                "BSD-3-Clause"
            ],
            "authors": [
                {
                    "name": "Sebastian Bergmann",
                    "email": "sebastian@phpunit.de",
                    "role": "lead"
                }
            ],
            "description": "Library that provides collection, processing, and rendering functionality for PHP code coverage information.",
            "homepage": "https://github.com/sebastianbergmann/php-code-coverage",
            "keywords": [
                "coverage",
                "testing",
                "xunit"
            ],
            "funding": [
                {
                    "url": "https://github.com/sebastianbergmann",
                    "type": "github"
                }
            ],
            "time": "2020-05-23T08:02:54+00:00"
        },
        {
            "name": "phpunit/php-file-iterator",
            "version": "3.0.2",
            "source": {
                "type": "git",
                "url": "https://github.com/sebastianbergmann/php-file-iterator.git",
                "reference": "eba15e538f2bb3fe018b7bbb47d2fe32d404bfd2"
            },
            "dist": {
                "type": "zip",
                "url": "https://api.github.com/repos/sebastianbergmann/php-file-iterator/zipball/eba15e538f2bb3fe018b7bbb47d2fe32d404bfd2",
                "reference": "eba15e538f2bb3fe018b7bbb47d2fe32d404bfd2",
                "shasum": ""
            },
            "require": {
                "php": "^7.3"
            },
            "require-dev": {
                "phpunit/phpunit": "^9.0"
            },
            "type": "library",
            "extra": {
                "branch-alias": {
                    "dev-master": "3.0-dev"
                }
            },
            "autoload": {
                "classmap": [
                    "src/"
                ]
            },
            "notification-url": "https://packagist.org/downloads/",
            "license": [
                "BSD-3-Clause"
            ],
            "authors": [
                {
                    "name": "Sebastian Bergmann",
                    "email": "sebastian@phpunit.de",
                    "role": "lead"
                }
            ],
            "description": "FilterIterator implementation that filters files based on a list of suffixes.",
            "homepage": "https://github.com/sebastianbergmann/php-file-iterator/",
            "keywords": [
                "filesystem",
                "iterator"
            ],
            "funding": [
                {
                    "url": "https://github.com/sebastianbergmann",
                    "type": "github"
                }
            ],
            "time": "2020-06-15T12:54:35+00:00"
        },
        {
            "name": "phpunit/php-invoker",
            "version": "3.0.1",
            "source": {
                "type": "git",
                "url": "https://github.com/sebastianbergmann/php-invoker.git",
                "reference": "62f696ad0d140e0e513e69eaafdebb674d622b4c"
            },
            "dist": {
                "type": "zip",
                "url": "https://api.github.com/repos/sebastianbergmann/php-invoker/zipball/62f696ad0d140e0e513e69eaafdebb674d622b4c",
                "reference": "62f696ad0d140e0e513e69eaafdebb674d622b4c",
                "shasum": ""
            },
            "require": {
                "php": "^7.3"
            },
            "require-dev": {
                "ext-pcntl": "*",
                "phpunit/phpunit": "^9.0"
            },
            "suggest": {
                "ext-pcntl": "*"
            },
            "type": "library",
            "extra": {
                "branch-alias": {
                    "dev-master": "3.0-dev"
                }
            },
            "autoload": {
                "classmap": [
                    "src/"
                ]
            },
            "notification-url": "https://packagist.org/downloads/",
            "license": [
                "BSD-3-Clause"
            ],
            "authors": [
                {
                    "name": "Sebastian Bergmann",
                    "email": "sebastian@phpunit.de",
                    "role": "lead"
                }
            ],
            "description": "Invoke callables with a timeout",
            "homepage": "https://github.com/sebastianbergmann/php-invoker/",
            "keywords": [
                "process"
            ],
            "funding": [
                {
                    "url": "https://github.com/sebastianbergmann",
                    "type": "github"
                }
            ],
            "time": "2020-06-15T13:10:07+00:00"
        },
        {
            "name": "phpunit/php-text-template",
            "version": "2.0.1",
            "source": {
                "type": "git",
                "url": "https://github.com/sebastianbergmann/php-text-template.git",
                "reference": "0c69cbf965d5317ba33f24a352539f354a25db09"
            },
            "dist": {
                "type": "zip",
                "url": "https://api.github.com/repos/sebastianbergmann/php-text-template/zipball/0c69cbf965d5317ba33f24a352539f354a25db09",
                "reference": "0c69cbf965d5317ba33f24a352539f354a25db09",
                "shasum": ""
            },
            "require": {
                "php": "^7.3"
            },
            "require-dev": {
                "phpunit/phpunit": "^9.0"
            },
            "type": "library",
            "extra": {
                "branch-alias": {
                    "dev-master": "2.0-dev"
                }
            },
            "autoload": {
                "classmap": [
                    "src/"
                ]
            },
            "notification-url": "https://packagist.org/downloads/",
            "license": [
                "BSD-3-Clause"
            ],
            "authors": [
                {
                    "name": "Sebastian Bergmann",
                    "email": "sebastian@phpunit.de",
                    "role": "lead"
                }
            ],
            "description": "Simple template engine.",
            "homepage": "https://github.com/sebastianbergmann/php-text-template/",
            "keywords": [
                "template"
            ],
            "funding": [
                {
                    "url": "https://github.com/sebastianbergmann",
                    "type": "github"
                }
            ],
            "time": "2020-06-15T12:52:43+00:00"
        },
        {
            "name": "phpunit/php-timer",
            "version": "5.0.0",
            "source": {
                "type": "git",
                "url": "https://github.com/sebastianbergmann/php-timer.git",
                "reference": "b0d089de001ba60ffa3be36b23e1b8150d072238"
            },
            "dist": {
                "type": "zip",
                "url": "https://api.github.com/repos/sebastianbergmann/php-timer/zipball/b0d089de001ba60ffa3be36b23e1b8150d072238",
                "reference": "b0d089de001ba60ffa3be36b23e1b8150d072238",
                "shasum": ""
            },
            "require": {
                "php": "^7.3"
            },
            "require-dev": {
                "phpunit/phpunit": "^9.2"
            },
            "type": "library",
            "extra": {
                "branch-alias": {
                    "dev-master": "5.0-dev"
                }
            },
            "autoload": {
                "classmap": [
                    "src/"
                ]
            },
            "notification-url": "https://packagist.org/downloads/",
            "license": [
                "BSD-3-Clause"
            ],
            "authors": [
                {
                    "name": "Sebastian Bergmann",
                    "email": "sebastian@phpunit.de",
                    "role": "lead"
                }
            ],
            "description": "Utility class for timing",
            "homepage": "https://github.com/sebastianbergmann/php-timer/",
            "keywords": [
                "timer"
            ],
            "funding": [
                {
                    "url": "https://github.com/sebastianbergmann",
                    "type": "github"
                }
            ],
            "time": "2020-06-07T12:05:53+00:00"
        },
        {
            "name": "phpunit/php-token-stream",
            "version": "4.0.2",
            "source": {
                "type": "git",
                "url": "https://github.com/sebastianbergmann/php-token-stream.git",
                "reference": "e61c593e9734b47ef462340c24fca8d6a57da14e"
            },
            "dist": {
                "type": "zip",
                "url": "https://api.github.com/repos/sebastianbergmann/php-token-stream/zipball/e61c593e9734b47ef462340c24fca8d6a57da14e",
                "reference": "e61c593e9734b47ef462340c24fca8d6a57da14e",
                "shasum": ""
            },
            "require": {
                "ext-tokenizer": "*",
                "php": "^7.3"
            },
            "require-dev": {
                "phpunit/phpunit": "^9.0"
            },
            "type": "library",
            "extra": {
                "branch-alias": {
                    "dev-master": "4.0-dev"
                }
            },
            "autoload": {
                "classmap": [
                    "src/"
                ]
            },
            "notification-url": "https://packagist.org/downloads/",
            "license": [
                "BSD-3-Clause"
            ],
            "authors": [
                {
                    "name": "Sebastian Bergmann",
                    "email": "sebastian@phpunit.de"
                }
            ],
            "description": "Wrapper around PHP's tokenizer extension.",
            "homepage": "https://github.com/sebastianbergmann/php-token-stream/",
            "keywords": [
                "tokenizer"
            ],
            "funding": [
                {
                    "url": "https://github.com/sebastianbergmann",
                    "type": "github"
                }
            ],
            "time": "2020-06-16T07:00:44+00:00"
        },
        {
            "name": "phpunit/phpunit",
            "version": "9.2.3",
            "source": {
                "type": "git",
                "url": "https://github.com/sebastianbergmann/phpunit.git",
                "reference": "c1b1d62095ef78427f112a7a1c1502d4607e3c00"
            },
            "dist": {
                "type": "zip",
                "url": "https://api.github.com/repos/sebastianbergmann/phpunit/zipball/c1b1d62095ef78427f112a7a1c1502d4607e3c00",
                "reference": "c1b1d62095ef78427f112a7a1c1502d4607e3c00",
                "shasum": ""
            },
            "require": {
                "doctrine/instantiator": "^1.2.0",
                "ext-dom": "*",
                "ext-json": "*",
                "ext-libxml": "*",
                "ext-mbstring": "*",
                "ext-xml": "*",
                "ext-xmlwriter": "*",
                "myclabs/deep-copy": "^1.9.1",
                "phar-io/manifest": "^1.0.3",
                "phar-io/version": "^2.0.1",
                "php": "^7.3",
                "phpspec/prophecy": "^1.8.1",
                "phpunit/php-code-coverage": "^8.0.1",
                "phpunit/php-file-iterator": "^3.0",
                "phpunit/php-invoker": "^3.0",
                "phpunit/php-text-template": "^2.0",
                "phpunit/php-timer": "^5.0",
                "sebastian/code-unit": "^1.0.2",
                "sebastian/comparator": "^4.0",
                "sebastian/diff": "^4.0",
                "sebastian/environment": "^5.0.1",
                "sebastian/exporter": "^4.0",
                "sebastian/global-state": "^4.0",
                "sebastian/object-enumerator": "^4.0",
                "sebastian/resource-operations": "^3.0",
                "sebastian/type": "^2.1",
                "sebastian/version": "^3.0"
            },
            "require-dev": {
                "ext-pdo": "*",
                "phpspec/prophecy-phpunit": "^2.0"
            },
            "suggest": {
                "ext-soap": "*",
                "ext-xdebug": "*"
            },
            "bin": [
                "phpunit"
            ],
            "type": "library",
            "extra": {
                "branch-alias": {
                    "dev-master": "9.2-dev"
                }
            },
            "autoload": {
                "classmap": [
                    "src/"
                ],
                "files": [
                    "src/Framework/Assert/Functions.php"
                ]
            },
            "notification-url": "https://packagist.org/downloads/",
            "license": [
                "BSD-3-Clause"
            ],
            "authors": [
                {
                    "name": "Sebastian Bergmann",
                    "email": "sebastian@phpunit.de",
                    "role": "lead"
                }
            ],
            "description": "The PHP Unit Testing framework.",
            "homepage": "https://phpunit.de/",
            "keywords": [
                "phpunit",
                "testing",
                "xunit"
            ],
            "funding": [
                {
                    "url": "https://phpunit.de/donate.html",
                    "type": "custom"
                },
                {
                    "url": "https://github.com/sebastianbergmann",
                    "type": "github"
                }
            ],
            "time": "2020-06-15T10:51:34+00:00"
        },
        {
            "name": "psalm/plugin-phpunit",
            "version": "0.10.1",
            "source": {
                "type": "git",
                "url": "https://github.com/psalm/psalm-plugin-phpunit.git",
                "reference": "138998ffd32b76a2e69eb1ff94ef2bf110967273"
            },
            "dist": {
                "type": "zip",
                "url": "https://api.github.com/repos/psalm/psalm-plugin-phpunit/zipball/138998ffd32b76a2e69eb1ff94ef2bf110967273",
                "reference": "138998ffd32b76a2e69eb1ff94ef2bf110967273",
                "shasum": ""
            },
            "require": {
                "composer/semver": "^1.4",
                "ext-simplexml": "*",
                "ocramius/package-versions": "^1.3",
                "php": "^7.1.3",
                "phpunit/phpunit": "^7.5 || ^8.0 || ^9.0",
                "vimeo/psalm": "^3.6.2 || dev-master"
            },
            "require-dev": {
                "codeception/codeception": "^4.0.3",
                "squizlabs/php_codesniffer": "^3.3.1",
                "weirdan/codeception-psalm-module": "^0.7.1"
            },
            "type": "psalm-plugin",
            "extra": {
                "psalm": {
                    "pluginClass": "Psalm\\PhpUnitPlugin\\Plugin"
                }
            },
            "autoload": {
                "psr-4": {
                    "Psalm\\PhpUnitPlugin\\": "src"
                }
            },
            "notification-url": "https://packagist.org/downloads/",
            "license": [
                "MIT"
            ],
            "authors": [
                {
                    "name": "Matt Brown",
                    "email": "github@muglug.com"
                }
            ],
            "description": "Psalm plugin for PHPUnit",
            "time": "2020-05-24T20:30:10+00:00"
        },
        {
            "name": "psr/log",
            "version": "1.1.3",
            "source": {
                "type": "git",
                "url": "https://github.com/php-fig/log.git",
                "reference": "0f73288fd15629204f9d42b7055f72dacbe811fc"
            },
            "dist": {
                "type": "zip",
                "url": "https://api.github.com/repos/php-fig/log/zipball/0f73288fd15629204f9d42b7055f72dacbe811fc",
                "reference": "0f73288fd15629204f9d42b7055f72dacbe811fc",
                "shasum": ""
            },
            "require": {
                "php": ">=5.3.0"
            },
            "type": "library",
            "extra": {
                "branch-alias": {
                    "dev-master": "1.1.x-dev"
                }
            },
            "autoload": {
                "psr-4": {
                    "Psr\\Log\\": "Psr/Log/"
                }
            },
            "notification-url": "https://packagist.org/downloads/",
            "license": [
                "MIT"
            ],
            "authors": [
                {
                    "name": "PHP-FIG",
                    "homepage": "http://www.php-fig.org/"
                }
            ],
            "description": "Common interface for logging libraries",
            "homepage": "https://github.com/php-fig/log",
            "keywords": [
                "log",
                "psr",
                "psr-3"
            ],
            "time": "2020-03-23T09:12:05+00:00"
        },
        {
            "name": "sebastian/code-unit",
            "version": "1.0.3",
            "source": {
                "type": "git",
                "url": "https://github.com/sebastianbergmann/code-unit.git",
                "reference": "d650ef9b1fece15ed4d6eaed6e6b469b7b81183a"
            },
            "dist": {
                "type": "zip",
                "url": "https://api.github.com/repos/sebastianbergmann/code-unit/zipball/d650ef9b1fece15ed4d6eaed6e6b469b7b81183a",
                "reference": "d650ef9b1fece15ed4d6eaed6e6b469b7b81183a",
                "shasum": ""
            },
            "require": {
                "php": "^7.3"
            },
            "require-dev": {
                "phpunit/phpunit": "^9.0"
            },
            "type": "library",
            "extra": {
                "branch-alias": {
                    "dev-master": "1.0-dev"
                }
            },
            "autoload": {
                "classmap": [
                    "src/"
                ]
            },
            "notification-url": "https://packagist.org/downloads/",
            "license": [
                "BSD-3-Clause"
            ],
            "authors": [
                {
                    "name": "Sebastian Bergmann",
                    "email": "sebastian@phpunit.de",
                    "role": "lead"
                }
            ],
            "description": "Collection of value objects that represent the PHP code units",
            "homepage": "https://github.com/sebastianbergmann/code-unit",
            "funding": [
                {
                    "url": "https://github.com/sebastianbergmann",
                    "type": "github"
                }
            ],
            "time": "2020-06-15T13:11:26+00:00"
        },
        {
            "name": "sebastian/code-unit-reverse-lookup",
            "version": "2.0.1",
            "source": {
                "type": "git",
                "url": "https://github.com/sebastianbergmann/code-unit-reverse-lookup.git",
                "reference": "c771130f0e8669104a4320b7101a81c2cc2963ef"
            },
            "dist": {
                "type": "zip",
                "url": "https://api.github.com/repos/sebastianbergmann/code-unit-reverse-lookup/zipball/c771130f0e8669104a4320b7101a81c2cc2963ef",
                "reference": "c771130f0e8669104a4320b7101a81c2cc2963ef",
                "shasum": ""
            },
            "require": {
                "php": "^7.3"
            },
            "require-dev": {
                "phpunit/phpunit": "^9.0"
            },
            "type": "library",
            "extra": {
                "branch-alias": {
                    "dev-master": "2.0-dev"
                }
            },
            "autoload": {
                "classmap": [
                    "src/"
                ]
            },
            "notification-url": "https://packagist.org/downloads/",
            "license": [
                "BSD-3-Clause"
            ],
            "authors": [
                {
                    "name": "Sebastian Bergmann",
                    "email": "sebastian@phpunit.de"
                }
            ],
            "description": "Looks up which function or method a line of code belongs to",
            "homepage": "https://github.com/sebastianbergmann/code-unit-reverse-lookup/",
            "funding": [
                {
                    "url": "https://github.com/sebastianbergmann",
                    "type": "github"
                }
            ],
            "time": "2020-06-15T12:56:39+00:00"
        },
        {
            "name": "sebastian/comparator",
            "version": "4.0.2",
            "source": {
                "type": "git",
                "url": "https://github.com/sebastianbergmann/comparator.git",
                "reference": "266d85ef789da8c41f06af4093c43e9798af2784"
            },
            "dist": {
                "type": "zip",
                "url": "https://api.github.com/repos/sebastianbergmann/comparator/zipball/266d85ef789da8c41f06af4093c43e9798af2784",
                "reference": "266d85ef789da8c41f06af4093c43e9798af2784",
                "shasum": ""
            },
            "require": {
                "php": "^7.3",
                "sebastian/diff": "^4.0",
                "sebastian/exporter": "^4.0"
            },
            "require-dev": {
                "phpunit/phpunit": "^9.0"
            },
            "type": "library",
            "extra": {
                "branch-alias": {
                    "dev-master": "4.0-dev"
                }
            },
            "autoload": {
                "classmap": [
                    "src/"
                ]
            },
            "notification-url": "https://packagist.org/downloads/",
            "license": [
                "BSD-3-Clause"
            ],
            "authors": [
                {
                    "name": "Sebastian Bergmann",
                    "email": "sebastian@phpunit.de"
                },
                {
                    "name": "Jeff Welch",
                    "email": "whatthejeff@gmail.com"
                },
                {
                    "name": "Volker Dusch",
                    "email": "github@wallbash.com"
                },
                {
                    "name": "Bernhard Schussek",
                    "email": "bschussek@2bepublished.at"
                }
            ],
            "description": "Provides the functionality to compare PHP values for equality",
            "homepage": "https://github.com/sebastianbergmann/comparator",
            "keywords": [
                "comparator",
                "compare",
                "equality"
            ],
            "funding": [
                {
                    "url": "https://github.com/sebastianbergmann",
                    "type": "github"
                }
            ],
            "time": "2020-06-15T15:04:48+00:00"
        },
        {
            "name": "sebastian/diff",
            "version": "4.0.1",
            "source": {
                "type": "git",
                "url": "https://github.com/sebastianbergmann/diff.git",
                "reference": "3e523c576f29dacecff309f35e4cc5a5c168e78a"
            },
            "dist": {
                "type": "zip",
                "url": "https://api.github.com/repos/sebastianbergmann/diff/zipball/3e523c576f29dacecff309f35e4cc5a5c168e78a",
                "reference": "3e523c576f29dacecff309f35e4cc5a5c168e78a",
                "shasum": ""
            },
            "require": {
                "php": "^7.3"
            },
            "require-dev": {
                "phpunit/phpunit": "^9.0",
                "symfony/process": "^4.2 || ^5"
            },
            "type": "library",
            "extra": {
                "branch-alias": {
                    "dev-master": "4.0-dev"
                }
            },
            "autoload": {
                "classmap": [
                    "src/"
                ]
            },
            "notification-url": "https://packagist.org/downloads/",
            "license": [
                "BSD-3-Clause"
            ],
            "authors": [
                {
                    "name": "Sebastian Bergmann",
                    "email": "sebastian@phpunit.de"
                },
                {
                    "name": "Kore Nordmann",
                    "email": "mail@kore-nordmann.de"
                }
            ],
            "description": "Diff implementation",
            "homepage": "https://github.com/sebastianbergmann/diff",
            "keywords": [
                "diff",
                "udiff",
                "unidiff",
                "unified diff"
            ],
            "funding": [
                {
                    "url": "https://github.com/sebastianbergmann",
                    "type": "github"
                }
            ],
            "time": "2020-05-08T05:01:12+00:00"
        },
        {
            "name": "sebastian/environment",
            "version": "5.1.1",
            "source": {
                "type": "git",
                "url": "https://github.com/sebastianbergmann/environment.git",
                "reference": "16eb0fa43e29c33d7f2117ed23072e26fc5ab34e"
            },
            "dist": {
                "type": "zip",
                "url": "https://api.github.com/repos/sebastianbergmann/environment/zipball/16eb0fa43e29c33d7f2117ed23072e26fc5ab34e",
                "reference": "16eb0fa43e29c33d7f2117ed23072e26fc5ab34e",
                "shasum": ""
            },
            "require": {
                "php": "^7.3"
            },
            "require-dev": {
                "phpunit/phpunit": "^9.0"
            },
            "suggest": {
                "ext-posix": "*"
            },
            "type": "library",
            "extra": {
                "branch-alias": {
                    "dev-master": "5.0-dev"
                }
            },
            "autoload": {
                "classmap": [
                    "src/"
                ]
            },
            "notification-url": "https://packagist.org/downloads/",
            "license": [
                "BSD-3-Clause"
            ],
            "authors": [
                {
                    "name": "Sebastian Bergmann",
                    "email": "sebastian@phpunit.de"
                }
            ],
            "description": "Provides functionality to handle HHVM/PHP environments",
            "homepage": "http://www.github.com/sebastianbergmann/environment",
            "keywords": [
                "Xdebug",
                "environment",
                "hhvm"
            ],
            "funding": [
                {
                    "url": "https://github.com/sebastianbergmann",
                    "type": "github"
                }
            ],
            "time": "2020-06-15T13:00:01+00:00"
        },
        {
            "name": "sebastian/exporter",
            "version": "4.0.1",
            "source": {
                "type": "git",
                "url": "https://github.com/sebastianbergmann/exporter.git",
                "reference": "d12fbca85da932d01d941b59e4b71a0d559db091"
            },
            "dist": {
                "type": "zip",
                "url": "https://api.github.com/repos/sebastianbergmann/exporter/zipball/d12fbca85da932d01d941b59e4b71a0d559db091",
                "reference": "d12fbca85da932d01d941b59e4b71a0d559db091",
                "shasum": ""
            },
            "require": {
                "php": "^7.3",
                "sebastian/recursion-context": "^4.0"
            },
            "require-dev": {
                "ext-mbstring": "*",
                "phpunit/phpunit": "^9.0"
            },
            "type": "library",
            "extra": {
                "branch-alias": {
                    "dev-master": "4.0-dev"
                }
            },
            "autoload": {
                "classmap": [
                    "src/"
                ]
            },
            "notification-url": "https://packagist.org/downloads/",
            "license": [
                "BSD-3-Clause"
            ],
            "authors": [
                {
                    "name": "Sebastian Bergmann",
                    "email": "sebastian@phpunit.de"
                },
                {
                    "name": "Jeff Welch",
                    "email": "whatthejeff@gmail.com"
                },
                {
                    "name": "Volker Dusch",
                    "email": "github@wallbash.com"
                },
                {
                    "name": "Adam Harvey",
                    "email": "aharvey@php.net"
                },
                {
                    "name": "Bernhard Schussek",
                    "email": "bschussek@gmail.com"
                }
            ],
            "description": "Provides the functionality to export PHP variables for visualization",
            "homepage": "http://www.github.com/sebastianbergmann/exporter",
            "keywords": [
                "export",
                "exporter"
            ],
            "funding": [
                {
                    "url": "https://github.com/sebastianbergmann",
                    "type": "github"
                }
            ],
            "time": "2020-06-15T13:12:44+00:00"
        },
        {
            "name": "sebastian/global-state",
            "version": "4.0.0",
            "source": {
                "type": "git",
                "url": "https://github.com/sebastianbergmann/global-state.git",
                "reference": "bdb1e7c79e592b8c82cb1699be3c8743119b8a72"
            },
            "dist": {
                "type": "zip",
                "url": "https://api.github.com/repos/sebastianbergmann/global-state/zipball/bdb1e7c79e592b8c82cb1699be3c8743119b8a72",
                "reference": "bdb1e7c79e592b8c82cb1699be3c8743119b8a72",
                "shasum": ""
            },
            "require": {
                "php": "^7.3",
                "sebastian/object-reflector": "^2.0",
                "sebastian/recursion-context": "^4.0"
            },
            "require-dev": {
                "ext-dom": "*",
                "phpunit/phpunit": "^9.0"
            },
            "suggest": {
                "ext-uopz": "*"
            },
            "type": "library",
            "extra": {
                "branch-alias": {
                    "dev-master": "4.0-dev"
                }
            },
            "autoload": {
                "classmap": [
                    "src/"
                ]
            },
            "notification-url": "https://packagist.org/downloads/",
            "license": [
                "BSD-3-Clause"
            ],
            "authors": [
                {
                    "name": "Sebastian Bergmann",
                    "email": "sebastian@phpunit.de"
                }
            ],
            "description": "Snapshotting of global state",
            "homepage": "http://www.github.com/sebastianbergmann/global-state",
            "keywords": [
                "global state"
            ],
            "time": "2020-02-07T06:11:37+00:00"
        },
        {
            "name": "sebastian/object-enumerator",
            "version": "4.0.1",
            "source": {
                "type": "git",
                "url": "https://github.com/sebastianbergmann/object-enumerator.git",
                "reference": "15f319d67c49fc55ebcdbffb3377433125588455"
            },
            "dist": {
                "type": "zip",
                "url": "https://api.github.com/repos/sebastianbergmann/object-enumerator/zipball/15f319d67c49fc55ebcdbffb3377433125588455",
                "reference": "15f319d67c49fc55ebcdbffb3377433125588455",
                "shasum": ""
            },
            "require": {
                "php": "^7.3",
                "sebastian/object-reflector": "^2.0",
                "sebastian/recursion-context": "^4.0"
            },
            "require-dev": {
                "phpunit/phpunit": "^9.0"
            },
            "type": "library",
            "extra": {
                "branch-alias": {
                    "dev-master": "4.0-dev"
                }
            },
            "autoload": {
                "classmap": [
                    "src/"
                ]
            },
            "notification-url": "https://packagist.org/downloads/",
            "license": [
                "BSD-3-Clause"
            ],
            "authors": [
                {
                    "name": "Sebastian Bergmann",
                    "email": "sebastian@phpunit.de"
                }
            ],
            "description": "Traverses array structures and object graphs to enumerate all referenced objects",
            "homepage": "https://github.com/sebastianbergmann/object-enumerator/",
            "funding": [
                {
                    "url": "https://github.com/sebastianbergmann",
                    "type": "github"
                }
            ],
            "time": "2020-06-15T13:15:25+00:00"
        },
        {
            "name": "sebastian/object-reflector",
            "version": "2.0.1",
            "source": {
                "type": "git",
                "url": "https://github.com/sebastianbergmann/object-reflector.git",
                "reference": "14e04b3c25b821cc0702d4837803fe497680b062"
            },
            "dist": {
                "type": "zip",
                "url": "https://api.github.com/repos/sebastianbergmann/object-reflector/zipball/14e04b3c25b821cc0702d4837803fe497680b062",
                "reference": "14e04b3c25b821cc0702d4837803fe497680b062",
                "shasum": ""
            },
            "require": {
                "php": "^7.3"
            },
            "require-dev": {
                "phpunit/phpunit": "^9.0"
            },
            "type": "library",
            "extra": {
                "branch-alias": {
                    "dev-master": "2.0-dev"
                }
            },
            "autoload": {
                "classmap": [
                    "src/"
                ]
            },
            "notification-url": "https://packagist.org/downloads/",
            "license": [
                "BSD-3-Clause"
            ],
            "authors": [
                {
                    "name": "Sebastian Bergmann",
                    "email": "sebastian@phpunit.de"
                }
            ],
            "description": "Allows reflection of object attributes, including inherited and non-public ones",
            "homepage": "https://github.com/sebastianbergmann/object-reflector/",
            "funding": [
                {
                    "url": "https://github.com/sebastianbergmann",
                    "type": "github"
                }
            ],
            "time": "2020-06-15T13:08:02+00:00"
        },
        {
            "name": "sebastian/recursion-context",
            "version": "4.0.1",
            "source": {
                "type": "git",
                "url": "https://github.com/sebastianbergmann/recursion-context.git",
                "reference": "a32789e5f0157c10cf216ce6c5136db12a12b847"
            },
            "dist": {
                "type": "zip",
                "url": "https://api.github.com/repos/sebastianbergmann/recursion-context/zipball/a32789e5f0157c10cf216ce6c5136db12a12b847",
                "reference": "a32789e5f0157c10cf216ce6c5136db12a12b847",
                "shasum": ""
            },
            "require": {
                "php": "^7.3"
            },
            "require-dev": {
                "phpunit/phpunit": "^9.0"
            },
            "type": "library",
            "extra": {
                "branch-alias": {
                    "dev-master": "4.0-dev"
                }
            },
            "autoload": {
                "classmap": [
                    "src/"
                ]
            },
            "notification-url": "https://packagist.org/downloads/",
            "license": [
                "BSD-3-Clause"
            ],
            "authors": [
                {
                    "name": "Sebastian Bergmann",
                    "email": "sebastian@phpunit.de"
                },
                {
                    "name": "Jeff Welch",
                    "email": "whatthejeff@gmail.com"
                },
                {
                    "name": "Adam Harvey",
                    "email": "aharvey@php.net"
                }
            ],
            "description": "Provides functionality to recursively process PHP variables",
            "homepage": "http://www.github.com/sebastianbergmann/recursion-context",
            "funding": [
                {
                    "url": "https://github.com/sebastianbergmann",
                    "type": "github"
                }
            ],
            "time": "2020-06-15T13:06:44+00:00"
        },
        {
            "name": "sebastian/resource-operations",
            "version": "3.0.1",
            "source": {
                "type": "git",
                "url": "https://github.com/sebastianbergmann/resource-operations.git",
                "reference": "71421c1745788de4facae1b79af923650bd3ec15"
            },
            "dist": {
                "type": "zip",
                "url": "https://api.github.com/repos/sebastianbergmann/resource-operations/zipball/71421c1745788de4facae1b79af923650bd3ec15",
                "reference": "71421c1745788de4facae1b79af923650bd3ec15",
                "shasum": ""
            },
            "require": {
                "php": "^7.3"
            },
            "require-dev": {
                "phpunit/phpunit": "^9.0"
            },
            "type": "library",
            "extra": {
                "branch-alias": {
                    "dev-master": "3.0-dev"
                }
            },
            "autoload": {
                "classmap": [
                    "src/"
                ]
            },
            "notification-url": "https://packagist.org/downloads/",
            "license": [
                "BSD-3-Clause"
            ],
            "authors": [
                {
                    "name": "Sebastian Bergmann",
                    "email": "sebastian@phpunit.de"
                }
            ],
            "description": "Provides a list of PHP built-in functions that operate on resources",
            "homepage": "https://www.github.com/sebastianbergmann/resource-operations",
            "funding": [
                {
                    "url": "https://github.com/sebastianbergmann",
                    "type": "github"
                }
            ],
            "time": "2020-06-15T13:17:14+00:00"
        },
        {
            "name": "sebastian/type",
            "version": "2.1.0",
            "source": {
                "type": "git",
                "url": "https://github.com/sebastianbergmann/type.git",
                "reference": "bad49207c6f854e7a25cef0ea948ac8ebe3ef9d8"
            },
            "dist": {
                "type": "zip",
                "url": "https://api.github.com/repos/sebastianbergmann/type/zipball/bad49207c6f854e7a25cef0ea948ac8ebe3ef9d8",
                "reference": "bad49207c6f854e7a25cef0ea948ac8ebe3ef9d8",
                "shasum": ""
            },
            "require": {
                "php": "^7.3"
            },
            "require-dev": {
                "phpunit/phpunit": "^9.2"
            },
            "type": "library",
            "extra": {
                "branch-alias": {
                    "dev-master": "2.1-dev"
                }
            },
            "autoload": {
                "classmap": [
                    "src/"
                ]
            },
            "notification-url": "https://packagist.org/downloads/",
            "license": [
                "BSD-3-Clause"
            ],
            "authors": [
                {
                    "name": "Sebastian Bergmann",
                    "email": "sebastian@phpunit.de",
                    "role": "lead"
                }
            ],
            "description": "Collection of value objects that represent the types of the PHP type system",
            "homepage": "https://github.com/sebastianbergmann/type",
            "funding": [
                {
                    "url": "https://github.com/sebastianbergmann",
                    "type": "github"
                }
            ],
            "time": "2020-06-01T12:21:09+00:00"
        },
        {
            "name": "sebastian/version",
            "version": "3.0.0",
            "source": {
                "type": "git",
                "url": "https://github.com/sebastianbergmann/version.git",
                "reference": "0411bde656dce64202b39c2f4473993a9081d39e"
            },
            "dist": {
                "type": "zip",
                "url": "https://api.github.com/repos/sebastianbergmann/version/zipball/0411bde656dce64202b39c2f4473993a9081d39e",
                "reference": "0411bde656dce64202b39c2f4473993a9081d39e",
                "shasum": ""
            },
            "require": {
                "php": "^7.3"
            },
            "type": "library",
            "extra": {
                "branch-alias": {
                    "dev-master": "3.0-dev"
                }
            },
            "autoload": {
                "classmap": [
                    "src/"
                ]
            },
            "notification-url": "https://packagist.org/downloads/",
            "license": [
                "BSD-3-Clause"
            ],
            "authors": [
                {
                    "name": "Sebastian Bergmann",
                    "email": "sebastian@phpunit.de",
                    "role": "lead"
                }
            ],
            "description": "Library that helps with managing the version number of Git-hosted PHP projects",
            "homepage": "https://github.com/sebastianbergmann/version",
            "time": "2020-01-21T06:36:37+00:00"
        },
        {
            "name": "slevomat/coding-standard",
            "version": "6.3.8",
            "source": {
                "type": "git",
                "url": "https://github.com/slevomat/coding-standard.git",
                "reference": "500f55b5e2dee1dcef8e88f2038990acdba29f1c"
            },
            "dist": {
                "type": "zip",
                "url": "https://api.github.com/repos/slevomat/coding-standard/zipball/500f55b5e2dee1dcef8e88f2038990acdba29f1c",
                "reference": "500f55b5e2dee1dcef8e88f2038990acdba29f1c",
                "shasum": ""
            },
            "require": {
                "php": "^7.1",
                "phpstan/phpdoc-parser": "0.4.0 - 0.4.4",
                "squizlabs/php_codesniffer": "^3.5.5"
            },
            "require-dev": {
                "dealerdirect/phpcodesniffer-composer-installer": "0.6.2",
                "phing/phing": "2.16.3",
                "php-parallel-lint/php-parallel-lint": "1.2.0",
                "phpstan/phpstan": "0.12.19",
                "phpstan/phpstan-deprecation-rules": "0.12.2",
                "phpstan/phpstan-phpunit": "0.12.8",
                "phpstan/phpstan-strict-rules": "0.12.2",
                "phpunit/phpunit": "7.5.20|8.5.2|9.1.2"
            },
            "type": "phpcodesniffer-standard",
            "extra": {
                "branch-alias": {
                    "dev-master": "6.x-dev"
                }
            },
            "autoload": {
                "psr-4": {
                    "SlevomatCodingStandard\\": "SlevomatCodingStandard"
                }
            },
            "notification-url": "https://packagist.org/downloads/",
            "license": [
                "MIT"
            ],
            "description": "Slevomat Coding Standard for PHP_CodeSniffer complements Consistence Coding Standard by providing sniffs with additional checks.",
            "funding": [
                {
                    "url": "https://github.com/kukulich",
                    "type": "github"
                },
                {
                    "url": "https://tidelift.com/funding/github/packagist/slevomat/coding-standard",
                    "type": "tidelift"
                }
            ],
            "time": "2020-05-27T06:28:47+00:00"
        },
        {
            "name": "squizlabs/php_codesniffer",
            "version": "3.5.5",
            "source": {
                "type": "git",
                "url": "https://github.com/squizlabs/PHP_CodeSniffer.git",
                "reference": "73e2e7f57d958e7228fce50dc0c61f58f017f9f6"
            },
            "dist": {
                "type": "zip",
                "url": "https://api.github.com/repos/squizlabs/PHP_CodeSniffer/zipball/73e2e7f57d958e7228fce50dc0c61f58f017f9f6",
                "reference": "73e2e7f57d958e7228fce50dc0c61f58f017f9f6",
                "shasum": ""
            },
            "require": {
                "ext-simplexml": "*",
                "ext-tokenizer": "*",
                "ext-xmlwriter": "*",
                "php": ">=5.4.0"
            },
            "require-dev": {
                "phpunit/phpunit": "^4.0 || ^5.0 || ^6.0 || ^7.0"
            },
            "bin": [
                "bin/phpcs",
                "bin/phpcbf"
            ],
            "type": "library",
            "extra": {
                "branch-alias": {
                    "dev-master": "3.x-dev"
                }
            },
            "notification-url": "https://packagist.org/downloads/",
            "license": [
                "BSD-3-Clause"
            ],
            "authors": [
                {
                    "name": "Greg Sherwood",
                    "role": "lead"
                }
            ],
            "description": "PHP_CodeSniffer tokenizes PHP, JavaScript and CSS files and detects violations of a defined set of coding standards.",
            "homepage": "https://github.com/squizlabs/PHP_CodeSniffer",
            "keywords": [
                "phpcs",
                "standards"
            ],
            "time": "2020-04-17T01:09:41+00:00"
        },
        {
            "name": "symfony/console",
            "version": "v4.2.4",
            "source": {
                "type": "git",
                "url": "https://github.com/symfony/console.git",
                "reference": "9dc2299a016497f9ee620be94524e6c0af0280a9"
            },
            "dist": {
                "type": "zip",
                "url": "https://api.github.com/repos/symfony/console/zipball/9dc2299a016497f9ee620be94524e6c0af0280a9",
                "reference": "9dc2299a016497f9ee620be94524e6c0af0280a9",
                "shasum": ""
            },
            "require": {
                "php": "^7.1.3",
                "symfony/contracts": "^1.0",
                "symfony/polyfill-mbstring": "~1.0"
            },
            "conflict": {
                "symfony/dependency-injection": "<3.4",
                "symfony/process": "<3.3"
            },
            "provide": {
                "psr/log-implementation": "1.0"
            },
            "require-dev": {
                "psr/log": "~1.0",
                "symfony/config": "~3.4|~4.0",
                "symfony/dependency-injection": "~3.4|~4.0",
                "symfony/event-dispatcher": "~3.4|~4.0",
                "symfony/lock": "~3.4|~4.0",
                "symfony/process": "~3.4|~4.0"
            },
            "suggest": {
                "psr/log": "For using the console logger",
                "symfony/event-dispatcher": "",
                "symfony/lock": "",
                "symfony/process": ""
            },
            "type": "library",
            "extra": {
                "branch-alias": {
                    "dev-master": "4.2-dev"
                }
            },
            "autoload": {
                "psr-4": {
                    "Symfony\\Component\\Console\\": ""
                },
                "exclude-from-classmap": [
                    "/Tests/"
                ]
            },
            "notification-url": "https://packagist.org/downloads/",
            "license": [
                "MIT"
            ],
            "authors": [
                {
                    "name": "Fabien Potencier",
                    "email": "fabien@symfony.com"
                },
                {
                    "name": "Symfony Community",
                    "homepage": "https://symfony.com/contributors"
                }
            ],
            "description": "Symfony Console Component",
            "homepage": "https://symfony.com",
            "time": "2019-02-23T15:17:42+00:00"
        },
        {
            "name": "symfony/contracts",
            "version": "v1.0.2",
            "source": {
                "type": "git",
                "url": "https://github.com/symfony/contracts.git",
                "reference": "1aa7ab2429c3d594dd70689604b5cf7421254cdf"
            },
            "dist": {
                "type": "zip",
                "url": "https://api.github.com/repos/symfony/contracts/zipball/1aa7ab2429c3d594dd70689604b5cf7421254cdf",
                "reference": "1aa7ab2429c3d594dd70689604b5cf7421254cdf",
                "shasum": ""
            },
            "require": {
                "php": "^7.1.3"
            },
            "require-dev": {
                "psr/cache": "^1.0",
                "psr/container": "^1.0"
            },
            "suggest": {
                "psr/cache": "When using the Cache contracts",
                "psr/container": "When using the Service contracts",
                "symfony/cache-contracts-implementation": "",
                "symfony/service-contracts-implementation": "",
                "symfony/translation-contracts-implementation": ""
            },
            "type": "library",
            "extra": {
                "branch-alias": {
                    "dev-master": "1.0-dev"
                }
            },
            "autoload": {
                "psr-4": {
                    "Symfony\\Contracts\\": ""
                },
                "exclude-from-classmap": [
                    "**/Tests/"
                ]
            },
            "notification-url": "https://packagist.org/downloads/",
            "license": [
                "MIT"
            ],
            "authors": [
                {
                    "name": "Nicolas Grekas",
                    "email": "p@tchwork.com"
                },
                {
                    "name": "Symfony Community",
                    "homepage": "https://symfony.com/contributors"
                }
            ],
            "description": "A set of abstractions extracted out of the Symfony components",
            "homepage": "https://symfony.com",
            "keywords": [
                "abstractions",
                "contracts",
                "decoupling",
                "interfaces",
                "interoperability",
                "standards"
            ],
            "time": "2018-12-05T08:06:11+00:00"
        },
        {
            "name": "symfony/debug",
            "version": "v4.0.6",
            "source": {
                "type": "git",
                "url": "https://github.com/symfony/debug.git",
                "reference": "1721e4e7effb23480966690cdcdc7d2a4152d489"
            },
            "dist": {
                "type": "zip",
                "url": "https://api.github.com/repos/symfony/debug/zipball/1721e4e7effb23480966690cdcdc7d2a4152d489",
                "reference": "1721e4e7effb23480966690cdcdc7d2a4152d489",
                "shasum": ""
            },
            "require": {
                "php": "^7.1.3",
                "psr/log": "~1.0"
            },
            "conflict": {
                "symfony/http-kernel": "<3.4"
            },
            "require-dev": {
                "symfony/http-kernel": "~3.4|~4.0"
            },
            "type": "library",
            "extra": {
                "branch-alias": {
                    "dev-master": "4.0-dev"
                }
            },
            "autoload": {
                "psr-4": {
                    "Symfony\\Component\\Debug\\": ""
                },
                "exclude-from-classmap": [
                    "/Tests/"
                ]
            },
            "notification-url": "https://packagist.org/downloads/",
            "license": [
                "MIT"
            ],
            "authors": [
                {
                    "name": "Fabien Potencier",
                    "email": "fabien@symfony.com"
                },
                {
                    "name": "Symfony Community",
                    "homepage": "https://symfony.com/contributors"
                }
            ],
            "description": "Symfony Debug Component",
            "homepage": "https://symfony.com",
            "time": "2018-02-28T21:50:02+00:00"
        },
        {
            "name": "symfony/polyfill-ctype",
            "version": "v1.17.0",
            "source": {
                "type": "git",
                "url": "https://github.com/symfony/polyfill-ctype.git",
                "reference": "e94c8b1bbe2bc77507a1056cdb06451c75b427f9"
            },
            "dist": {
                "type": "zip",
                "url": "https://api.github.com/repos/symfony/polyfill-ctype/zipball/e94c8b1bbe2bc77507a1056cdb06451c75b427f9",
                "reference": "e94c8b1bbe2bc77507a1056cdb06451c75b427f9",
                "shasum": ""
            },
            "require": {
                "php": ">=5.3.3"
            },
            "suggest": {
                "ext-ctype": "For best performance"
            },
            "type": "library",
            "extra": {
                "branch-alias": {
                    "dev-master": "1.17-dev"
                }
            },
            "autoload": {
                "psr-4": {
                    "Symfony\\Polyfill\\Ctype\\": ""
                },
                "files": [
                    "bootstrap.php"
                ]
            },
            "notification-url": "https://packagist.org/downloads/",
            "license": [
                "MIT"
            ],
            "authors": [
                {
                    "name": "Gert de Pagter",
                    "email": "BackEndTea@gmail.com"
                },
                {
                    "name": "Symfony Community",
                    "homepage": "https://symfony.com/contributors"
                }
            ],
            "description": "Symfony polyfill for ctype functions",
            "homepage": "https://symfony.com",
            "keywords": [
                "compatibility",
                "ctype",
                "polyfill",
                "portable"
            ],
            "funding": [
                {
                    "url": "https://symfony.com/sponsor",
                    "type": "custom"
                },
                {
                    "url": "https://github.com/fabpot",
                    "type": "github"
                },
                {
                    "url": "https://tidelift.com/funding/github/packagist/symfony/symfony",
                    "type": "tidelift"
                }
            ],
            "time": "2020-05-12T16:14:59+00:00"
        },
        {
            "name": "symfony/polyfill-mbstring",
            "version": "v1.10.0",
            "source": {
                "type": "git",
                "url": "https://github.com/symfony/polyfill-mbstring.git",
                "reference": "c79c051f5b3a46be09205c73b80b346e4153e494"
            },
            "dist": {
                "type": "zip",
                "url": "https://api.github.com/repos/symfony/polyfill-mbstring/zipball/c79c051f5b3a46be09205c73b80b346e4153e494",
                "reference": "c79c051f5b3a46be09205c73b80b346e4153e494",
                "shasum": ""
            },
            "require": {
                "php": ">=5.3.3"
            },
            "suggest": {
                "ext-mbstring": "For best performance"
            },
            "type": "library",
            "extra": {
                "branch-alias": {
                    "dev-master": "1.9-dev"
                }
            },
            "autoload": {
                "psr-4": {
                    "Symfony\\Polyfill\\Mbstring\\": ""
                },
                "files": [
                    "bootstrap.php"
                ]
            },
            "notification-url": "https://packagist.org/downloads/",
            "license": [
                "MIT"
            ],
            "authors": [
                {
                    "name": "Nicolas Grekas",
                    "email": "p@tchwork.com"
                },
                {
                    "name": "Symfony Community",
                    "homepage": "https://symfony.com/contributors"
                }
            ],
            "description": "Symfony polyfill for the Mbstring extension",
            "homepage": "https://symfony.com",
            "keywords": [
                "compatibility",
                "mbstring",
                "polyfill",
                "portable",
                "shim"
            ],
            "time": "2018-09-21T13:07:52+00:00"
        },
        {
            "name": "theseer/tokenizer",
            "version": "1.1.3",
            "source": {
                "type": "git",
                "url": "https://github.com/theseer/tokenizer.git",
                "reference": "11336f6f84e16a720dae9d8e6ed5019efa85a0f9"
            },
            "dist": {
                "type": "zip",
                "url": "https://api.github.com/repos/theseer/tokenizer/zipball/11336f6f84e16a720dae9d8e6ed5019efa85a0f9",
                "reference": "11336f6f84e16a720dae9d8e6ed5019efa85a0f9",
                "shasum": ""
            },
            "require": {
                "ext-dom": "*",
                "ext-tokenizer": "*",
                "ext-xmlwriter": "*",
                "php": "^7.0"
            },
            "type": "library",
            "autoload": {
                "classmap": [
                    "src/"
                ]
            },
            "notification-url": "https://packagist.org/downloads/",
            "license": [
                "BSD-3-Clause"
            ],
            "authors": [
                {
                    "name": "Arne Blankerts",
                    "email": "arne@blankerts.de",
                    "role": "Developer"
                }
            ],
            "description": "A small library for converting tokenized PHP source code into XML and potentially other formats",
            "time": "2019-06-13T22:48:21+00:00"
        },
        {
            "name": "vimeo/psalm",
            "version": "3.11.5",
            "source": {
                "type": "git",
                "url": "https://github.com/vimeo/psalm.git",
                "reference": "3c60609c218d4d4b3b257728b8089094e5c6c6c2"
            },
            "dist": {
                "type": "zip",
                "url": "https://api.github.com/repos/vimeo/psalm/zipball/3c60609c218d4d4b3b257728b8089094e5c6c6c2",
                "reference": "3c60609c218d4d4b3b257728b8089094e5c6c6c2",
                "shasum": ""
            },
            "require": {
                "amphp/amp": "^2.1",
                "amphp/byte-stream": "^1.5",
                "composer/semver": "^1.4",
                "composer/xdebug-handler": "^1.1",
                "ext-dom": "*",
                "ext-json": "*",
                "ext-libxml": "*",
                "ext-simplexml": "*",
                "ext-tokenizer": "*",
                "felixfbecker/advanced-json-rpc": "^3.0.3",
                "felixfbecker/language-server-protocol": "^1.4",
                "netresearch/jsonmapper": "^1.0 || ^2.0",
                "nikic/php-parser": "^4.3",
                "ocramius/package-versions": "^1.2",
                "openlss/lib-array2xml": "^1.0",
                "php": "^7.1.3|^8",
                "sebastian/diff": "^3.0 || ^4.0",
                "symfony/console": "^3.4.17 || ^4.1.6 || ^5.0",
                "webmozart/glob": "^4.1",
                "webmozart/path-util": "^2.3"
            },
            "provide": {
                "psalm/psalm": "self.version"
            },
            "require-dev": {
                "amphp/amp": "^2.4.2",
                "bamarni/composer-bin-plugin": "^1.2",
                "brianium/paratest": "^4.0.0",
                "ext-curl": "*",
                "php-coveralls/php-coveralls": "^2.2",
                "phpmyadmin/sql-parser": "5.1.0",
                "phpspec/prophecy": ">=1.9.0",
                "phpunit/phpunit": "^7.5.16 || ^8.5 || ^9.0",
                "psalm/plugin-phpunit": "^0.10",
                "slevomat/coding-standard": "^5.0",
                "squizlabs/php_codesniffer": "^3.5",
                "symfony/process": "^4.3"
            },
            "suggest": {
                "ext-igbinary": "^2.0.5"
            },
            "bin": [
                "psalm",
                "psalm-language-server",
                "psalm-plugin",
                "psalm-refactor",
                "psalter"
            ],
            "type": "library",
            "extra": {
                "branch-alias": {
                    "dev-master": "3.x-dev",
                    "dev-2.x": "2.x-dev",
                    "dev-1.x": "1.x-dev"
                }
            },
            "autoload": {
                "psr-4": {
                    "Psalm\\": "src/Psalm/"
                },
                "files": [
                    "src/functions.php",
                    "src/spl_object_id.php"
                ]
            },
            "notification-url": "https://packagist.org/downloads/",
            "license": [
                "MIT"
            ],
            "authors": [
                {
                    "name": "Matthew Brown"
                }
            ],
            "description": "A static analysis tool for finding errors in PHP applications",
            "keywords": [
                "code",
                "inspection",
                "php"
            ],
            "time": "2020-05-27T15:12:09+00:00"
        },
        {
            "name": "webmozart/assert",
            "version": "1.8.0",
            "source": {
                "type": "git",
                "url": "https://github.com/webmozart/assert.git",
                "reference": "ab2cb0b3b559010b75981b1bdce728da3ee90ad6"
            },
            "dist": {
                "type": "zip",
                "url": "https://api.github.com/repos/webmozart/assert/zipball/ab2cb0b3b559010b75981b1bdce728da3ee90ad6",
                "reference": "ab2cb0b3b559010b75981b1bdce728da3ee90ad6",
                "shasum": ""
            },
            "require": {
                "php": "^5.3.3 || ^7.0",
                "symfony/polyfill-ctype": "^1.8"
            },
            "conflict": {
                "vimeo/psalm": "<3.9.1"
            },
            "require-dev": {
                "phpunit/phpunit": "^4.8.36 || ^7.5.13"
            },
            "type": "library",
            "autoload": {
                "psr-4": {
                    "Webmozart\\Assert\\": "src/"
                }
            },
            "notification-url": "https://packagist.org/downloads/",
            "license": [
                "MIT"
            ],
            "authors": [
                {
                    "name": "Bernhard Schussek",
                    "email": "bschussek@gmail.com"
                }
            ],
            "description": "Assertions to validate method input/output with nice error messages.",
            "keywords": [
                "assert",
                "check",
                "validate"
            ],
            "time": "2020-04-18T12:12:48+00:00"
        },
        {
            "name": "webmozart/glob",
            "version": "4.1.0",
            "source": {
                "type": "git",
                "url": "https://github.com/webmozart/glob.git",
                "reference": "3cbf63d4973cf9d780b93d2da8eec7e4a9e63bbe"
            },
            "dist": {
                "type": "zip",
                "url": "https://api.github.com/repos/webmozart/glob/zipball/3cbf63d4973cf9d780b93d2da8eec7e4a9e63bbe",
                "reference": "3cbf63d4973cf9d780b93d2da8eec7e4a9e63bbe",
                "shasum": ""
            },
            "require": {
                "php": "^5.3.3|^7.0",
                "webmozart/path-util": "^2.2"
            },
            "require-dev": {
                "phpunit/phpunit": "^4.6",
                "sebastian/version": "^1.0.1",
                "symfony/filesystem": "^2.5"
            },
            "type": "library",
            "extra": {
                "branch-alias": {
                    "dev-master": "4.1-dev"
                }
            },
            "autoload": {
                "psr-4": {
                    "Webmozart\\Glob\\": "src/"
                }
            },
            "notification-url": "https://packagist.org/downloads/",
            "license": [
                "MIT"
            ],
            "authors": [
                {
                    "name": "Bernhard Schussek",
                    "email": "bschussek@gmail.com"
                }
            ],
            "description": "A PHP implementation of Ant's glob.",
            "time": "2015-12-29T11:14:33+00:00"
        },
        {
            "name": "webmozart/path-util",
            "version": "2.3.0",
            "source": {
                "type": "git",
                "url": "https://github.com/webmozart/path-util.git",
                "reference": "d939f7edc24c9a1bb9c0dee5cb05d8e859490725"
            },
            "dist": {
                "type": "zip",
                "url": "https://api.github.com/repos/webmozart/path-util/zipball/d939f7edc24c9a1bb9c0dee5cb05d8e859490725",
                "reference": "d939f7edc24c9a1bb9c0dee5cb05d8e859490725",
                "shasum": ""
            },
            "require": {
                "php": ">=5.3.3",
                "webmozart/assert": "~1.0"
            },
            "require-dev": {
                "phpunit/phpunit": "^4.6",
                "sebastian/version": "^1.0.1"
            },
            "type": "library",
            "extra": {
                "branch-alias": {
                    "dev-master": "2.3-dev"
                }
            },
            "autoload": {
                "psr-4": {
                    "Webmozart\\PathUtil\\": "src/"
                }
            },
            "notification-url": "https://packagist.org/downloads/",
            "license": [
                "MIT"
            ],
            "authors": [
                {
                    "name": "Bernhard Schussek",
                    "email": "bschussek@gmail.com"
                }
            ],
            "description": "A robust cross-platform utility for normalizing, comparing and modifying file paths.",
            "time": "2015-12-17T08:42:14+00:00"
        }
    ],
    "aliases": [],
    "minimum-stability": "stable",
    "stability-flags": [],
    "prefer-stable": false,
    "prefer-lowest": false,
    "platform": {
        "php": "^7.3 || ^8.0"
    },
    "platform-dev": [],
    "platform-overrides": {
        "php": "7.3.0"
    },
    "plugin-api-version": "1.1.0"
}<|MERGE_RESOLUTION|>--- conflicted
+++ resolved
@@ -4,24 +4,20 @@
         "Read more about it at https://getcomposer.org/doc/01-basic-usage.md#installing-dependencies",
         "This file is @generated automatically"
     ],
-<<<<<<< HEAD
-    "content-hash": "c61d6544a7d6c20b068a7c29c7e006d1",
-=======
-    "content-hash": "ce60bfb3c7214de480c0b859a69fe820",
->>>>>>> 4509f271
+    "content-hash": "f87aeb14c3190629c5d6b76523ea7bf1",
     "packages": [
         {
             "name": "composer/package-versions-deprecated",
-            "version": "1.8.0",
+            "version": "1.8.1",
             "source": {
                 "type": "git",
                 "url": "https://github.com/composer/package-versions-deprecated.git",
-                "reference": "98df7f1b293c0550bd5b1ce6b60b59bdda23aa47"
-            },
-            "dist": {
-                "type": "zip",
-                "url": "https://api.github.com/repos/composer/package-versions-deprecated/zipball/98df7f1b293c0550bd5b1ce6b60b59bdda23aa47",
-                "reference": "98df7f1b293c0550bd5b1ce6b60b59bdda23aa47",
+                "reference": "b9805885293f3957ee0dd42616ac6915c4ac9a4b"
+            },
+            "dist": {
+                "type": "zip",
+                "url": "https://api.github.com/repos/composer/package-versions-deprecated/zipball/b9805885293f3957ee0dd42616ac6915c4ac9a4b",
+                "reference": "b9805885293f3957ee0dd42616ac6915c4ac9a4b",
                 "shasum": ""
             },
             "require": {
@@ -29,7 +25,7 @@
                 "php": "^7"
             },
             "replace": {
-                "ocramius/package-versions": "1.2 - 1.8.99"
+                "ocramius/package-versions": "1.8.99"
             },
             "require-dev": {
                 "composer/composer": "^1.9.3 || ^2.0@dev",
@@ -69,11 +65,15 @@
                     "type": "custom"
                 },
                 {
+                    "url": "https://github.com/composer",
+                    "type": "github"
+                },
+                {
                     "url": "https://tidelift.com/funding/github/packagist/composer/composer",
                     "type": "tidelift"
                 }
             ],
-            "time": "2020-04-23T11:49:37+00:00"
+            "time": "2020-06-19T07:59:31+00:00"
         },
         {
             "name": "doctrine/cache",
@@ -1204,16 +1204,16 @@
         },
         {
             "name": "phpdocumentor/type-resolver",
-            "version": "1.1.0",
+            "version": "1.2.0",
             "source": {
                 "type": "git",
                 "url": "https://github.com/phpDocumentor/TypeResolver.git",
-                "reference": "7462d5f123dfc080dfdf26897032a6513644fc95"
-            },
-            "dist": {
-                "type": "zip",
-                "url": "https://api.github.com/repos/phpDocumentor/TypeResolver/zipball/7462d5f123dfc080dfdf26897032a6513644fc95",
-                "reference": "7462d5f123dfc080dfdf26897032a6513644fc95",
+                "reference": "30441f2752e493c639526b215ed81d54f369d693"
+            },
+            "dist": {
+                "type": "zip",
+                "url": "https://api.github.com/repos/phpDocumentor/TypeResolver/zipball/30441f2752e493c639526b215ed81d54f369d693",
+                "reference": "30441f2752e493c639526b215ed81d54f369d693",
                 "shasum": ""
             },
             "require": {
@@ -1227,7 +1227,7 @@
             "type": "library",
             "extra": {
                 "branch-alias": {
-                    "dev-master": "1.x-dev"
+                    "dev-1.x": "1.x-dev"
                 }
             },
             "autoload": {
@@ -1246,7 +1246,7 @@
                 }
             ],
             "description": "A PSR-5 based resolver of Class names, Types and Structural Element Names",
-            "time": "2020-02-18T18:59:58+00:00"
+            "time": "2020-06-19T20:22:09+00:00"
         },
         {
             "name": "phpspec/prophecy",
@@ -1858,16 +1858,16 @@
         },
         {
             "name": "phpunit/phpunit",
-            "version": "9.2.3",
+            "version": "9.2.4",
             "source": {
                 "type": "git",
                 "url": "https://github.com/sebastianbergmann/phpunit.git",
-                "reference": "c1b1d62095ef78427f112a7a1c1502d4607e3c00"
-            },
-            "dist": {
-                "type": "zip",
-                "url": "https://api.github.com/repos/sebastianbergmann/phpunit/zipball/c1b1d62095ef78427f112a7a1c1502d4607e3c00",
-                "reference": "c1b1d62095ef78427f112a7a1c1502d4607e3c00",
+                "reference": "f4e572558c603d5f2a8499b8b9ce310a5af42a44"
+            },
+            "dist": {
+                "type": "zip",
+                "url": "https://api.github.com/repos/sebastianbergmann/phpunit/zipball/f4e572558c603d5f2a8499b8b9ce310a5af42a44",
+                "reference": "f4e572558c603d5f2a8499b8b9ce310a5af42a44",
                 "shasum": ""
             },
             "require": {
@@ -1952,7 +1952,7 @@
                     "type": "github"
                 }
             ],
-            "time": "2020-06-15T10:51:34+00:00"
+            "time": "2020-06-21T06:38:49+00:00"
         },
         {
             "name": "psalm/plugin-phpunit",
