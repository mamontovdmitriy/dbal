parameters:
    level: 7
    paths:
        - %currentWorkingDirectory%/src
    autoload_files:
        - %currentWorkingDirectory%/tests/phpstan-polyfill.php
    treatPhpDocTypesAsCertain: false
    reportUnmatchedIgnoredErrors: false
    checkMissingIterableValueType: false
    checkGenericClassInNonGenericObjectType: false
    ignoreErrors:
        # extension not available
        - '~^(Used )?(Function|Constant) sasql_\S+ not found\.\z~i'

        # removing it would be BC break
        - '~^Constructor of class Doctrine\\DBAL\\Schema\\Table has an unused parameter \$idGeneratorType\.\z~'

        # declaring $tableName in AbstractSchemaManager::_getPortableTableIndexesList() non-optional will be a BC break
        - '~^Parameter #2 \$table of class Doctrine\\DBAL\\Event\\SchemaIndexDefinitionEventArgs constructor expects string, string\|null given\.\z~'

        # changing these would be a BC break, to be done in next major
        - "~^Casting to bool something that's already bool.~"
        - "~^Casting to int something that's already int.~"
        - '~^Method Doctrine\\DBAL\\Driver\\IBMDB2\\DB2Connection::exec\(\) should return int but returns bool\.\z~'
        - '~^Property Doctrine\\DBAL\\Schema\\Table::\$_primaryKeyName \(string\) does not accept (default value of type )?false\.\z~'
        - '~^Property Doctrine\\DBAL\\Schema\\Schema::\$_schemaConfig \(Doctrine\\DBAL\\Schema\\SchemaConfig\) does not accept default value of type false\.\z~'
        - '~^Method Doctrine\\DBAL\\Schema\\ForeignKeyConstraint::onEvent\(\) should return string\|null but returns false\.\z~'
        - '~^Method Doctrine\\DBAL\\Schema\\(Oracle|PostgreSql|SQLServer)SchemaManager::_getPortableTableDefinition\(\) should return array but returns string\.\z~'
        - '~^Method Doctrine\\DBAL\\Driver\\OCI8\\OCI8Connection::lastInsertId\(\) should return string but returns (int|false)\.\z~'
        - '~^Method Doctrine\\DBAL\\Driver\\SQLSrv\\SQLSrvConnection::errorCode\(\) should return string\|null but returns false\.\z~'

        # https://bugs.php.net/bug.php?id=78126
        - '~^Call to an undefined method PDO::sqliteCreateFunction\(\)\.\z~'

        # https://github.com/phpstan/phpstan/issues/1847
        - '~^Parameter #2 \$registeredAliases of static method Doctrine\\DBAL\\Query\\QueryException::unknownAlias\(\) expects array<string>, array<int, int\|string> given\.\z~'
        - '~^Parameter #2 \$registeredAliases of static method Doctrine\\DBAL\\Query\\QueryException::nonUniqueAlias\(\) expects array<string>, array<int, int\|string> given\.\z~'

        # PHPStan is too strict about preg_replace(): https://phpstan.org/r/993dc99f-0d43-4b51-868b-d01f982c1463
        - '~^Method Doctrine\\DBAL\\Platforms\\AbstractPlatform::escapeStringForLike\(\) should return string but returns string\|null\.\z~'

        # legacy variadic-like signature
        - '~^Method Doctrine\\DBAL(\\.*)?Connection::query\(\) invoked with \d+ parameters?, 0 required\.\z~'

        # some drivers actually do accept 2nd parameter...
        - '~^Method Doctrine\\DBAL\\Platforms\\AbstractPlatform::getListTableForeignKeysSQL\(\) invoked with \d+ parameters, 1 required\.\z~'

        # legacy remnants from doctrine/common
        - '~^Class Doctrine\\Common\\(Collections\\Collection|Persistence\\Proxy) not found\.\z~'
        - '~^.+ on an unknown class Doctrine\\Common\\(Collections\\Collection|Persistence\\Proxy)\.\z~'

        # inheritance variance inference issue
        - '~^Method Doctrine\\DBAL\\Driver\\PDOConnection::\w+\(\) should return Doctrine\\DBAL\\Driver\\Statement but returns PDOStatement\.\z~'

        # may not exist when pdo_sqlsrv is not loaded but PDO is
        - '~^Access to undefined constant PDO::SQLSRV_ENCODING_BINARY\.\z~'

        # weird class name, represented in stubs as OCI_(Lob|Collection)
        - '~unknown class OCI-(Lob|Collection)~'

        # https://github.com/JetBrains/phpstorm-stubs/pull/766
        - '~^Method Doctrine\\DBAL\\Driver\\Mysqli\\MysqliStatement::_fetch\(\) never returns null so it can be removed from the return typehint\.$~'

        # The ReflectionException in the case when the class does not exist is acceptable and does not need to be handled
        - '~^Parameter #1 \$argument of class ReflectionClass constructor expects class-string<T of object>\|T of object, string given\.$~'

        # https://github.com/phpstan/phpstan/issues/3132
        -
            message: '~^Call to function in_array\(\) with arguments Doctrine\\DBAL\\Schema\\Column, array<string> and true will always evaluate to false\.$~'
            path: %currentWorkingDirectory%/src/Schema/Table.php

        # https://github.com/phpstan/phpstan/issues/3133
        -
            message: '~^Cannot cast array<string>\|bool\|string\|null to int\.$~'
<<<<<<< HEAD
            path: %currentWorkingDirectory%/src/Tools/Console/Command/RunSqlCommand.php

        # https://github.com/phpstan/phpstan/issues/3134
        -
            message: '~^Call to static method PHPUnit\\Framework\\Assert::assertSame\(\) with Doctrine\\DBAL\\Types\\Type and Doctrine\\DBAL\\Types\\Type will always evaluate to true\.$~'
            path: %currentWorkingDirectory%/tests/Types/TypeRegistryTest.php

        # https://github.com/phpstan/phpstan-strict-rules/issues/103
        -
            message: '~^Construct empty\(\) is not allowed. Use more strict comparison\.~'
            paths:
                - %currentWorkingDirectory%/src/Driver/*/*Connection.php
                - %currentWorkingDirectory%/src/Driver/*/Driver.php
                - %currentWorkingDirectory%/src/Driver/AbstractOracleDriver/EasyConnectString.php
                - %currentWorkingDirectory%/src/Platforms/*Platform.php
                - %currentWorkingDirectory%/src/Schema/*SchemaManager.php

        # In some namespaces, we use array<string,mixed>, some elements of which are actually boolean
        -
            message: '~^Only booleans are allowed in .*, mixed given~'
            paths:
                - %currentWorkingDirectory%/src/Driver/*/Driver.php
                - %currentWorkingDirectory%/src/Platforms/*Platform.php
                - %currentWorkingDirectory%/src/Query/QueryBuilder.php
                - %currentWorkingDirectory%/src/Schema/*SchemaManager.php

        # Some APIs use variable method calls internally
        -
            message: '~^Variable method call on .*~'
            paths:
                - %currentWorkingDirectory%/src/Schema/AbstractSchemaManager.php
                - %currentWorkingDirectory%/src/Schema/Column.php

        # https://github.com/phpstan/phpstan/issues/3146
        -
            message: '~^Only numeric types are allowed in -, int<1, max>\|false given on the left side\.~'
            paths:
                - %currentWorkingDirectory%/src/Platforms/SQLServer2012Platform.php
includes:
    - vendor/phpstan/phpstan-strict-rules/rules.neon
=======
            path: %currentWorkingDirectory%/lib/Doctrine/DBAL/Tools/Console/Command/RunSqlCommand.php

        # Requires a release of https://github.com/JetBrains/phpstorm-stubs/pull/732
        -
            message: '~^Access to undefined constant PDO::PGSQL_ATTR_DISABLE_PREPARES\.$~'
            path: %currentWorkingDirectory%/lib/Doctrine/DBAL/Driver/PDOPgSql/Driver.php

        # False Positive
        - '~Strict comparison using === between 1 and 2 will always evaluate to false~'

        # Needs Generics
        - '~Method Doctrine\\DBAL\\Schema\\SchemaDiff::getNewTablesSortedByDependencies\(\) should return array<Doctrine\\DBAL\\Schema\\Table> but returns array<object>.~'
>>>>>>> 0a2e2f1e
<|MERGE_RESOLUTION|>--- conflicted
+++ resolved
@@ -72,8 +72,18 @@
         # https://github.com/phpstan/phpstan/issues/3133
         -
             message: '~^Cannot cast array<string>\|bool\|string\|null to int\.$~'
-<<<<<<< HEAD
             path: %currentWorkingDirectory%/src/Tools/Console/Command/RunSqlCommand.php
+
+        # Requires a release of https://github.com/JetBrains/phpstorm-stubs/pull/732
+        -
+            message: '~^Access to undefined constant PDO::PGSQL_ATTR_DISABLE_PREPARES\.$~'
+            path: %currentWorkingDirectory%/src/Driver/PDOPgSql/Driver.php
+
+        # False Positive
+        - '~Strict comparison using === between 1 and 2 will always evaluate to false~'
+
+        # Needs Generics
+        - '~Method Doctrine\\DBAL\\Schema\\SchemaDiff::getNewTablesSortedByDependencies\(\) should return array<Doctrine\\DBAL\\Schema\\Table> but returns array<object>.~'
 
         # https://github.com/phpstan/phpstan/issues/3134
         -
@@ -112,18 +122,4 @@
             paths:
                 - %currentWorkingDirectory%/src/Platforms/SQLServer2012Platform.php
 includes:
-    - vendor/phpstan/phpstan-strict-rules/rules.neon
-=======
-            path: %currentWorkingDirectory%/lib/Doctrine/DBAL/Tools/Console/Command/RunSqlCommand.php
-
-        # Requires a release of https://github.com/JetBrains/phpstorm-stubs/pull/732
-        -
-            message: '~^Access to undefined constant PDO::PGSQL_ATTR_DISABLE_PREPARES\.$~'
-            path: %currentWorkingDirectory%/lib/Doctrine/DBAL/Driver/PDOPgSql/Driver.php
-
-        # False Positive
-        - '~Strict comparison using === between 1 and 2 will always evaluate to false~'
-
-        # Needs Generics
-        - '~Method Doctrine\\DBAL\\Schema\\SchemaDiff::getNewTablesSortedByDependencies\(\) should return array<Doctrine\\DBAL\\Schema\\Table> but returns array<object>.~'
->>>>>>> 0a2e2f1e
+    - vendor/phpstan/phpstan-strict-rules/rules.neon