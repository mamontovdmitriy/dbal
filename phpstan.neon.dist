--- conflicted
+++ resolved
@@ -104,7 +104,6 @@
         -
             message: '~^Cannot call method writeTemporary\(\) on OCILob\|null\.$~'
             paths:
-<<<<<<< HEAD
                 - src/Driver/OCI8/Statement.php
 
         # TODO: check for null after calling Connection::getDatabase()
@@ -118,14 +117,10 @@
             message: '~Only numeric types are allowed in \-, float\|null given on the right side\.~'
             path: src/Logging/DebugStack.php
 
-includes:
-    - vendor/phpstan/phpstan-strict-rules/rules.neon
-=======
-                - lib/Doctrine/DBAL/Driver/OCI8/OCI8Statement.php
-
         # https://github.com/phpstan/phpstan-src/pull/700
         -
             message: '~^Parameter #2 \$count of function array_fill expects int<0, max>, int given\.$~'
             paths:
-                - lib/Doctrine/DBAL/Driver/Mysqli/MysqliStatement.php
->>>>>>> e94864e0
+                - src/Driver/Mysqli/Statement.php
+includes:
+    - vendor/phpstan/phpstan-strict-rules/rules.neon