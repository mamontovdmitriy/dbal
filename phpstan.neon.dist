parameters:
    level: 7
    paths:
        - %currentWorkingDirectory%/src
    treatPhpDocTypesAsCertain: false
    reportUnmatchedIgnoredErrors: false
    checkMissingIterableValueType: false
    checkGenericClassInNonGenericObjectType: false
    ignoreErrors:
        # removing it would be BC break
        - '~^Constructor of class Doctrine\\DBAL\\Schema\\Table has an unused parameter \$idGeneratorType\.\z~'

        # changing these would be a BC break, to be done in next major
        - "~^Casting to bool something that's already bool.~"
        - '~^Property Doctrine\\DBAL\\Schema\\Schema::\$_schemaConfig \(Doctrine\\DBAL\\Schema\\SchemaConfig\) does not accept default value of type false\.\z~'
        - '~^Return type \(int\|false\) of method Doctrine\\DBAL\\Driver\\OCI8\\Connection\:\:lastInsertId\(\) should be compatible with return type \(string\) of method Doctrine\\DBAL\\Driver\\Connection::lastInsertId\(\)~'
        - '~^Method Doctrine\\DBAL\\Driver\\Mysqli\\Connection::lastInsertId\(\) should return string but returns int\|string\.$~'

        # https://github.com/doctrine/dbal/pull/3836
        # TODO: remove in 4.0.0
        - '~^Parameter #2 \$registeredAliases of static method Doctrine\\DBAL\\Query\\QueryException::nonUniqueAlias\(\) expects array<string>, array<int, int\|string> given\.\z~'

        # some drivers actually do accept 2nd parameter...
        - '~^Method Doctrine\\DBAL\\Platforms\\AbstractPlatform::getListTableForeignKeysSQL\(\) invoked with \d+ parameters, 1 required\.\z~'

        # legacy remnants from doctrine/common
        - '~^Class Doctrine\\Common\\(Collections\\Collection|Persistence\\Proxy) not found\.\z~'
        - '~^.+ on an unknown class Doctrine\\Common\\(Collections\\Collection|Persistence\\Proxy)\.\z~'

        # weird class name, represented in stubs as OCI_(Lob|Collection)
        - '~unknown class OCI-(Lob|Collection)~'
        - '~^Call to method writetemporary\(\) on an unknown class OCILob\.~'

        # Requires a release of https://github.com/JetBrains/phpstorm-stubs/pull/553
        -
            message: '~^Call to function assert\(\) with true will always evaluate to true\.$~'
            path: %currentWorkingDirectory%/src/Driver/PDO/Connection.php

        # Requires a release of https://github.com/JetBrains/phpstorm-stubs/pull/923
        -
            message: '~^Instanceof between PDOStatement and PDOStatement will always evaluate to true\.$~'
            path: %currentWorkingDirectory%/src/Driver/PDO/Connection.php

        # Needs Generics
        - '~Method Doctrine\\DBAL\\Schema\\SchemaDiff::getNewTablesSortedByDependencies\(\) should return array<Doctrine\\DBAL\\Schema\\Table> but returns array<object>.~'

        # https://github.com/phpstan/phpstan/issues/3134
        -
            message: '~^Call to static method PHPUnit\\Framework\\Assert::assertSame\(\) with Doctrine\\DBAL\\Types\\Type and Doctrine\\DBAL\\Types\\Type will always evaluate to true\.$~'
            path: %currentWorkingDirectory%/tests/Types/TypeRegistryTest.php

        # https://github.com/phpstan/phpstan-strict-rules/issues/103
        -
            message: '~^Construct empty\(\) is not allowed. Use more strict comparison\.~'
            paths:
                - %currentWorkingDirectory%/src/Driver/*/Driver.php
                - %currentWorkingDirectory%/src/Driver/AbstractOracleDriver/EasyConnectString.php
                - %currentWorkingDirectory%/src/Platforms/*Platform.php
                - %currentWorkingDirectory%/src/Schema/*SchemaManager.php

        # Fixing the issue may cause a BC break.
        -
            message: '~^Method Doctrine\\DBAL\\Driver\\Mysqli\\MysqliConnection::lastInsertId\(\) should return string but returns int\|string\.$~'
            paths:
                - %currentWorkingDirectory%/lib/Doctrine/DBAL/Driver/Mysqli/MysqliConnection.php

        # In some namespaces, we use array<string,mixed>, some elements of which are actually boolean
        -
            message: '~^Only booleans are allowed in .*, mixed given~'
            paths:
                - %currentWorkingDirectory%/src/Driver/*/Driver.php
                - %currentWorkingDirectory%/src/Platforms/*Platform.php
                - %currentWorkingDirectory%/src/Query/QueryBuilder.php
                - %currentWorkingDirectory%/src/Schema/*SchemaManager.php

        # Some APIs use variable method calls internally
        -
            message: '~^Variable method call on .*~'
            paths:
                - %currentWorkingDirectory%/src/Schema/Column.php

        # https://github.com/phpstan/phpstan/issues/3146
        -
            message: '~^Only numeric types are allowed in -, int<1, max>\|false given on the left side\.~'
            paths:
                - %currentWorkingDirectory%/src/Platforms/SQLServerPlatform.php

        # Unlike Psalm, PHPStan doesn't understand the shape of the parse_str() return value
        -
            message: '~^Parameter #1 \$scheme of static method Doctrine\\DBAL\\DriverManager::parseDatabaseUrlScheme\(\) expects string\|null, int\|string\|null given\.$~'
            paths:
                - %currentWorkingDirectory%/src/DriverManager.php

        # Unlike Psalm, PHPStan doesn't understand that $matchesCount cannot be false
        -
            message: '~^Only numeric types are allowed in pre\-decrement, int\<1, max\>\|false given\.$~'
            paths:
                - %currentWorkingDirectory%/src/Platforms/SQLServerPlatform.php

        # https://github.com/phpstan/phpstan-phpunit/issues/83
        -
            message: '~^Only iterables can be unpacked, array<int, mixed>\|false given in argument #1\.$~'
            paths:
                - %currentWorkingDirectory%/tests/Functional/Platform/DefaultExpressionTest.php

        -
            message: '~^Instanceof between Doctrine\\DBAL\\Platforms\\Keywords\\KeywordList and Doctrine\\DBAL\\Platforms\\Keywords\\KeywordList will always evaluate to true\.~'
            paths:
                - %currentWorkingDirectory%/src/Platforms/AbstractPlatform.php

        # TODO: remove this once the support for PHP 7 is dropped
        -
            message: '~^Strict comparison using !== between int and false will always evaluate to true\.$~'
            paths:
                - %currentWorkingDirectory%/src/Driver/OCI8/Result.php
        -
            message: '~^Unreachable statement - code above always terminates\.$~'
            paths:
                - %currentWorkingDirectory%/src/Driver/OCI8/Result.php
        -
            message: '~^Call to function assert\(\) with true will always evaluate to true\.$~'
            paths:
                - %currentWorkingDirectory%/src/Driver/OCI8/Statement.php
        -
            message: '~^Strict comparison using !== between OCILob\|null and false will always evaluate to true\.$~'
            paths:
                - %currentWorkingDirectory%/src/Driver/OCI8/Statement.php

<<<<<<< HEAD
        # See https://github.com/doctrine/dbal/pull/4707
        # TODO: remove in 4.0.0
        -
            message: '~^Dynamic call to static method Doctrine\\DBAL\\Schema\\Comparator::compareSchemas\(\)\.$~'
            paths:
                - %currentWorkingDirectory%/src/Schema/AbstractSchemaManager.php
                - %currentWorkingDirectory%/src/Schema/Comparator.php
                - %currentWorkingDirectory%/src/Schema/Schema.php

        # We're checking for invalid invalid input
        -
            message: "#^Strict comparison using \\!\\=\\= between null and null will always evaluate to false\\.$#"
            count: 1
            path: src/Cache/QueryCacheProfile.php
=======
        # This class has been added in PHP 8.1
        - '/^Attribute class ReturnTypeWillChange does not exist\.$/'
>>>>>>> fbcee6fe
includes:
    - vendor/phpstan/phpstan-strict-rules/rules.neon<|MERGE_RESOLUTION|>--- conflicted
+++ resolved
@@ -126,7 +126,9 @@
             paths:
                 - %currentWorkingDirectory%/src/Driver/OCI8/Statement.php
 
-<<<<<<< HEAD
+        # This class has been added in PHP 8.1
+        - '/^Attribute class ReturnTypeWillChange does not exist\.$/'
+
         # See https://github.com/doctrine/dbal/pull/4707
         # TODO: remove in 4.0.0
         -
@@ -141,9 +143,5 @@
             message: "#^Strict comparison using \\!\\=\\= between null and null will always evaluate to false\\.$#"
             count: 1
             path: src/Cache/QueryCacheProfile.php
-=======
-        # This class has been added in PHP 8.1
-        - '/^Attribute class ReturnTypeWillChange does not exist\.$/'
->>>>>>> fbcee6fe
 includes:
     - vendor/phpstan/phpstan-strict-rules/rules.neon