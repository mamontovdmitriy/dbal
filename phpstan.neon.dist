parameters:
    level: 7
    paths:
        - %currentWorkingDirectory%/src
        - %currentWorkingDirectory%/tests
    treatPhpDocTypesAsCertain: false
    reportUnmatchedIgnoredErrors: false
    checkMissingIterableValueType: false
    checkGenericClassInNonGenericObjectType: false
    ignoreErrors:
<<<<<<< HEAD
=======
        # removing it would be BC break
        - '~^Constructor of class Doctrine\\DBAL\\Schema\\Table has an unused parameter \$idGeneratorType\.\z~'

        # changing these would be a BC break, to be done in next major
        - "~^Casting to bool something that's already bool.~"
        - '~^Property Doctrine\\DBAL\\Schema\\Schema::\$_schemaConfig \(Doctrine\\DBAL\\Schema\\SchemaConfig\) does not accept default value of type false\.\z~'
        - '~^Return type \(int\|false\) of method Doctrine\\DBAL\\Driver\\OCI8\\Connection\:\:lastInsertId\(\) should be compatible with return type \(string\) of method Doctrine\\DBAL\\Driver\\Connection::lastInsertId\(\)~'
        - '~^Method Doctrine\\DBAL\\Driver\\Mysqli\\Connection::lastInsertId\(\) should return string but returns int\|string\.$~'

        # https://github.com/doctrine/dbal/pull/3836
        # TODO: remove in 4.0.0
        - '~^Parameter #2 \$registeredAliases of static method Doctrine\\DBAL\\Query\\QueryException::nonUniqueAlias\(\) expects array<string>, array<int, int\|string> given\.\z~'

        # some drivers actually do accept 2nd parameter...
        - '~^Method Doctrine\\DBAL\\Platforms\\AbstractPlatform::getListTableForeignKeysSQL\(\) invoked with \d+ parameters, 1 required\.\z~'

>>>>>>> b2befb0e
        # legacy remnants from doctrine/common
        - '~^Class Doctrine\\Common\\(Collections\\Collection|Persistence\\Proxy) not found\.\z~'
        - '~^.+ on an unknown class Doctrine\\Common\\(Collections\\Collection|Persistence\\Proxy)\.\z~'

        # may not exist when pdo_sqlsrv is not loaded but PDO is
        - '~^Access to undefined constant PDO::SQLSRV_ENCODING_BINARY\.\z~'

        # weird class name, represented in stubs as OCI_(Lob|Collection)
        - '~unknown class OCI-(Lob|Collection)~'

        # Requires a release of https://github.com/JetBrains/phpstorm-stubs/pull/553
        -
            message: '~^Call to function assert\(\) with true will always evaluate to true\.$~'
            path: %currentWorkingDirectory%/src/Driver/PDO/Connection.php

        # Requires a release of https://github.com/JetBrains/phpstorm-stubs/pull/923
        -
            message: '~^Instanceof between PDOStatement and PDOStatement will always evaluate to true\.$~'
            path: %currentWorkingDirectory%/src/Driver/PDO/Connection.php

        # Needs Generics
        - '~Method Doctrine\\DBAL\\Schema\\SchemaDiff::getNewTablesSortedByDependencies\(\) should return array<Doctrine\\DBAL\\Schema\\Table> but returns array<object>.~'

        # https://github.com/phpstan/phpstan/issues/3134
        -
            message: '~^Call to static method PHPUnit\\Framework\\Assert::assertSame\(\) with Doctrine\\DBAL\\Types\\Type and Doctrine\\DBAL\\Types\\Type will always evaluate to true\.$~'
            path: %currentWorkingDirectory%/tests/Types/TypeRegistryTest.php

        # https://github.com/phpstan/phpstan-strict-rules/issues/103
        -
            message: '~^Construct empty\(\) is not allowed. Use more strict comparison\.~'
            paths:
                - %currentWorkingDirectory%/src/Connections/PrimaryReadReplicaConnection.php
                - %currentWorkingDirectory%/src/Driver/*/Driver.php
                - %currentWorkingDirectory%/src/Driver/AbstractOracleDriver/EasyConnectString.php
                - %currentWorkingDirectory%/src/Platforms/*Platform.php
                - %currentWorkingDirectory%/src/Schema/*SchemaManager.php

        # Fixing the issue may cause a BC break.
        -
            message: '~^Method Doctrine\\DBAL\\Driver\\Mysqli\\MysqliConnection::lastInsertId\(\) should return string but returns int\|string\.$~'
            paths:
                - %currentWorkingDirectory%/lib/Doctrine/DBAL/Driver/Mysqli/MysqliConnection.php

        # In some namespaces, we use array<string,mixed>, some elements of which are actually boolean
        -
            message: '~^Only booleans are allowed in .*, mixed given~'
            paths:
                - %currentWorkingDirectory%/src/Driver/*/Driver.php
                - %currentWorkingDirectory%/src/Platforms/*Platform.php
                - %currentWorkingDirectory%/src/Schema/*SchemaManager.php

        # Some APIs use variable method calls internally
        -
            message: '~^Variable method call on .*~'
            paths:
                - %currentWorkingDirectory%/src/Schema/AbstractSchemaManager.php
                - %currentWorkingDirectory%/src/Schema/Column.php

        # https://github.com/phpstan/phpstan/issues/3146
        -
            message: '~^Only numeric types are allowed in -, int<1, max>\|false given on the left side\.~'
            paths:
                - %currentWorkingDirectory%/src/Platforms/SQLServer2012Platform.php

<<<<<<< HEAD
        # Temporaily suppressed during up-merging an upgrade PHPStan 0.12
        - '~^Unable to resolve the template type ExpectedType in call to method static method PHPUnit\\Framework\\Assert::assertInstanceOf\(\)$~'

        # Temporaily suppressed during up-merging an upgrade PHPStan 0.12
        -
            message: '~^Call to an undefined method Doctrine\\DBAL\\Driver::createDatabasePlatformForVersion\(\)\.$~'
            path: %currentWorkingDirectory%/tests/Driver/AbstractDriverTest.php

        # Temporaily suppressed during up-merging an upgrade to PHPStan 0.12.33
        -
            message: '~^Parameter #1 \$expected of static method PHPUnit\\Framework\\Assert::assertInstanceOf\(\) expects class-string<Doctrine\\DBAL\\Connection&PHPUnit\\Framework\\MockObject\\MockObject>, class-string<Doctrine\\DBAL\\Connection>&class-string<PHPUnit\\Framework\\MockObject\\MockObject> given\.$~'
            path: %currentWorkingDirectory%/tests/DriverManagerTest.php

        # Caused by phpdoc annotations intended for Psalm
        -
            message: '~Unable to resolve the template type T in call to method static method Doctrine\\DBAL\\DriverManager::getConnection\(\)~'
            paths:
                - %currentWorkingDirectory%/src/Id/TableGenerator.php
                - %currentWorkingDirectory%/src/Schema/SqliteSchemaManager.php
                - %currentWorkingDirectory%/tests/ConnectionTest.php
                - %currentWorkingDirectory%/tests/DriverManagerTest.php
                - %currentWorkingDirectory%/tests/Functional/ConnectionTest.php
                - %currentWorkingDirectory%/tests/Functional/Driver/PDO/PgSQL/ConnectionTest.php
                - %currentWorkingDirectory%/tests/Functional/ExceptionTest.php
                - %currentWorkingDirectory%/tests/Functional/PortabilityTest.php
                - %currentWorkingDirectory%/tests/Functional/PrimaryReadReplicaConnectionTest.php
                - %currentWorkingDirectory%/tests/Functional/Schema/MySQLSchemaManagerTest.php
                - %currentWorkingDirectory%/tests/Schema/Synchronizer/SingleDatabaseSynchronizerTest.php
                - %currentWorkingDirectory%/tests/TestUtil.php

=======
>>>>>>> b2befb0e
        # Unlike Psalm, PHPStan doesn't understand the shape of the parse_str() return value
        -
            message: '~^Parameter #1 \$scheme of static method Doctrine\\DBAL\\DriverManager::parseDatabaseUrlScheme\(\) expects string\|null, int\|string\|null given\.$~'
            paths:
                - %currentWorkingDirectory%/src/DriverManager.php

        # Unlike Psalm, PHPStan doesn't understand that $matchesCount cannot be false
        -
            message: '~^Only numeric types are allowed in pre\-decrement, int\<1, max\>\|false given\.$~'
            paths:
                - %currentWorkingDirectory%/src/Platforms/SQLServer2012Platform.php

        # https://github.com/phpstan/phpstan-phpunit/issues/83
        -
            message: '~^Only iterables can be unpacked, array<int, mixed>\|false given in argument #1\.$~'
            paths:
                - %currentWorkingDirectory%/tests/Functional/Platform/DefaultExpressionTest.php

        # https://github.com/phpstan/phpstan/issues/4126
        -
            message: '~^Call to function iterator_to_array\(\) on a separate line has no effect\.$~'
            paths:
                - %currentWorkingDirectory%/tests/Functional/Connection/FetchTest.php

        # https://github.com/phpstan/phpstan/issues/4557
        -
            message: '~^Parameter #1 \$originalClassName of method PHPUnit\\Framework\\TestCase::createMock\(\) expects class-string<T of Doctrine\\DBAL\\Platforms\\AbstractPlatform>, string given\.$~'
            paths:
                - %currentWorkingDirectory%/tests/Platforms/AbstractPlatformTestCase.php

        # https://github.com/phpstan/phpstan/issues/4557
        -
            message: '~^Unable to resolve the template type T in call to method PHPUnit\\Framework\\TestCase::createMock\(\)$~'
            paths:
                - %currentWorkingDirectory%/tests/Platforms/AbstractPlatformTestCase.php

        -
            message: '~^Instanceof between Doctrine\\DBAL\\Platforms\\Keywords\\KeywordList and Doctrine\\DBAL\\Platforms\\Keywords\\KeywordList will always evaluate to true\.~'
            paths:
                - %currentWorkingDirectory%/src/Platforms/AbstractPlatform.php
includes:
    - vendor/phpstan/phpstan-phpunit/extension.neon
    - vendor/phpstan/phpstan-phpunit/rules.neon
    - vendor/phpstan/phpstan-strict-rules/rules.neon<|MERGE_RESOLUTION|>--- conflicted
+++ resolved
@@ -8,25 +8,6 @@
     checkMissingIterableValueType: false
     checkGenericClassInNonGenericObjectType: false
     ignoreErrors:
-<<<<<<< HEAD
-=======
-        # removing it would be BC break
-        - '~^Constructor of class Doctrine\\DBAL\\Schema\\Table has an unused parameter \$idGeneratorType\.\z~'
-
-        # changing these would be a BC break, to be done in next major
-        - "~^Casting to bool something that's already bool.~"
-        - '~^Property Doctrine\\DBAL\\Schema\\Schema::\$_schemaConfig \(Doctrine\\DBAL\\Schema\\SchemaConfig\) does not accept default value of type false\.\z~'
-        - '~^Return type \(int\|false\) of method Doctrine\\DBAL\\Driver\\OCI8\\Connection\:\:lastInsertId\(\) should be compatible with return type \(string\) of method Doctrine\\DBAL\\Driver\\Connection::lastInsertId\(\)~'
-        - '~^Method Doctrine\\DBAL\\Driver\\Mysqli\\Connection::lastInsertId\(\) should return string but returns int\|string\.$~'
-
-        # https://github.com/doctrine/dbal/pull/3836
-        # TODO: remove in 4.0.0
-        - '~^Parameter #2 \$registeredAliases of static method Doctrine\\DBAL\\Query\\QueryException::nonUniqueAlias\(\) expects array<string>, array<int, int\|string> given\.\z~'
-
-        # some drivers actually do accept 2nd parameter...
-        - '~^Method Doctrine\\DBAL\\Platforms\\AbstractPlatform::getListTableForeignKeysSQL\(\) invoked with \d+ parameters, 1 required\.\z~'
-
->>>>>>> b2befb0e
         # legacy remnants from doctrine/common
         - '~^Class Doctrine\\Common\\(Collections\\Collection|Persistence\\Proxy) not found\.\z~'
         - '~^.+ on an unknown class Doctrine\\Common\\(Collections\\Collection|Persistence\\Proxy)\.\z~'
@@ -92,10 +73,6 @@
             paths:
                 - %currentWorkingDirectory%/src/Platforms/SQLServer2012Platform.php
 
-<<<<<<< HEAD
-        # Temporaily suppressed during up-merging an upgrade PHPStan 0.12
-        - '~^Unable to resolve the template type ExpectedType in call to method static method PHPUnit\\Framework\\Assert::assertInstanceOf\(\)$~'
-
         # Temporaily suppressed during up-merging an upgrade PHPStan 0.12
         -
             message: '~^Call to an undefined method Doctrine\\DBAL\\Driver::createDatabasePlatformForVersion\(\)\.$~'
@@ -106,25 +83,6 @@
             message: '~^Parameter #1 \$expected of static method PHPUnit\\Framework\\Assert::assertInstanceOf\(\) expects class-string<Doctrine\\DBAL\\Connection&PHPUnit\\Framework\\MockObject\\MockObject>, class-string<Doctrine\\DBAL\\Connection>&class-string<PHPUnit\\Framework\\MockObject\\MockObject> given\.$~'
             path: %currentWorkingDirectory%/tests/DriverManagerTest.php
 
-        # Caused by phpdoc annotations intended for Psalm
-        -
-            message: '~Unable to resolve the template type T in call to method static method Doctrine\\DBAL\\DriverManager::getConnection\(\)~'
-            paths:
-                - %currentWorkingDirectory%/src/Id/TableGenerator.php
-                - %currentWorkingDirectory%/src/Schema/SqliteSchemaManager.php
-                - %currentWorkingDirectory%/tests/ConnectionTest.php
-                - %currentWorkingDirectory%/tests/DriverManagerTest.php
-                - %currentWorkingDirectory%/tests/Functional/ConnectionTest.php
-                - %currentWorkingDirectory%/tests/Functional/Driver/PDO/PgSQL/ConnectionTest.php
-                - %currentWorkingDirectory%/tests/Functional/ExceptionTest.php
-                - %currentWorkingDirectory%/tests/Functional/PortabilityTest.php
-                - %currentWorkingDirectory%/tests/Functional/PrimaryReadReplicaConnectionTest.php
-                - %currentWorkingDirectory%/tests/Functional/Schema/MySQLSchemaManagerTest.php
-                - %currentWorkingDirectory%/tests/Schema/Synchronizer/SingleDatabaseSynchronizerTest.php
-                - %currentWorkingDirectory%/tests/TestUtil.php
-
-=======
->>>>>>> b2befb0e
         # Unlike Psalm, PHPStan doesn't understand the shape of the parse_str() return value
         -
             message: '~^Parameter #1 \$scheme of static method Doctrine\\DBAL\\DriverManager::parseDatabaseUrlScheme\(\) expects string\|null, int\|string\|null given\.$~'
